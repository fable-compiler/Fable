﻿/* global process */
var ts = require("typescript");
var fs = require("fs");
var path = require("path");

var templates = {
file:
`namespace Fable.Import
open System
open Fable.Core
open Fable.Import.JS

`,

interface:
`[TYPE_KEYWORD] [DECORATOR][NAME][CONSTRUCTOR] =
`,

classDecorator:
`[<Import("[MOD_NAME]?get=[CLASS_NAME]")>] `,

classProperty:
`[STATIC]member [INSTANCE][NAME] with get(): [TYPE][OPTION] = failwith "JS only" and set(v: [TYPE][OPTION]): unit = failwith "JS only"`,

classMethod:
`[STATIC]member [INSTANCE][NAME]([PARAMETERS]): [TYPE] = failwith "JS only"`,

module:
`module [NAME] =
`,

moduleProxyType:
`type Globals =
`,

moduleProxyDeclaration:
`let [<Import("[NAME]")>] Globals: Globals = failwith "JS only"
`,

globalModule:
`module Globals =
`,

globalProperty:
`    let [<Global>] [NAME]: [TYPE] = failwith "JS only"`,

property:
`abstract [NAME]: [TYPE][OPTION] with get, set`,

method:
`abstract [NAME]: [PARAMETERS] -> [TYPE]`,

enumCase:
`    | [NAME] = [ID]`
};

var reserved = [
    "atomic",
    "break",
    "checked",
    "component",
    "const",
    "constraint",
    "constructor",
    "continue",
    "eager",
    "event",
    "external",
    "fixed",
    "functor",
    "include",
    "measure",
    "method",
    "mixin",
    "object",
    "parallel",
    "process",
    "protected",
    "pure",
    "sealed",
    "tailcall",
    "trait",
    "virtual",
    "volatile",
    "asr",
    "land",
    "lor",
    "lsl",
    "lsr",
    "lxor",
    "mod",
    "sig"
];

var keywords = [
    "abstract",
    "and",
    "as",
    "assert",
    "base",
    "begin",
    "class",
    "default",
    "delegate",
    "do",
    "done",
    "downcast",
    "downto",
    "elif",
    "else",
    "end",
    "exception",
    "extern",
    "false",
    "finally",
    "for",
    "fun",
    "function",
    "global",
    "if",
    "in",
    "inherit",
    "inline",
    "interface",
    "internal",
    "lazy",
    "let",
    "match",
    "member",
    "module",
    "mutable",
    "namespace",
    "new",
    "null",
    "of",
    "open",
    "or",
    "override",
    "private",
    "public",
    "rec",
    "return",
    "sig",
    "static",
    "struct",
    "then",
    "to",
    "true",
    "try",
    "type",
    "upcast",
    "use",
    "val",
    "void",
    "when",
    "while",
    "with",
    "yield"
];

var mappedTypes = {
  Date: "DateTime",
  Object: "obj",
  Function: "(obj->obj)",
  Array: "ResizeArray"
};

var typeCache = {};

function escapeKeyword(x) {
    return !/^'|<.+?>/.test(x) && (keywords.indexOf(x) >= 0 || reserved.indexOf(x) >= 0 || /[^\w.]/.test(x))
        ? "``" + x + "``"
        : x;
}

function printParameters(parameters, sep, def) {
    sep = sep || ", ", def = def || "";
    function printParameter(x) {
        if (x.rest) {
            var execed = /ResizeArray<(.*?)>/.exec(x.type)[1];
            var type = (execed == null ? "obj" : execed) + "[]";
            return "[<ParamArray>] " + escapeKeyword(x.name) + ": " + type;
        }
        else {
            return (x.optional ? "?" : "") + escapeKeyword(x.name) + ": " + x.type;
        }
    }
    return Array.isArray(parameters) && parameters.length > 0
        ? parameters.map(printParameter).join(sep)
        : def;
}

function printMethod(prefix) {
    return function (x) {
        return prefix +
            (x.emit ? '[<Emit("' + x.emit +'")>] ' : "") +
            templates.method
            .replace("[NAME]", escapeKeyword(x.name))
            .replace("[TYPE]", escapeKeyword(x.type))
            .replace("[PARAMETERS]", printParameters(x.parameters, " * ", "unit"));
    }
}

function printProperty(prefix) {
    return function (x) {
        return prefix + templates.property
            .replace("[NAME]", escapeKeyword(x.name))
            .replace("[TYPE]", escapeKeyword(x.type))
            .replace("[OPTION]", x.optional ? " option" : "");
    }
}

function printParents(prefix, node) {
    if (node.name.indexOf("Component") == 0) {
        debugger;
    }
    
    if (!node.parents || node.parents.length == 0) {
        return "";
    }
    
    var lines = [];
    var baseClasses = {};
    var interfaces = {};
    
    for (var i = 0; i < node.parents.length; i++) {
        var parentName = node.parents[i];
        var parent = typeCache[parentName.replace(/<.*?>/,"")];
        if (parent == null) {
            // TODO: Consider non cached types interfaces by default
            interfaces[parentName] = null;
        }
        else {
            if (parent.kind == "class") {
                baseClasses[parentName] = parent;
            }
            else if (parent.kind == "interface") {
                interfaces[parentName] = parent;
            }
        }
    }
    
    if (node.kind == "class") {
        Object.keys(baseClasses).forEach((x, i) => {
            if (i == 0) {
                // TODO: Check base class constructor arguments?
                lines.push(prefix + "inherit " + x + "()");
            }
            else {
                lines.push(prefix + "// inherit " + x + " // TODO: Multiple inheritance, unexpected");
            }
        });
        Object.keys(interfaces).forEach(x => {
            lines.push(prefix + "// inherit " + x + " // TODO: Interface implementation");
        });
    }
    else if (node.kind == "interface") {
        Object.keys(baseClasses).forEach(x => {
            lines.push(prefix + "// inherit " + x + " // TODO: Interfaces cannot extend classes in F#");
        });
        Object.keys(interfaces).forEach(x => {
            lines.push(prefix + "inherit " + x);
        });
    }
    
    return lines.join("\n");
}

function printParent(prefix, kind) {
<<<<<<< HEAD
    return function (name, index) {
        if (index > 0) {
            return prefix + "// TODO: Multiple inheritance?";
        }

        if (kind == "class") {
            return prefix + "inherit " + name + "()";
        }

        return prefix + "inherit I" + name;
=======
    return function(name) {
        var parent = typeCache[name.replace(/<.*?>/,"")];
        switch (kind) {
            case "class":
                if (parent && parent.kind == "class")
                    return prefix + "inherit " + name + "()";
                break;
            case "interface":
                if (!parent || parent.kind == "interface")
                    return prefix + "inherit " + name;
                break;
        }
        return "";
>>>>>>> 7350435d
    }
}

function printArray(arr, mapper) {
    return arr && arr.length > 0
        ? arr.map(mapper).filter(x => x.length > 0).join("\n")
        : "";
}

function printMembers(ent, prefix) {
    return [
        printParents(prefix, ent),
        // printArray(ent.parents, printParent(prefix, ent.kind)),
        printArray(ent.properties, printProperty(prefix)),
        printArray(ent.methods, printMethod(prefix))
    ].filter(x => x.length > 0).join("\n");
}

function printClassMethod(prefix) {
    return function (x) {
        return prefix + templates.classMethod
            .replace("[STATIC]", x.static ? "static " : "")
            .replace("[INSTANCE]", x.static ? "" : "__.")
            .replace("[NAME]", escapeKeyword(x.name))
            .replace("[TYPE]", escapeKeyword(x.type))
            .replace("[PARAMETERS]", printParameters(x.parameters));
    }
}

function printClassConstructor(prefix) {
    return function (x) {
        return prefix + templates.classMethod
            .replace("[STATIC]", x.static ? "static " : "")
            .replace("[INSTANCE]", x.static ? "" : "__.")
            .replace("[NAME]", "createNew")
            .replace("[TYPE]", escapeKeyword(escapeKeyword(x.type)))
            .replace("[PARAMETERS]", printParameters(x.parameters, ", ", "unit"));
    }
}

function printClassProperty(prefix) {
    return function (x) {
        return prefix + templates.classProperty
            .replace("[STATIC]", x.static ? "static " : "")
            .replace("[INSTANCE]", x.static ? "" : "__.")
            .replace("[NAME]", escapeKeyword(x.name))
            .replace(/\[TYPE\]/g, escapeKeyword(x.type))
            .replace(/\[OPTION\]/g, x.optional ? " option" : "");
    }
}

function printClassMembers(ent, prefix) {
    return [
<<<<<<< HEAD
        ent.constructors && ent.constructors.length > 0
            ? ent.constructors.map(printClassConstructor(prefix)).join("\n") : "",
        ent.properties && ent.properties.length > 0
            ? ent.properties.map(printClassProperty(prefix)).join("\n") : "",
        ent.methods && ent.methods.length > 0
            ? ent.methods.map(printClassMethod(prefix)).join("\n") : "",
=======
        printParents(prefix, ent),
        // printArray(ent.parents, printParent(prefix, ent.kind)),
        printArray(ent.properties, printClassProperty(prefix)),
        printArray(ent.methods, printClassMethod(prefix)),
>>>>>>> 7350435d
    ].filter(x => x.length > 0).join("\n");
}

function printClassDecorator(ifc, modName) {
    return ifc.kind == "class"
        ? templates.classDecorator
            .replace("[MOD_NAME]", modName)
            .replace("[CLASS_NAME]", ifc.name.replace(/<.*>/, ""))
        : "";
}

function printInterface(prefix, modName) {
    return function (ifc, i) {

<<<<<<< HEAD
        if (ifc.kind == "alias") {
            var template = prefix + templates.interface
                .replace("[TYPE_KEYWORD]", i === 0 ? "type" : "and")
                .replace("[NAME]", escapeKeyword(ifc.name))
                .replace("[DECORATOR]", printClassDecorator(ifc, modName))
                .replace("[CONSTRUCTOR]", ifc.kind == "class"
                    ? "(" + printParameters(ifc.constructorParameters) + ")" : "");

            return template += prefix + "    " + ifc.alias;
        }
        else {
            var interfaceTemplate = prefix + templates.interface
                .replace("[TYPE_KEYWORD]", i === 0 ? "type" : "and")
                .replace("[NAME]", "I" + escapeKeyword(ifc.name))
                .replace("[DECORATOR]", printClassDecorator(ifc, modName))
                .replace("[CONSTRUCTOR]", "");

            var interfaceMembers = printMembers(ifc, prefix + "    ");
            interfaceTemplate += (interfaceMembers.length == 0
                ? prefix + "    interface end"
                : interfaceMembers);

            var classTemplate = prefix + templates.interface
                .replace("[TYPE_KEYWORD]", i + 1 === 0 ? "type" : "and")
                .replace("[NAME]", escapeKeyword(ifc.name))
                .replace("[DECORATOR]", (ifc.kind == "class" ? "" : "[<AbstractClass>] ") + printClassDecorator(ifc, modName))
                .replace("[CONSTRUCTOR]", "()");

            var classMembers = printClassMembers(ifc, prefix + "        ");
            classTemplate += ifc.parents && ifc.parents.length > 0 ? ifc.parents.map(printParent(prefix + "    ", "class")).join("\n") + "\n" : "",
            classTemplate += prefix + "    interface I" + escapeKeyword(ifc.name) + (classMembers.length > 0 ? " with" : "") + "\n";
            if (ifc.constructorParameters) {
            }
            classTemplate += classMembers;

            return interfaceTemplate + "\n\n" + classTemplate
=======
        switch (ifc.kind) {
            case "alias":
                return template += prefix + "    " + ifc.parents[0];
            case "enum":
                return template + ifc.properties.map(function(currentValue) {
                    var cv = templates.enumCase
                                .replace("[NAME]", currentValue.name)
                                .replace("[ID]", currentValue.value)
                    return prefix + cv;
                }).join("\n");
            case "class":
                var classMembers = printClassMembers(ifc, prefix + "    ");
                return template += (classMembers.length == 0
                    ? prefix + "    class end"
                    : classMembers);
            // case "interface":
            default:
                var members = printMembers(ifc, prefix + "    ");
                return template += (members.length == 0
                    ? prefix + "    interface end"
                    : members);
            
>>>>>>> 7350435d
        }
    }
}

function append(template, txt) {
    return txt.length > 0 ? template + txt + "\n\n" : template;
}

function printModule(prefix) {
    return function(mod) {
        var template = prefix + templates.module
            .replace("[NAME]", escapeKeyword(mod.name));

        template = append(template, mod.interfaces.map(
            printInterface(prefix + "    ", mod.name)).join("\n\n"));

        var members = printMembers(mod, prefix + "        ");
        if (members.length > 0) {
            template +=
                prefix + "    " + templates.moduleProxyType +
                members + "\n\n" +
                prefix + "    " + templates.moduleProxyDeclaration.replace("[NAME]",
                    (mod.parent ? mod.parent + "?get=" : "") + mod.name);
        }

        template += mod.modules.map(printModule(prefix + "    ")).join("\n\n");

        return template;
    }
}

function printGlobalProperty(x) {
    return templates.globalProperty
        .replace("[NAME]", escapeKeyword(x.name))
        .replace("[TYPE]", escapeKeyword(x.type));
}

function printGlobalProperties(properties) {
    if (properties.length == 0) {
        return "";
    }
    else {
        return templates.globalModule +
            properties.map(printGlobalProperty).join("\n");
    }
}

function printFile(file) {
    var template = templates.file;
    template = append(template, file.interfaces.map(printInterface("")).join("\n\n"));
    template = append(template, printGlobalProperties(file.properties));
    return template + file.modules.map(printModule("")).join("\n\n");
}

function hasFlag(flags, flag) {
    return flags != null && (flags & flag) == flag;
}

function getName(node) {
    // TODO: Throw exception if there's no name?
    return node.name ? node.name.text : null;
}

function printTypeArguments(typeArgs) {
    typeArgs = typeArgs || [];
    return typeArgs.length == 0 ? "" : "<" + typeArgs.map(getType).join(", ") + ">";
}

<<<<<<< HEAD
function findTypeParameters(node) {
    if (!node) {
        return []
    }

    if (!node.typeParameters) {
        return findTypeParameters(node.parent)
    }

    return node.typeParameters.map(function (t) { return t.name.text });
}

function getType(type) {
    var typeParameters = findTypeParameters(type);

=======
 function findTypeParameters(node, acc) {
    acc = acc || [];
    if (!node) {
        return acc;
    }
    if (Array.isArray(node.typeParameters)) {
        node.typeParameters.forEach(x => acc.push(x.name.text));
    }
    return findTypeParameters(node.parent, acc);
 }

function getType(type) {
    var typeParameters = findTypeParameters(type);
>>>>>>> 7350435d
    switch (type.kind) {
        case ts.SyntaxKind.StringKeyword:
            return "string";
        case ts.SyntaxKind.NumberKeyword:
            return "float";
        case ts.SyntaxKind.BooleanKeyword:
            return "bool";
        case ts.SyntaxKind.VoidKeyword:
            return "unit";
        case ts.SyntaxKind.SymbolKeyword:
            return "Symbol";
        case ts.SyntaxKind.ArrayType:
            return "ResizeArray<" + getType(type.elementType) + ">";
        case ts.SyntaxKind.FunctionType:
            var cbParams = type.parameters.map(function (x) {
                return x.dotDotDotToken ? "obj" : getType(x.type);
            }).join(", ");
            cbParams = cbParams.length > 0 ? cbParams + ", " : "";
            return "Func<" + cbParams + getType(type.type) + ">";
        case ts.SyntaxKind.UnionType:
            return "U" + type.types.length + printTypeArguments(type.types);
        case ts.SyntaxKind.TupleType:
            return type.elementTypes.map(getType).join(" * ");
        case ts.SyntaxKind.ParenthesizedType:
            return getType(type.type);
        default:
            if (type.expression && type.expression.kind == ts.SyntaxKind.PropertyAccessExpression) {
                return type.expression.expression.text + "." + type.expression.name.text;
            }

            var name = type.typeName ? type.typeName.text : (type.expression ? type.expression.text : null)
            if (!name) {
                if (type.typeName && type.typeName.left && type.typeName.right) {
                    return type.typeName.left.text + "." + type.typeName.right.text;
                }
                return "obj"
            }

            if (name in mappedTypes) {
                name = mappedTypes[name];
            }

            var result = name + printTypeArguments(type.typeArguments);
<<<<<<< HEAD

            if (typeParameters.indexOf(result) > -1) {
                return "'" + result;
            }

            return result;
=======
            return (typeParameters.indexOf(result) > -1 ? "'" : "") + result;
>>>>>>> 7350435d
    }
}

function getParents(node) {
    var parents = [];
    if (Array.isArray(node.heritageClauses)) {
        for (var i = 0; i < node.heritageClauses.length; i++) {
            var types = node.heritageClauses[i].types;
            for (var j = 0; j < types.length; j++) {
                parents.push(getType(types[j]));
            }
        }
    }
    return parents;
}

// TODO: get comments
function getProperty(node) {
    return {
        name: getName(node),
        type: getType(node.type),
        optional: node.questionToken != null,
        static: node.name ? hasFlag(node.name.parserContextFlags, ts.NodeFlags.Static) : false
    };
}

function getEnum(node) {
    return {
        kind: "enum",
        name: getName(node),
        properties: node.members.map(function (n, i) {
            return {
                name : getName(n),
                value : n.initializer ? n.initializer.text : i
            }
        }),
        parents: [],
        methods: []
    }
}

// TODO: Check if it's const
function getVariables(node) {
    var variables = [];
    var declarationList = Array.isArray(node.declarationList)
        ? node.declarationList : [node.declarationList];
    for (var i = 0; i < declarationList.length; i++) {
        var declarations = declarationList[i].declarations;
        for (var j = 0; j < declarations.length; j++) {
            variables.push({
                name: declarations[j].name.text,
                type: getType(declarations[j].type),
                static: true,
                parameters: []
            });
        }
    }
    return variables;
}

function getParameter(param) {
    return {
        name: param.name.text,
        type: getType(param.type),
        optional: param.questionToken != null,
        rest: param.dotDotDotToken != null,
    };
}

// TODO: get comments
function getMethod(node, name) {
    var meth = {
        name: name || getName(node),
        type: getType(node.type),
        static: node.name ? hasFlag(node.name.parserContextFlags, ts.NodeFlags.Static) : false,
        parameters: node.parameters.map(getParameter)
    };
    var firstParam = node.parameters[0], secondParam = node.parameters[1];
    if (secondParam && secondParam.type.kind == ts.SyntaxKind.StringLiteral) {
        // The only case I've seen following this pattern is
        // createElementNS(namespaceURI: "http://www.w3.org/2000/svg", qualifiedName: "a"): SVGAElement
        meth.parameters = meth.parameters.slice(2);
        meth.emit = `$0.${meth.name}('${firstParam.type.text}', '${secondParam.type.text}'${meth.parameters.length?',$1...':''})`;
        meth.name += '_' + secondParam.type.text;
    }
    else if (firstParam && firstParam.type.kind == ts.SyntaxKind.StringLiteral) {
        meth.parameters = meth.parameters.slice(1);
        meth.emit = `$0.${meth.name}('${firstParam.type.text}'${meth.parameters.length?',$1...':''})`;
        meth.name += '_' + firstParam.type.text;
    }
    return meth;
}

function getInterface(node, kind) {
    function printTypeParameters(typeParams) {
        typeParams = typeParams || [];
        return typeParams.length == 0 ? "" : "<" + typeParams.map(function (x) {
            return "'" + x.name.text
        }).join(", ") + ">";
    }
    var ifc = {
      name: getName(node) + printTypeParameters(node.typeParameters),
      kind: kind || "interface",
      parents: kind == "alias" ? [getType(node.type)] : getParents(node),
      properties: [],
      methods: []
    };
    // TODO: Respect namespace?
    typeCache[ifc.name.replace(/<.*?>/,"")] = ifc;
    return ifc;
}

function visitInterface(node, kind) {
    var ifc = getInterface(node, kind);
    (node.members || []).forEach(function (node) {
        switch (node.kind) {
            case ts.SyntaxKind.PropertySignature:
            case ts.SyntaxKind.PropertyDeclaration:
                // TODO: How can we handle computed property names?
                if (node.name.kind != ts.SyntaxKind.ComputedPropertyName) {
                    ifc.properties.push(getProperty(node));
                }
                break;
            case ts.SyntaxKind.CallSignature:
                // TODO
                break;
            case ts.SyntaxKind.MethodSignature:
            case ts.SyntaxKind.MethodDeclaration:
                // TODO: How can we handle computed property names?
                if (node.name.kind != ts.SyntaxKind.ComputedPropertyName) {
                    ifc.methods.push(getMethod(node));
                }
                break;
            case ts.SyntaxKind.ConstructSignature:
                var meth = getMethod(node, "createNew");
                meth.emit = "new $0($1...)";
                ifc.methods.push(meth);
                break;
            case ts.SyntaxKind.Constructor:
                ifc.constructorParameters = node.parameters.map(getParameter);
                break;
        }
    });
    return ifc;
}

function visitModule(node, parent) {
    var mod = {
      name: getName(node),
      parent: parent,
      interfaces: [],
      properties: [],
      methods: [],
      modules: []
    };
    node.body.statements.forEach(function(node) {
        switch (node.kind) {
            case ts.SyntaxKind.InterfaceDeclaration:
                mod.interfaces.push(visitInterface(node));
                break;
            case ts.SyntaxKind.ClassDeclaration:
                mod.interfaces.push(visitInterface(node, "class"));
                break;
            case ts.SyntaxKind.TypeAliasDeclaration:
                mod.interfaces.push(visitInterface(node, "alias"));
                break;
            case ts.SyntaxKind.VariableStatement:
                getVariables(node).forEach(x =>
                    mod.properties.push(x));
                break;
            case ts.SyntaxKind.FunctionDeclaration:
                mod.methods.push(getMethod(node));
                break;
            case ts.SyntaxKind.ModuleDeclaration:
                // TODO: Support modules with depth > 1?
                if (!mod.parent)
                    mod.modules.push(visitModule(node, mod.name));
                break;
            case ts.SyntaxKind.EnumDeclaration:
                mod.interfaces.push(getEnum(node));
                break;
        }
    });
    return mod;
}

function visitFile(node) {
    var properties = [], interfaces = [], modules = [];
    ts.forEachChild(node, function (node) {
        switch (node.kind) {
            case ts.SyntaxKind.VariableStatement:
                getVariables(node).forEach(x =>
                    properties.push(x));
                break;
            case ts.SyntaxKind.FunctionDeclaration:
                // TODO: For now, ignore global functions
                break;
            case ts.SyntaxKind.ModuleDeclaration:
                var mod = visitModule(node);
                var isEmpty = Object.keys(mod).reduce(function(acc, k) {
                    return acc && !(Array.isArray(mod[k]) && mod[k].length > 0); 
                }, true);
                if (!isEmpty)
                    modules.push(mod);
                break;
            case ts.SyntaxKind.InterfaceDeclaration:
				interfaces.push(visitInterface(node));
                break;
            case ts.SyntaxKind.TypeAliasDeclaration:
                interfaces.push(visitInterface(node, "alias"));
                break;
            // case ts.SyntaxKind.ClassDeclaration:
			// 	interfaces.push(visitInterface(node, "class"));
            //     break;
        }
    });
    return {
        properties: properties,
        interfaces: interfaces,
        modules: modules
    };
}

try {
    var fileName = process.argv[2];
    var code = fs.readFileSync(fileName).toString();
    var sourceFile = ts.createSourceFile(fileName, code, ts.ScriptTarget.ES6, /*setParentNodes */ true);
    var fileInfo = visitFile(sourceFile);
    var ffi = printFile(fileInfo, path.basename(fileName).replace(".d.ts",""))
    console.log(ffi);
    process.exit(0);
}
catch (err) {
    console.log(err);
    process.exit(1);
}<|MERGE_RESOLUTION|>--- conflicted
+++ resolved
@@ -214,15 +214,15 @@
     if (node.name.indexOf("Component") == 0) {
         debugger;
     }
-    
+
     if (!node.parents || node.parents.length == 0) {
         return "";
     }
-    
+
     var lines = [];
     var baseClasses = {};
     var interfaces = {};
-    
+
     for (var i = 0; i < node.parents.length; i++) {
         var parentName = node.parents[i];
         var parent = typeCache[parentName.replace(/<.*?>/,"")];
@@ -239,7 +239,7 @@
             }
         }
     }
-    
+
     if (node.kind == "class") {
         Object.keys(baseClasses).forEach((x, i) => {
             if (i == 0) {
@@ -262,12 +262,11 @@
             lines.push(prefix + "inherit " + x);
         });
     }
-    
+
     return lines.join("\n");
 }
 
 function printParent(prefix, kind) {
-<<<<<<< HEAD
     return function (name, index) {
         if (index > 0) {
             return prefix + "// TODO: Multiple inheritance?";
@@ -278,21 +277,6 @@
         }
 
         return prefix + "inherit I" + name;
-=======
-    return function(name) {
-        var parent = typeCache[name.replace(/<.*?>/,"")];
-        switch (kind) {
-            case "class":
-                if (parent && parent.kind == "class")
-                    return prefix + "inherit " + name + "()";
-                break;
-            case "interface":
-                if (!parent || parent.kind == "interface")
-                    return prefix + "inherit " + name;
-                break;
-        }
-        return "";
->>>>>>> 7350435d
     }
 }
 
@@ -304,7 +288,9 @@
 
 function printMembers(ent, prefix) {
     return [
-        printParents(prefix, ent),
+        ent.parents && ent.parents.length > 0
+            ? ent.parents.map(printParent(prefix)).join("\n") : "",
+
         // printArray(ent.parents, printParent(prefix, ent.kind)),
         printArray(ent.properties, printProperty(prefix)),
         printArray(ent.methods, printMethod(prefix))
@@ -322,17 +308,6 @@
     }
 }
 
-function printClassConstructor(prefix) {
-    return function (x) {
-        return prefix + templates.classMethod
-            .replace("[STATIC]", x.static ? "static " : "")
-            .replace("[INSTANCE]", x.static ? "" : "__.")
-            .replace("[NAME]", "createNew")
-            .replace("[TYPE]", escapeKeyword(escapeKeyword(x.type)))
-            .replace("[PARAMETERS]", printParameters(x.parameters, ", ", "unit"));
-    }
-}
-
 function printClassProperty(prefix) {
     return function (x) {
         return prefix + templates.classProperty
@@ -346,19 +321,10 @@
 
 function printClassMembers(ent, prefix) {
     return [
-<<<<<<< HEAD
-        ent.constructors && ent.constructors.length > 0
-            ? ent.constructors.map(printClassConstructor(prefix)).join("\n") : "",
-        ent.properties && ent.properties.length > 0
-            ? ent.properties.map(printClassProperty(prefix)).join("\n") : "",
-        ent.methods && ent.methods.length > 0
-            ? ent.methods.map(printClassMethod(prefix)).join("\n") : "",
-=======
-        printParents(prefix, ent),
+        //printParents(prefix, ent),
         // printArray(ent.parents, printParent(prefix, ent.kind)),
         printArray(ent.properties, printClassProperty(prefix)),
         printArray(ent.methods, printClassMethod(prefix)),
->>>>>>> 7350435d
     ].filter(x => x.length > 0).join("\n");
 }
 
@@ -372,68 +338,55 @@
 
 function printInterface(prefix, modName) {
     return function (ifc, i) {
-
-<<<<<<< HEAD
-        if (ifc.kind == "alias") {
-            var template = prefix + templates.interface
-                .replace("[TYPE_KEYWORD]", i === 0 ? "type" : "and")
-                .replace("[NAME]", escapeKeyword(ifc.name))
-                .replace("[DECORATOR]", printClassDecorator(ifc, modName))
-                .replace("[CONSTRUCTOR]", ifc.kind == "class"
-                    ? "(" + printParameters(ifc.constructorParameters) + ")" : "");
-
-            return template += prefix + "    " + ifc.alias;
-        }
-        else {
-            var interfaceTemplate = prefix + templates.interface
-                .replace("[TYPE_KEYWORD]", i === 0 ? "type" : "and")
-                .replace("[NAME]", "I" + escapeKeyword(ifc.name))
-                .replace("[DECORATOR]", printClassDecorator(ifc, modName))
-                .replace("[CONSTRUCTOR]", "");
-
-            var interfaceMembers = printMembers(ifc, prefix + "    ");
-            interfaceTemplate += (interfaceMembers.length == 0
-                ? prefix + "    interface end"
-                : interfaceMembers);
-
-            var classTemplate = prefix + templates.interface
-                .replace("[TYPE_KEYWORD]", i + 1 === 0 ? "type" : "and")
-                .replace("[NAME]", escapeKeyword(ifc.name))
-                .replace("[DECORATOR]", (ifc.kind == "class" ? "" : "[<AbstractClass>] ") + printClassDecorator(ifc, modName))
-                .replace("[CONSTRUCTOR]", "()");
-
-            var classMembers = printClassMembers(ifc, prefix + "        ");
-            classTemplate += ifc.parents && ifc.parents.length > 0 ? ifc.parents.map(printParent(prefix + "    ", "class")).join("\n") + "\n" : "",
-            classTemplate += prefix + "    interface I" + escapeKeyword(ifc.name) + (classMembers.length > 0 ? " with" : "") + "\n";
-            if (ifc.constructorParameters) {
-            }
-            classTemplate += classMembers;
-
-            return interfaceTemplate + "\n\n" + classTemplate
-=======
+        var defaultTemplate = prefix + templates.interface
+            .replace("[TYPE_KEYWORD]", i === 0 ? "type" : "and")
+            .replace("[NAME]", escapeKeyword(ifc.name))
+            .replace("[DECORATOR]", printClassDecorator(ifc, modName))
+            .replace("[CONSTRUCTOR]", ifc.kind == "class"
+                ? "(" + printParameters(ifc.constructorParameters) + ")" : "");
+
         switch (ifc.kind) {
             case "alias":
-                return template += prefix + "    " + ifc.parents[0];
+                return defaultTemplate += prefix + "    " + ifc.parents[0];
             case "enum":
-                return template + ifc.properties.map(function(currentValue) {
+                return defaultTemplate + ifc.properties.map(function (currentValue) {
                     var cv = templates.enumCase
                                 .replace("[NAME]", currentValue.name)
                                 .replace("[ID]", currentValue.value)
                     return prefix + cv;
                 }).join("\n");
             case "class":
-                var classMembers = printClassMembers(ifc, prefix + "    ");
-                return template += (classMembers.length == 0
-                    ? prefix + "    class end"
-                    : classMembers);
-            // case "interface":
+            case "interface": {
+                var interfaceTemplate = prefix + templates.interface
+                    .replace("[TYPE_KEYWORD]", i === 0 ? "type" : "and")
+                    .replace("[NAME]", "I" + escapeKeyword(ifc.name))
+                    .replace("[DECORATOR]", printClassDecorator(ifc, modName))
+                    .replace("[CONSTRUCTOR]", "");
+
+                var interfaceMembers = printMembers(ifc, prefix + "    ");
+                interfaceTemplate += (interfaceMembers.length == 0
+                    ? prefix + "    interface end"
+                    : interfaceMembers);
+
+                var classTemplate = prefix + templates.interface
+                    .replace("[TYPE_KEYWORD]", i + 1 === 0 ? "type" : "and")
+                    .replace("[NAME]", escapeKeyword(ifc.name))
+                    .replace("[DECORATOR]", (ifc.kind == "class" ? "" : "[<AbstractClass>] ") + printClassDecorator(ifc, modName))
+                    .replace("[CONSTRUCTOR]", "()");
+
+                var classMembers = printClassMembers(ifc, prefix + "        ");
+                classTemplate += ifc.parents && ifc.parents.length > 0 ? ifc.parents.map(printParent(prefix + "    ", "class")).join("\n") + "\n" : "",
+                classTemplate += prefix + "    interface I" + escapeKeyword(ifc.name) + (classMembers.length > 0 ? " with" : "") + "\n";
+                classTemplate += classMembers;
+
+                return interfaceTemplate + "\n\n" + classTemplate;
+            }
             default:
                 var members = printMembers(ifc, prefix + "    ");
-                return template += (members.length == 0
+                return defaultTemplate += (members.length == 0
                     ? prefix + "    interface end"
                     : members);
-            
->>>>>>> 7350435d
+
         }
     }
 }
@@ -502,23 +455,6 @@
     return typeArgs.length == 0 ? "" : "<" + typeArgs.map(getType).join(", ") + ">";
 }
 
-<<<<<<< HEAD
-function findTypeParameters(node) {
-    if (!node) {
-        return []
-    }
-
-    if (!node.typeParameters) {
-        return findTypeParameters(node.parent)
-    }
-
-    return node.typeParameters.map(function (t) { return t.name.text });
-}
-
-function getType(type) {
-    var typeParameters = findTypeParameters(type);
-
-=======
  function findTypeParameters(node, acc) {
     acc = acc || [];
     if (!node) {
@@ -532,7 +468,6 @@
 
 function getType(type) {
     var typeParameters = findTypeParameters(type);
->>>>>>> 7350435d
     switch (type.kind) {
         case ts.SyntaxKind.StringKeyword:
             return "string";
@@ -576,16 +511,7 @@
             }
 
             var result = name + printTypeArguments(type.typeArguments);
-<<<<<<< HEAD
-
-            if (typeParameters.indexOf(result) > -1) {
-                return "'" + result;
-            }
-
-            return result;
-=======
             return (typeParameters.indexOf(result) > -1 ? "'" : "") + result;
->>>>>>> 7350435d
     }
 }
 
@@ -700,7 +626,7 @@
 
 function visitInterface(node, kind) {
     var ifc = getInterface(node, kind);
-    (node.members || []).forEach(function (node) {
+    (node.members || []).forEach(function(node) {
         switch (node.kind) {
             case ts.SyntaxKind.PropertySignature:
             case ts.SyntaxKind.PropertyDeclaration:
@@ -774,7 +700,7 @@
 
 function visitFile(node) {
     var properties = [], interfaces = [], modules = [];
-    ts.forEachChild(node, function (node) {
+    ts.forEachChild(node, function(node) {
         switch (node.kind) {
             case ts.SyntaxKind.VariableStatement:
                 getVariables(node).forEach(x =>
@@ -786,7 +712,7 @@
             case ts.SyntaxKind.ModuleDeclaration:
                 var mod = visitModule(node);
                 var isEmpty = Object.keys(mod).reduce(function(acc, k) {
-                    return acc && !(Array.isArray(mod[k]) && mod[k].length > 0); 
+                    return acc && !(Array.isArray(mod[k]) && mod[k].length > 0);
                 }, true);
                 if (!isEmpty)
                     modules.push(mod);
