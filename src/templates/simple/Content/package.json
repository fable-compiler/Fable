{
  "private": true,
  "scripts": {
    "build": "webpack -p",
    "start": "webpack-dev-server",
    "test": "echo \"Error: no test specified\" && exit 1"
  },
  "dependencies": {
    "babel-runtime": "6.23.0"
  },
  "devDependencies": {
<<<<<<< HEAD
    "babel-core": "^6.25.0",
    "babel-loader": "^7.0.0",
    "babel-plugin-transform-runtime": "^6.23.0",
    "babel-preset-es2015": "^6.24.1",
    "fable-loader": "^1.0.4",
    "webpack": "^2.6.1",
    "webpack-dev-server": "^2.4.5"
=======
    "babel-core": "6.25.0",
    "babel-loader": "7.1.1",
    "babel-plugin-transform-runtime": "6.23.0",
    "babel-preset-es2015": "6.24.1",
    "fable-loader": "1.0.5",
    "webpack": "2.6.1",
    "webpack-dev-server": "2.5.0"
>>>>>>> 51ed8513
  }
}<|MERGE_RESOLUTION|>--- conflicted
+++ resolved
@@ -9,15 +9,6 @@
     "babel-runtime": "6.23.0"
   },
   "devDependencies": {
-<<<<<<< HEAD
-    "babel-core": "^6.25.0",
-    "babel-loader": "^7.0.0",
-    "babel-plugin-transform-runtime": "^6.23.0",
-    "babel-preset-es2015": "^6.24.1",
-    "fable-loader": "^1.0.4",
-    "webpack": "^2.6.1",
-    "webpack-dev-server": "^2.4.5"
-=======
     "babel-core": "6.25.0",
     "babel-loader": "7.1.1",
     "babel-plugin-transform-runtime": "6.23.0",
@@ -25,6 +16,5 @@
     "fable-loader": "1.0.5",
     "webpack": "2.6.1",
     "webpack-dev-server": "2.5.0"
->>>>>>> 51ed8513
   }
 }