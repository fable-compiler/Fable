source https://nuget.org/api/v2

nuget FSharp.Core

# Keep this version synced with dotnet-fable in .fsproj
<<<<<<< HEAD
nuget Fable.Core 1.1.0
nuget Fable.Import.Browser

# Add here other Fable libraries like Fable.PowerPack

group Build
framework: net46

    source https://nuget.org/api/v2
    nuget FSharp.Core  redirects:force, content:none
    nuget FAKE
=======
nuget Fable.Core 1.1.5

# Add here other Fable libraries like Fable.PowerPack
nuget Fable.Import.Browser
>>>>>>> 51ed8513
<|MERGE_RESOLUTION|>--- conflicted
+++ resolved
@@ -3,21 +3,7 @@
 nuget FSharp.Core
 
 # Keep this version synced with dotnet-fable in .fsproj
-<<<<<<< HEAD
-nuget Fable.Core 1.1.0
-nuget Fable.Import.Browser
-
-# Add here other Fable libraries like Fable.PowerPack
-
-group Build
-framework: net46
-
-    source https://nuget.org/api/v2
-    nuget FSharp.Core  redirects:force, content:none
-    nuget FAKE
-=======
 nuget Fable.Core 1.1.5
 
 # Add here other Fable libraries like Fable.PowerPack
-nuget Fable.Import.Browser
->>>>>>> 51ed8513
+nuget Fable.Import.Browser