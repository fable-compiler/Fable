NUGET
  remote: https://www.nuget.org/api/v2
<<<<<<< HEAD
    Fable.Core (1.1)
      FSharp.Core (>= 4.1.17) - restriction: >= netstandard16
      NETStandard.Library (>= 1.6.1) - restriction: >= netstandard16
    Fable.Import.Browser (0.1)
      Fable.Core (>= 1.0.8) - restriction: >= netstandard16
      FSharp.Core (>= 4.2.1) - restriction: >= netstandard16
    FSharp.Core (4.2.1)
      System.Collections (>= 4.0.11) - restriction: >= netstandard16
      System.Console (>= 4.0) - restriction: >= netstandard16
      System.Diagnostics.Debug (>= 4.0.11) - restriction: >= netstandard16
      System.Diagnostics.Tools (>= 4.0.1) - restriction: >= netstandard16
      System.Globalization (>= 4.0.11) - restriction: >= netstandard16
      System.IO (>= 4.1) - restriction: >= netstandard16
      System.Linq (>= 4.1) - restriction: >= netstandard16
      System.Linq.Expressions (>= 4.1) - restriction: >= netstandard16
      System.Linq.Queryable (>= 4.0.1) - restriction: >= netstandard16
      System.Net.Requests (>= 4.0.11) - restriction: >= netstandard16
      System.Reflection (>= 4.1) - restriction: >= netstandard16
      System.Reflection.Extensions (>= 4.0.1) - restriction: >= netstandard16
      System.Resources.ResourceManager (>= 4.0.1) - restriction: >= netstandard16
      System.Runtime (>= 4.1) - restriction: >= netstandard16
      System.Runtime.Extensions (>= 4.1) - restriction: >= netstandard16
      System.Runtime.Numerics (>= 4.0.1) - restriction: >= netstandard16
      System.Text.RegularExpressions (>= 4.1) - restriction: >= netstandard16
      System.Threading (>= 4.0.11) - restriction: >= netstandard16
      System.Threading.Tasks (>= 4.0.11) - restriction: >= netstandard16
      System.Threading.Tasks.Parallel (>= 4.0.1) - restriction: >= netstandard16
      System.Threading.Thread (>= 4.0) - restriction: >= netstandard16
      System.Threading.ThreadPool (>= 4.0.10) - restriction: >= netstandard16
      System.Threading.Timer (>= 4.0.1) - restriction: >= netstandard16
    Microsoft.NETCore.Platforms (1.1) - restriction: >= netstandard16
    Microsoft.NETCore.Targets (1.1) - restriction: >= netstandard16
    Microsoft.Win32.Primitives (4.3) - restriction: >= netstandard16
      Microsoft.NETCore.Platforms (>= 1.1) - restriction: && (< net46) (>= netstandard13)
      Microsoft.NETCore.Targets (>= 1.1) - restriction: && (< net46) (>= netstandard13)
      System.Runtime (>= 4.3) - restriction: && (< net46) (>= netstandard13)
    NETStandard.Library (1.6.1) - restriction: >= netstandard16
      Microsoft.NETCore.Platforms (>= 1.1) - restriction: >= netstandard10
      Microsoft.Win32.Primitives (>= 4.3) - restriction: >= netstandard13
      System.AppContext (>= 4.3) - restriction: >= netstandard13
      System.Collections (>= 4.3) - restriction: >= netstandard10
      System.Collections.Concurrent (>= 4.3) - restriction: >= netstandard11
      System.Console (>= 4.3) - restriction: >= netstandard13
      System.Diagnostics.Debug (>= 4.3) - restriction: >= netstandard10
      System.Diagnostics.Tools (>= 4.3) - restriction: >= netstandard10
      System.Diagnostics.Tracing (>= 4.3) - restriction: >= netstandard11
      System.Globalization (>= 4.3) - restriction: >= netstandard10
      System.Globalization.Calendars (>= 4.3) - restriction: >= netstandard13
      System.IO (>= 4.3) - restriction: >= netstandard10
      System.IO.Compression (>= 4.3) - restriction: >= netstandard11
      System.IO.Compression.ZipFile (>= 4.3) - restriction: >= netstandard13
      System.IO.FileSystem (>= 4.3) - restriction: >= netstandard13
      System.IO.FileSystem.Primitives (>= 4.3) - restriction: >= netstandard13
      System.Linq (>= 4.3) - restriction: >= netstandard10
      System.Linq.Expressions (>= 4.3) - restriction: >= netstandard10
      System.Net.Http (>= 4.3) - restriction: >= netstandard11
      System.Net.Primitives (>= 4.3) - restriction: >= netstandard10
      System.Net.Sockets (>= 4.3) - restriction: >= netstandard13
      System.ObjectModel (>= 4.3) - restriction: >= netstandard10
      System.Reflection (>= 4.3) - restriction: >= netstandard10
      System.Reflection.Extensions (>= 4.3) - restriction: >= netstandard10
      System.Reflection.Primitives (>= 4.3) - restriction: >= netstandard10
      System.Resources.ResourceManager (>= 4.3) - restriction: >= netstandard10
      System.Runtime (>= 4.3) - restriction: >= netstandard10
      System.Runtime.Extensions (>= 4.3) - restriction: >= netstandard10
      System.Runtime.Handles (>= 4.3) - restriction: >= netstandard13
      System.Runtime.InteropServices (>= 4.3) - restriction: >= netstandard11
      System.Runtime.InteropServices.RuntimeInformation (>= 4.3) - restriction: >= netstandard11
      System.Runtime.Numerics (>= 4.3) - restriction: >= netstandard11
      System.Security.Cryptography.Algorithms (>= 4.3) - restriction: >= netstandard13
      System.Security.Cryptography.Encoding (>= 4.3) - restriction: >= netstandard13
      System.Security.Cryptography.Primitives (>= 4.3) - restriction: >= netstandard13
      System.Security.Cryptography.X509Certificates (>= 4.3) - restriction: >= netstandard13
      System.Text.Encoding (>= 4.3) - restriction: >= netstandard10
      System.Text.Encoding.Extensions (>= 4.3) - restriction: >= netstandard10
      System.Text.RegularExpressions (>= 4.3) - restriction: >= netstandard10
      System.Threading (>= 4.3) - restriction: >= netstandard10
      System.Threading.Tasks (>= 4.3) - restriction: >= netstandard10
      System.Threading.Timer (>= 4.3) - restriction: >= netstandard12
      System.Xml.ReaderWriter (>= 4.3) - restriction: >= netstandard10
      System.Xml.XDocument (>= 4.3) - restriction: >= netstandard10
    runtime.debian.8-x64.runtime.native.System.Security.Cryptography.OpenSsl (4.3.1) - restriction: >= netstandard16
    runtime.fedora.23-x64.runtime.native.System.Security.Cryptography.OpenSsl (4.3.1) - restriction: >= netstandard16
    runtime.fedora.24-x64.runtime.native.System.Security.Cryptography.OpenSsl (4.3.1) - restriction: >= netstandard16
    runtime.native.System (4.3) - restriction: >= netstandard16
      Microsoft.NETCore.Platforms (>= 1.1)
      Microsoft.NETCore.Targets (>= 1.1)
    runtime.native.System.IO.Compression (4.3) - restriction: >= netstandard16
      Microsoft.NETCore.Platforms (>= 1.1)
      Microsoft.NETCore.Targets (>= 1.1)
    runtime.native.System.Net.Http (4.3) - restriction: >= netstandard16
      Microsoft.NETCore.Platforms (>= 1.1)
      Microsoft.NETCore.Targets (>= 1.1)
    runtime.native.System.Security.Cryptography.Apple (4.3) - restriction: >= netstandard16
      runtime.osx.10.10-x64.runtime.native.System.Security.Cryptography.Apple (>= 4.3)
    runtime.native.System.Security.Cryptography.OpenSsl (4.3.1) - restriction: >= netstandard16
=======
    Fable.Core (1.1.5)
      FSharp.Core (>= 4.1.17) - restriction: >= netstandard1.6
      NETStandard.Library (>= 1.6.1) - restriction: >= netstandard1.6
    Fable.Import.Browser (0.1)
      Fable.Core (>= 1.0.8) - restriction: >= netstandard1.6
      FSharp.Core (>= 4.2.1) - restriction: >= netstandard1.6
    FSharp.Core (4.2.1)
      System.Collections (>= 4.0.11) - restriction: >= netstandard1.6
      System.Console (>= 4.0) - restriction: >= netstandard1.6
      System.Diagnostics.Debug (>= 4.0.11) - restriction: >= netstandard1.6
      System.Diagnostics.Tools (>= 4.0.1) - restriction: >= netstandard1.6
      System.Globalization (>= 4.0.11) - restriction: >= netstandard1.6
      System.IO (>= 4.1) - restriction: >= netstandard1.6
      System.Linq (>= 4.1) - restriction: >= netstandard1.6
      System.Linq.Expressions (>= 4.1) - restriction: >= netstandard1.6
      System.Linq.Queryable (>= 4.0.1) - restriction: >= netstandard1.6
      System.Net.Requests (>= 4.0.11) - restriction: >= netstandard1.6
      System.Reflection (>= 4.1) - restriction: >= netstandard1.6
      System.Reflection.Extensions (>= 4.0.1) - restriction: >= netstandard1.6
      System.Resources.ResourceManager (>= 4.0.1) - restriction: >= netstandard1.6
      System.Runtime (>= 4.1) - restriction: >= netstandard1.6
      System.Runtime.Extensions (>= 4.1) - restriction: >= netstandard1.6
      System.Runtime.Numerics (>= 4.0.1) - restriction: >= netstandard1.6
      System.Text.RegularExpressions (>= 4.1) - restriction: >= netstandard1.6
      System.Threading (>= 4.0.11) - restriction: >= netstandard1.6
      System.Threading.Tasks (>= 4.0.11) - restriction: >= netstandard1.6
      System.Threading.Tasks.Parallel (>= 4.0.1) - restriction: >= netstandard1.6
      System.Threading.Thread (>= 4.0) - restriction: >= netstandard1.6
      System.Threading.ThreadPool (>= 4.0.10) - restriction: >= netstandard1.6
      System.Threading.Timer (>= 4.0.1) - restriction: >= netstandard1.6
    Microsoft.NETCore.Platforms (1.1) - restriction: >= netstandard1.6
    Microsoft.NETCore.Targets (1.1) - restriction: || (&& (>= dnxcore50) (>= netstandard1.6)) (&& (< netstandard1.1) (>= netstandard1.6) (< monoandroid)) (&& (< netstandard1.2) (>= netstandard1.6) (< monoandroid)) (&& (< netstandard1.3) (>= netstandard1.6) (< monoandroid)) (&& (< netstandard1.5) (>= netstandard1.6) (< monoandroid)) (&& (>= netstandard1.6) (< monotouch) (< xamarinios) (< xamarinmac)) (>= netcore1.1)
    Microsoft.Win32.Primitives (4.3) - restriction: >= netstandard1.6
      Microsoft.NETCore.Platforms (>= 1.1) - restriction: && (< net46) (>= netstandard1.3) (< monotouch) (< xamarinios) (< xamarinmac)
      Microsoft.NETCore.Targets (>= 1.1) - restriction: && (< net46) (>= netstandard1.3) (< monotouch) (< xamarinios) (< xamarinmac)
      System.Runtime (>= 4.3) - restriction: && (< net46) (>= netstandard1.3) (< monotouch) (< xamarinios) (< xamarinmac)
    NETStandard.Library (1.6.1) - restriction: >= netstandard1.6
      Microsoft.NETCore.Platforms (>= 1.1) - restriction: >= netstandard1.0
      Microsoft.Win32.Primitives (>= 4.3) - restriction: >= netstandard1.3
      System.AppContext (>= 4.3) - restriction: >= netstandard1.3
      System.Collections (>= 4.3) - restriction: >= netstandard1.0
      System.Collections.Concurrent (>= 4.3) - restriction: >= netstandard1.1
      System.Console (>= 4.3) - restriction: >= netstandard1.3
      System.Diagnostics.Debug (>= 4.3) - restriction: >= netstandard1.0
      System.Diagnostics.Tools (>= 4.3) - restriction: >= netstandard1.0
      System.Diagnostics.Tracing (>= 4.3) - restriction: >= netstandard1.1
      System.Globalization (>= 4.3) - restriction: >= netstandard1.0
      System.Globalization.Calendars (>= 4.3) - restriction: >= netstandard1.3
      System.IO (>= 4.3) - restriction: >= netstandard1.0
      System.IO.Compression (>= 4.3) - restriction: >= netstandard1.1
      System.IO.Compression.ZipFile (>= 4.3) - restriction: >= netstandard1.3
      System.IO.FileSystem (>= 4.3) - restriction: >= netstandard1.3
      System.IO.FileSystem.Primitives (>= 4.3) - restriction: >= netstandard1.3
      System.Linq (>= 4.3) - restriction: >= netstandard1.0
      System.Linq.Expressions (>= 4.3) - restriction: >= netstandard1.0
      System.Net.Http (>= 4.3) - restriction: >= netstandard1.1
      System.Net.Primitives (>= 4.3) - restriction: >= netstandard1.0
      System.Net.Sockets (>= 4.3) - restriction: >= netstandard1.3
      System.ObjectModel (>= 4.3) - restriction: >= netstandard1.0
      System.Reflection (>= 4.3) - restriction: >= netstandard1.0
      System.Reflection.Extensions (>= 4.3) - restriction: >= netstandard1.0
      System.Reflection.Primitives (>= 4.3) - restriction: >= netstandard1.0
      System.Resources.ResourceManager (>= 4.3) - restriction: >= netstandard1.0
      System.Runtime (>= 4.3) - restriction: >= netstandard1.0
      System.Runtime.Extensions (>= 4.3) - restriction: >= netstandard1.0
      System.Runtime.Handles (>= 4.3) - restriction: >= netstandard1.3
      System.Runtime.InteropServices (>= 4.3) - restriction: >= netstandard1.1
      System.Runtime.InteropServices.RuntimeInformation (>= 4.3) - restriction: >= netstandard1.1
      System.Runtime.Numerics (>= 4.3) - restriction: >= netstandard1.1
      System.Security.Cryptography.Algorithms (>= 4.3) - restriction: >= netstandard1.3
      System.Security.Cryptography.Encoding (>= 4.3) - restriction: >= netstandard1.3
      System.Security.Cryptography.Primitives (>= 4.3) - restriction: >= netstandard1.3
      System.Security.Cryptography.X509Certificates (>= 4.3) - restriction: >= netstandard1.3
      System.Text.Encoding (>= 4.3) - restriction: >= netstandard1.0
      System.Text.Encoding.Extensions (>= 4.3) - restriction: >= netstandard1.0
      System.Text.RegularExpressions (>= 4.3) - restriction: >= netstandard1.0
      System.Threading (>= 4.3) - restriction: >= netstandard1.0
      System.Threading.Tasks (>= 4.3) - restriction: >= netstandard1.0
      System.Threading.Timer (>= 4.3) - restriction: >= netstandard1.2
      System.Xml.ReaderWriter (>= 4.3) - restriction: >= netstandard1.0
      System.Xml.XDocument (>= 4.3) - restriction: >= netstandard1.0
    runtime.debian.8-x64.runtime.native.System.Security.Cryptography.OpenSsl (4.3.1) - restriction: && (>= netstandard1.6) (< monotouch) (< xamarinios) (< xamarinmac)
    runtime.fedora.23-x64.runtime.native.System.Security.Cryptography.OpenSsl (4.3.1) - restriction: && (>= netstandard1.6) (< monotouch) (< xamarinios) (< xamarinmac)
    runtime.fedora.24-x64.runtime.native.System.Security.Cryptography.OpenSsl (4.3.1) - restriction: && (>= netstandard1.6) (< monotouch) (< xamarinios) (< xamarinmac)
    runtime.native.System (4.3) - restriction: && (>= netstandard1.6) (< monotouch) (< xamarinios) (< xamarinmac)
      Microsoft.NETCore.Platforms (>= 1.1)
      Microsoft.NETCore.Targets (>= 1.1)
    runtime.native.System.IO.Compression (4.3) - restriction: || (&& (>= dnxcore50) (>= netstandard1.6)) (&& (>= netstandard1.6) (< monotouch) (< xamarinios) (< xamarinmac))
      Microsoft.NETCore.Platforms (>= 1.1)
      Microsoft.NETCore.Targets (>= 1.1)
    runtime.native.System.Net.Http (4.3) - restriction: && (>= netstandard1.6) (< monotouch) (< xamarinios) (< xamarinmac)
      Microsoft.NETCore.Platforms (>= 1.1)
      Microsoft.NETCore.Targets (>= 1.1)
    runtime.native.System.Security.Cryptography.Apple (4.3) - restriction: && (>= netstandard1.6) (< monotouch) (< xamarinios) (< xamarinmac)
      runtime.osx.10.10-x64.runtime.native.System.Security.Cryptography.Apple (>= 4.3)
    runtime.native.System.Security.Cryptography.OpenSsl (4.3.1) - restriction: && (>= netstandard1.6) (< monotouch) (< xamarinios) (< xamarinmac)
>>>>>>> 51ed8513
      runtime.debian.8-x64.runtime.native.System.Security.Cryptography.OpenSsl (>= 4.3.1)
      runtime.fedora.23-x64.runtime.native.System.Security.Cryptography.OpenSsl (>= 4.3.1)
      runtime.fedora.24-x64.runtime.native.System.Security.Cryptography.OpenSsl (>= 4.3.1)
      runtime.opensuse.13.2-x64.runtime.native.System.Security.Cryptography.OpenSsl (>= 4.3.1)
      runtime.opensuse.42.1-x64.runtime.native.System.Security.Cryptography.OpenSsl (>= 4.3.1)
      runtime.osx.10.10-x64.runtime.native.System.Security.Cryptography.OpenSsl (>= 4.3.1)
      runtime.rhel.7-x64.runtime.native.System.Security.Cryptography.OpenSsl (>= 4.3.1)
      runtime.ubuntu.14.04-x64.runtime.native.System.Security.Cryptography.OpenSsl (>= 4.3.1)
      runtime.ubuntu.16.04-x64.runtime.native.System.Security.Cryptography.OpenSsl (>= 4.3.1)
      runtime.ubuntu.16.10-x64.runtime.native.System.Security.Cryptography.OpenSsl (>= 4.3.1)
<<<<<<< HEAD
    runtime.opensuse.13.2-x64.runtime.native.System.Security.Cryptography.OpenSsl (4.3.1) - restriction: >= netstandard16
    runtime.opensuse.42.1-x64.runtime.native.System.Security.Cryptography.OpenSsl (4.3.1) - restriction: >= netstandard16
    runtime.osx.10.10-x64.runtime.native.System.Security.Cryptography.Apple (4.3) - restriction: >= netstandard16
    runtime.osx.10.10-x64.runtime.native.System.Security.Cryptography.OpenSsl (4.3.1) - restriction: >= netstandard16
    runtime.rhel.7-x64.runtime.native.System.Security.Cryptography.OpenSsl (4.3.1) - restriction: >= netstandard16
    runtime.ubuntu.14.04-x64.runtime.native.System.Security.Cryptography.OpenSsl (4.3.1) - restriction: >= netstandard16
    runtime.ubuntu.16.04-x64.runtime.native.System.Security.Cryptography.OpenSsl (4.3.1) - restriction: >= netstandard16
    runtime.ubuntu.16.10-x64.runtime.native.System.Security.Cryptography.OpenSsl (4.3.1) - restriction: >= netstandard16
    System.AppContext (4.3) - restriction: >= netstandard16
      System.Runtime (>= 4.3) - restriction: || (&& (< net46) (>= netstandard13)) (>= dnxcore50) (>= netstandard16)
    System.Buffers (4.3) - restriction: >= netstandard16
      System.Diagnostics.Debug (>= 4.3) - restriction: && (< net45) (>= netstandard11) (< win8) (< wpa81)
      System.Diagnostics.Tracing (>= 4.3) - restriction: && (< net45) (>= netstandard11) (< win8) (< wpa81)
      System.Resources.ResourceManager (>= 4.3) - restriction: && (< net45) (>= netstandard11) (< win8) (< wpa81)
      System.Runtime (>= 4.3) - restriction: && (< net45) (>= netstandard11) (< win8) (< wpa81)
      System.Threading (>= 4.3) - restriction: && (< net45) (>= netstandard11) (< win8) (< wpa81)
    System.Collections (4.3) - restriction: >= netstandard16
      Microsoft.NETCore.Platforms (>= 1.1) - restriction: || (&& (< net45) (>= netstandard10) (< netstandard13) (< win8) (< wp8) (< wpa81)) (&& (< net45) (>= netstandard13) (< win8) (< wpa81)) (>= dnxcore50)
      Microsoft.NETCore.Targets (>= 1.1) - restriction: || (&& (< net45) (>= netstandard10) (< netstandard13) (< win8) (< wp8) (< wpa81)) (&& (< net45) (>= netstandard13) (< win8) (< wpa81)) (>= dnxcore50)
      System.Runtime (>= 4.3) - restriction: || (&& (< net45) (>= netstandard10) (< netstandard13) (< win8) (< wp8) (< wpa81)) (&& (< net45) (>= netstandard13) (< win8) (< wpa81)) (>= dnxcore50)
    System.Collections.Concurrent (4.3) - restriction: >= netstandard16
      System.Collections (>= 4.3) - restriction: || (&& (< net45) (>= netstandard13) (< win8) (< wpa81)) (>= dnxcore50)
      System.Diagnostics.Debug (>= 4.3) - restriction: || (&& (< net45) (>= netstandard13) (< win8) (< wpa81)) (>= dnxcore50)
      System.Diagnostics.Tracing (>= 4.3) - restriction: || (&& (< net45) (>= netstandard13) (< win8) (< wpa81)) (>= dnxcore50)
      System.Globalization (>= 4.3) - restriction: || (&& (< net45) (>= netstandard13) (< win8) (< wpa81)) (>= dnxcore50)
      System.Reflection (>= 4.3) - restriction: && (< net45) (>= netstandard13) (< win8) (< wpa81)
      System.Resources.ResourceManager (>= 4.3) - restriction: || (&& (< net45) (>= netstandard13) (< win8) (< wpa81)) (>= dnxcore50)
      System.Runtime (>= 4.3) - restriction: || (&& (< net45) (>= netstandard11) (< netstandard13) (< win8) (< wpa81)) (&& (< net45) (>= netstandard13) (< win8) (< wpa81)) (>= dnxcore50)
      System.Runtime.Extensions (>= 4.3) - restriction: || (&& (< net45) (>= netstandard13) (< win8) (< wpa81)) (>= dnxcore50)
      System.Threading (>= 4.3) - restriction: || (&& (< net45) (>= netstandard13) (< win8) (< wpa81)) (>= dnxcore50)
      System.Threading.Tasks (>= 4.3) - restriction: || (&& (< net45) (>= netstandard11) (< netstandard13) (< win8) (< wpa81)) (&& (< net45) (>= netstandard13) (< win8) (< wpa81)) (>= dnxcore50)
    System.Console (4.3) - restriction: >= netstandard16
      Microsoft.NETCore.Platforms (>= 1.1) - restriction: && (< net46) (>= netstandard13)
      Microsoft.NETCore.Targets (>= 1.1) - restriction: && (< net46) (>= netstandard13)
      System.IO (>= 4.3) - restriction: && (< net46) (>= netstandard13)
      System.Runtime (>= 4.3) - restriction: && (< net46) (>= netstandard13)
      System.Text.Encoding (>= 4.3) - restriction: && (< net46) (>= netstandard13)
    System.Diagnostics.Debug (4.3) - restriction: >= netstandard16
      Microsoft.NETCore.Platforms (>= 1.1) - restriction: || (&& (< net45) (>= netstandard10) (< netstandard13) (< win8) (< wp8) (< wpa81)) (&& (< net45) (>= netstandard13) (< win8) (< wpa81)) (>= dnxcore50)
      Microsoft.NETCore.Targets (>= 1.1) - restriction: || (&& (< net45) (>= netstandard10) (< netstandard13) (< win8) (< wp8) (< wpa81)) (&& (< net45) (>= netstandard13) (< win8) (< wpa81)) (>= dnxcore50)
      System.Runtime (>= 4.3) - restriction: || (&& (< net45) (>= netstandard10) (< netstandard13) (< win8) (< wp8) (< wpa81)) (&& (< net45) (>= netstandard13) (< win8) (< wpa81)) (>= dnxcore50)
    System.Diagnostics.DiagnosticSource (4.3.1) - restriction: >= netstandard16
      System.Collections (>= 4.3) - restriction: || (&& (< net45) (>= netstandard11) (< netstandard13) (< win8) (< wpa81)) (&& (< net45) (>= netstandard13) (< win8) (< wpa81))
      System.Diagnostics.Tracing (>= 4.3) - restriction: || (&& (< net45) (>= netstandard11) (< netstandard13) (< win8) (< wpa81)) (&& (< net45) (>= netstandard13) (< win8) (< wpa81))
      System.Reflection (>= 4.3) - restriction: || (&& (< net45) (>= netstandard11) (< netstandard13) (< win8) (< wpa81)) (&& (< net45) (>= netstandard13) (< win8) (< wpa81))
      System.Runtime (>= 4.3) - restriction: || (&& (< net45) (>= netstandard11) (< netstandard13) (< win8) (< wpa81)) (&& (< net45) (>= netstandard13) (< win8) (< wpa81))
      System.Threading (>= 4.3) - restriction: || (&& (< net45) (>= netstandard11) (< netstandard13) (< win8) (< wpa81)) (&& (< net45) (>= netstandard13) (< win8) (< wpa81))
    System.Diagnostics.Tools (4.3) - restriction: >= netstandard16
      Microsoft.NETCore.Platforms (>= 1.1) - restriction: || (&& (< net45) (>= netstandard10) (< win8) (< wp8) (< wpa81)) (>= dnxcore50)
      Microsoft.NETCore.Targets (>= 1.1) - restriction: || (&& (< net45) (>= netstandard10) (< win8) (< wp8) (< wpa81)) (>= dnxcore50)
      System.Runtime (>= 4.3) - restriction: || (&& (< net45) (>= netstandard10) (< win8) (< wp8) (< wpa81)) (>= dnxcore50)
    System.Diagnostics.Tracing (4.3) - restriction: >= netstandard16
      Microsoft.NETCore.Platforms (>= 1.1) - restriction: || (&& (< net45) (>= netstandard11) (< netstandard12) (< win8)) (&& (< net45) (>= netstandard12) (< netstandard13) (< win8) (< wpa81)) (&& (< net45) (>= netstandard13) (< netstandard15) (< win8) (< wpa81)) (&& (< net45) (>= netstandard15)) (>= dnxcore50)
      Microsoft.NETCore.Targets (>= 1.1) - restriction: || (&& (< net45) (>= netstandard11) (< netstandard12) (< win8)) (&& (< net45) (>= netstandard12) (< netstandard13) (< win8) (< wpa81)) (&& (< net45) (>= netstandard13) (< netstandard15) (< win8) (< wpa81)) (&& (< net45) (>= netstandard15)) (>= dnxcore50)
      System.Runtime (>= 4.3) - restriction: || (&& (< net45) (>= netstandard11) (< netstandard12) (< win8)) (&& (< net45) (>= netstandard12) (< netstandard13) (< win8) (< wpa81)) (&& (< net45) (>= netstandard13) (< netstandard15) (< win8) (< wpa81)) (&& (< net45) (>= netstandard15)) (>= dnxcore50)
    System.Globalization (4.3) - restriction: >= netstandard16
      Microsoft.NETCore.Platforms (>= 1.1) - restriction: || (&& (< net45) (>= netstandard10) (< netstandard13) (< win8) (< wp8) (< wpa81)) (&& (< net45) (>= netstandard13) (< win8) (< wpa81)) (>= dnxcore50)
      Microsoft.NETCore.Targets (>= 1.1) - restriction: || (&& (< net45) (>= netstandard10) (< netstandard13) (< win8) (< wp8) (< wpa81)) (&& (< net45) (>= netstandard13) (< win8) (< wpa81)) (>= dnxcore50)
      System.Runtime (>= 4.3) - restriction: || (&& (< net45) (>= netstandard10) (< netstandard13) (< win8) (< wp8) (< wpa81)) (&& (< net45) (>= netstandard13) (< win8) (< wpa81)) (>= dnxcore50)
    System.Globalization.Calendars (4.3) - restriction: >= netstandard16
      Microsoft.NETCore.Platforms (>= 1.1) - restriction: && (< net46) (>= netstandard13)
      Microsoft.NETCore.Targets (>= 1.1) - restriction: && (< net46) (>= netstandard13)
      System.Globalization (>= 4.3) - restriction: && (< net46) (>= netstandard13)
      System.Runtime (>= 4.3) - restriction: && (< net46) (>= netstandard13)
    System.Globalization.Extensions (4.3) - restriction: >= netstandard16
      Microsoft.NETCore.Platforms (>= 1.1) - restriction: && (< net46) (>= netstandard13)
      System.Globalization (>= 4.3) - restriction: && (< net46) (>= netstandard13)
      System.Resources.ResourceManager (>= 4.3) - restriction: && (< net46) (>= netstandard13)
      System.Runtime (>= 4.3) - restriction: && (< net46) (>= netstandard13)
      System.Runtime.Extensions (>= 4.3) - restriction: && (< net46) (>= netstandard13)
      System.Runtime.InteropServices (>= 4.3) - restriction: && (< net46) (>= netstandard13)
    System.IO (4.3) - restriction: >= netstandard16
      Microsoft.NETCore.Platforms (>= 1.1) - restriction: || (&& (< net45) (>= netstandard10) (< netstandard13) (< win8) (< wp8) (< wpa81)) (&& (< net45) (>= netstandard13) (< netstandard15) (< win8) (< wpa81)) (&& (< net45) (>= netstandard15)) (>= dnxcore50)
      Microsoft.NETCore.Targets (>= 1.1) - restriction: || (&& (< net45) (>= netstandard10) (< netstandard13) (< win8) (< wp8) (< wpa81)) (&& (< net45) (>= netstandard13) (< netstandard15) (< win8) (< wpa81)) (&& (< net45) (>= netstandard15)) (>= dnxcore50)
      System.Runtime (>= 4.3) - restriction: || (&& (< net45) (>= netstandard10) (< netstandard13) (< win8) (< wp8) (< wpa81)) (&& (< net45) (>= netstandard13) (< netstandard15) (< win8) (< wpa81)) (&& (< net45) (>= netstandard15)) (>= dnxcore50)
      System.Text.Encoding (>= 4.3) - restriction: || (&& (< net45) (>= netstandard10) (< netstandard13) (< win8) (< wp8) (< wpa81)) (&& (< net45) (>= netstandard13) (< netstandard15) (< win8) (< wpa81)) (&& (< net45) (>= netstandard15)) (>= dnxcore50)
      System.Threading.Tasks (>= 4.3) - restriction: || (&& (< net45) (>= netstandard10) (< netstandard13) (< win8) (< wp8) (< wpa81)) (&& (< net45) (>= netstandard13) (< netstandard15) (< win8) (< wpa81)) (&& (< net45) (>= netstandard15)) (>= dnxcore50)
    System.IO.Compression (4.3) - restriction: >= netstandard16
      Microsoft.NETCore.Platforms (>= 1.1) - restriction: && (< net45) (>= netstandard13) (< win8) (< wpa81)
      runtime.native.System (>= 4.3) - restriction: && (< net45) (>= netstandard13) (< win8) (< wpa81)
      runtime.native.System.IO.Compression (>= 4.3) - restriction: || (&& (< net45) (>= netstandard13) (< win8) (< wpa81)) (>= dnxcore50)
      System.Buffers (>= 4.3) - restriction: || (&& (< net45) (>= netstandard13) (< win8) (< wpa81)) (>= dnxcore50)
      System.Collections (>= 4.3) - restriction: || (&& (< net45) (>= netstandard13) (< win8) (< wpa81)) (>= dnxcore50)
      System.Diagnostics.Debug (>= 4.3) - restriction: || (&& (< net45) (>= netstandard13) (< win8) (< wpa81)) (>= dnxcore50)
      System.IO (>= 4.3) - restriction: || (&& (< net45) (>= netstandard11) (< netstandard13) (< win8) (< wpa81)) (&& (< net45) (>= netstandard13) (< win8) (< wpa81)) (>= dnxcore50)
      System.Resources.ResourceManager (>= 4.3) - restriction: || (&& (< net45) (>= netstandard13) (< win8) (< wpa81)) (>= dnxcore50)
      System.Runtime (>= 4.3) - restriction: || (&& (< net45) (>= netstandard11) (< netstandard13) (< win8) (< wpa81)) (&& (< net45) (>= netstandard13) (< win8) (< wpa81)) (>= dnxcore50)
      System.Runtime.Extensions (>= 4.3) - restriction: || (&& (< net45) (>= netstandard13) (< win8) (< wpa81)) (>= dnxcore50)
      System.Runtime.Handles (>= 4.3) - restriction: || (&& (< net45) (>= netstandard13) (< win8) (< wpa81)) (>= dnxcore50)
      System.Runtime.InteropServices (>= 4.3) - restriction: || (&& (< net45) (>= netstandard13) (< win8) (< wpa81)) (>= dnxcore50)
      System.Text.Encoding (>= 4.3) - restriction: || (&& (< net45) (>= netstandard11) (< netstandard13) (< win8) (< wpa81)) (&& (< net45) (>= netstandard13) (< win8) (< wpa81)) (>= dnxcore50)
      System.Threading (>= 4.3) - restriction: || (&& (< net45) (>= netstandard13) (< win8) (< wpa81)) (>= dnxcore50)
      System.Threading.Tasks (>= 4.3) - restriction: || (&& (< net45) (>= netstandard13) (< win8) (< wpa81)) (>= dnxcore50)
    System.IO.Compression.ZipFile (4.3) - restriction: >= netstandard16
      System.Buffers (>= 4.3) - restriction: && (< net46) (>= netstandard13)
      System.IO (>= 4.3) - restriction: && (< net46) (>= netstandard13)
      System.IO.Compression (>= 4.3) - restriction: && (< net46) (>= netstandard13)
      System.IO.FileSystem (>= 4.3) - restriction: && (< net46) (>= netstandard13)
      System.IO.FileSystem.Primitives (>= 4.3) - restriction: && (< net46) (>= netstandard13)
      System.Resources.ResourceManager (>= 4.3) - restriction: && (< net46) (>= netstandard13)
      System.Runtime (>= 4.3) - restriction: && (< net46) (>= netstandard13)
      System.Runtime.Extensions (>= 4.3) - restriction: && (< net46) (>= netstandard13)
      System.Text.Encoding (>= 4.3) - restriction: && (< net46) (>= netstandard13)
    System.IO.FileSystem (4.3) - restriction: >= netstandard16
      Microsoft.NETCore.Platforms (>= 1.1) - restriction: && (< net46) (>= netstandard13)
      Microsoft.NETCore.Targets (>= 1.1) - restriction: && (< net46) (>= netstandard13)
      System.IO (>= 4.3) - restriction: && (< net46) (>= netstandard13)
      System.IO.FileSystem.Primitives (>= 4.3) - restriction: >= netstandard13
      System.Runtime (>= 4.3) - restriction: && (< net46) (>= netstandard13)
      System.Runtime.Handles (>= 4.3) - restriction: && (< net46) (>= netstandard13)
      System.Text.Encoding (>= 4.3) - restriction: && (< net46) (>= netstandard13)
      System.Threading.Tasks (>= 4.3) - restriction: && (< net46) (>= netstandard13)
    System.IO.FileSystem.Primitives (4.3) - restriction: >= netstandard16
      System.Runtime (>= 4.3) - restriction: && (< net46) (>= netstandard13)
    System.Linq (4.3) - restriction: >= netstandard16
      System.Collections (>= 4.3) - restriction: || (&& (< net45) (>= netstandard10) (< win8) (< wp8) (< wpa81)) (>= dnxcore50) (>= netstandard16)
      System.Diagnostics.Debug (>= 4.3) - restriction: || (>= dnxcore50) (>= netstandard16)
      System.Resources.ResourceManager (>= 4.3) - restriction: || (>= dnxcore50) (>= netstandard16)
      System.Runtime (>= 4.3) - restriction: || (&& (< net45) (>= netstandard10) (< win8) (< wp8) (< wpa81)) (>= dnxcore50) (>= netstandard16)
      System.Runtime.Extensions (>= 4.3) - restriction: || (>= dnxcore50) (>= netstandard16)
    System.Linq.Expressions (4.3) - restriction: >= netstandard16
      System.Collections (>= 4.3) - restriction: || (>= dnxcore50) (>= netstandard16)
      System.Diagnostics.Debug (>= 4.3) - restriction: || (>= dnxcore50) (>= netstandard16)
      System.Globalization (>= 4.3) - restriction: || (>= dnxcore50) (>= netstandard16)
      System.IO (>= 4.3) - restriction: || (>= dnxcore50) (>= netstandard16)
      System.Linq (>= 4.3) - restriction: || (>= dnxcore50) (>= netstandard16)
      System.ObjectModel (>= 4.3) - restriction: >= netstandard16
      System.Reflection (>= 4.3) - restriction: || (&& (< net45) (>= netstandard10) (< netstandard13) (< win8) (< wp8) (< wpa81)) (&& (< net45) (>= netstandard13) (< win8) (< wpa81)) (>= dnxcore50) (>= netstandard16)
      System.Reflection.Emit (>= 4.3) - restriction: >= netstandard16
      System.Reflection.Emit.ILGeneration (>= 4.3) - restriction: || (>= dnxcore50) (>= netstandard16)
      System.Reflection.Emit.Lightweight (>= 4.3) - restriction: || (>= dnxcore50) (>= netstandard16)
      System.Reflection.Extensions (>= 4.3) - restriction: || (>= dnxcore50) (>= netstandard16)
      System.Reflection.Primitives (>= 4.3) - restriction: || (>= dnxcore50) (>= netstandard16)
      System.Reflection.TypeExtensions (>= 4.3) - restriction: || (>= dnxcore50) (>= netstandard16)
      System.Resources.ResourceManager (>= 4.3) - restriction: || (>= dnxcore50) (>= netstandard16)
      System.Runtime (>= 4.3) - restriction: || (&& (< net45) (>= netstandard10) (< netstandard13) (< win8) (< wp8) (< wpa81)) (&& (< net45) (>= netstandard13) (< win8) (< wpa81)) (>= dnxcore50) (>= netstandard16)
      System.Runtime.Extensions (>= 4.3) - restriction: || (>= dnxcore50) (>= netstandard16)
      System.Threading (>= 4.3) - restriction: || (>= dnxcore50) (>= netstandard16)
    System.Linq.Queryable (4.3) - restriction: >= netstandard16
      System.Collections (>= 4.3) - restriction: || (&& (< net45) (>= netstandard13) (< win8) (< wpa81)) (>= dnxcore50)
      System.Diagnostics.Debug (>= 4.3) - restriction: || (&& (< net45) (>= netstandard13) (< win8) (< wpa81)) (>= dnxcore50)
      System.Linq (>= 4.3) - restriction: || (&& (< net45) (>= netstandard10) (< netstandard13) (< win8) (< wp8) (< wpa81)) (&& (< net45) (>= netstandard13) (< win8) (< wpa81)) (>= dnxcore50)
      System.Linq.Expressions (>= 4.3) - restriction: || (&& (< net45) (>= netstandard10) (< netstandard13) (< win8) (< wp8) (< wpa81)) (&& (< net45) (>= netstandard13) (< win8) (< wpa81)) (>= dnxcore50)
      System.Reflection (>= 4.3) - restriction: || (&& (< net45) (>= netstandard13) (< win8) (< wpa81)) (>= dnxcore50)
      System.Reflection.Extensions (>= 4.3) - restriction: || (&& (< net45) (>= netstandard13) (< win8) (< wpa81)) (>= dnxcore50)
      System.Resources.ResourceManager (>= 4.3) - restriction: || (&& (< net45) (>= netstandard13) (< win8) (< wpa81)) (>= dnxcore50)
      System.Runtime (>= 4.3) - restriction: || (&& (< net45) (>= netstandard10) (< netstandard13) (< win8) (< wp8) (< wpa81)) (&& (< net45) (>= netstandard13) (< win8) (< wpa81)) (>= dnxcore50)
    System.Net.Http (4.3.2) - restriction: >= netstandard16
      Microsoft.NETCore.Platforms (>= 1.1) - restriction: || (&& (< net45) (>= netstandard13) (< win8) (< wpa81)) (>= dnxcore50) (>= netstandard16)
      runtime.native.System (>= 4.3) - restriction: >= netstandard16
      runtime.native.System.Net.Http (>= 4.3) - restriction: >= netstandard16
      runtime.native.System.Security.Cryptography.OpenSsl (>= 4.3) - restriction: >= netstandard16
      System.Collections (>= 4.3) - restriction: || (&& (< net45) (>= netstandard13) (< win8) (< wpa81)) (>= dnxcore50) (>= netstandard16)
      System.Diagnostics.Debug (>= 4.3) - restriction: || (&& (< net45) (>= netstandard13) (< win8) (< wpa81)) (>= dnxcore50) (>= netstandard16)
      System.Diagnostics.DiagnosticSource (>= 4.3) - restriction: || (&& (< net45) (>= netstandard13) (< win8) (< wpa81)) (>= dnxcore50) (>= netstandard16)
      System.Diagnostics.Tracing (>= 4.3) - restriction: || (&& (< net45) (>= netstandard13) (< win8) (< wpa81)) (>= dnxcore50) (>= netstandard16)
      System.Globalization (>= 4.3) - restriction: || (&& (< net45) (>= netstandard13) (< win8) (< wpa81)) (>= dnxcore50) (>= netstandard16)
      System.Globalization.Extensions (>= 4.3) - restriction: >= netstandard16
      System.IO (>= 4.3) - restriction: || (&& (< net45) (>= netstandard11) (< netstandard13) (< win8) (< wpa81)) (&& (< net45) (>= netstandard13) (< win8) (< wpa81)) (>= dnxcore50) (>= netstandard16)
      System.IO.FileSystem (>= 4.3) - restriction: >= netstandard16
      System.Net.Primitives (>= 4.3) - restriction: || (&& (< net45) (>= netstandard11) (< netstandard13) (< win8) (< wpa81)) (&& (< net45) (>= netstandard13) (< win8) (< wpa81)) (>= dnxcore50) (>= netstandard16)
      System.Resources.ResourceManager (>= 4.3) - restriction: || (&& (< net45) (>= netstandard13) (< win8) (< wpa81)) (>= dnxcore50) (>= netstandard16)
      System.Runtime (>= 4.3) - restriction: || (&& (< net45) (>= netstandard11) (< netstandard13) (< win8) (< wpa81)) (&& (< net45) (>= netstandard13) (< win8) (< wpa81)) (>= dnxcore50) (>= netstandard16)
      System.Runtime.Extensions (>= 4.3) - restriction: || (&& (< net45) (>= netstandard13) (< win8) (< wpa81)) (>= dnxcore50) (>= netstandard16)
      System.Runtime.Handles (>= 4.3) - restriction: || (&& (< net45) (>= netstandard13) (< win8) (< wpa81)) (>= netstandard16)
      System.Runtime.InteropServices (>= 4.3) - restriction: || (&& (< net45) (>= netstandard13) (< win8) (< wpa81)) (>= dnxcore50) (>= netstandard16)
      System.Security.Cryptography.Algorithms (>= 4.3) - restriction: >= netstandard16
      System.Security.Cryptography.Encoding (>= 4.3) - restriction: || (&& (< net45) (>= netstandard13) (< win8) (< wpa81)) (>= netstandard16)
      System.Security.Cryptography.OpenSsl (>= 4.3) - restriction: >= netstandard16
      System.Security.Cryptography.Primitives (>= 4.3) - restriction: >= netstandard16
      System.Security.Cryptography.X509Certificates (>= 4.3) - restriction: || (&& (< net45) (>= netstandard13) (< win8) (< wpa81)) (>= net46) (>= dnxcore50) (>= netstandard16)
      System.Text.Encoding (>= 4.3) - restriction: || (&& (< net45) (>= netstandard11) (< netstandard13) (< win8) (< wpa81)) (&& (< net45) (>= netstandard13) (< win8) (< wpa81)) (>= dnxcore50) (>= netstandard16)
      System.Threading (>= 4.3) - restriction: || (&& (< net45) (>= netstandard13) (< win8) (< wpa81)) (>= dnxcore50) (>= netstandard16)
      System.Threading.Tasks (>= 4.3) - restriction: || (&& (< net45) (>= netstandard11) (< netstandard13) (< win8) (< wpa81)) (&& (< net45) (>= netstandard13) (< win8) (< wpa81)) (>= dnxcore50) (>= netstandard16)
    System.Net.Primitives (4.3) - restriction: >= netstandard16
      Microsoft.NETCore.Platforms (>= 1.1) - restriction: || (&& (< net45) (>= netstandard11) (< netstandard13) (< win8) (< wpa81)) (&& (< net45) (>= netstandard13) (< win8) (< wpa81)) (>= dnxcore50) (&& (>= netstandard10) (< netstandard11) (< win8) (< wp8))
      Microsoft.NETCore.Targets (>= 1.1) - restriction: || (&& (< net45) (>= netstandard11) (< netstandard13) (< win8) (< wpa81)) (&& (< net45) (>= netstandard13) (< win8) (< wpa81)) (>= dnxcore50) (&& (>= netstandard10) (< netstandard11) (< win8) (< wp8))
      System.Runtime (>= 4.3) - restriction: || (&& (< net45) (>= netstandard11) (< netstandard13) (< win8) (< wpa81)) (&& (< net45) (>= netstandard13) (< win8) (< wpa81)) (>= dnxcore50) (&& (>= netstandard10) (< netstandard11) (< win8) (< wp8))
      System.Runtime.Handles (>= 4.3) - restriction: || (&& (< net45) (>= netstandard13) (< win8) (< wpa81)) (>= dnxcore50)
    System.Net.Requests (4.3) - restriction: >= netstandard16
      Microsoft.NETCore.Platforms (>= 1.1) - restriction: && (< net45) (>= netstandard13) (< win8) (< wpa81)
      System.Collections (>= 4.3) - restriction: || (&& (< net45) (>= netstandard13) (< win8) (< wpa81)) (>= dnxcore50)
      System.Diagnostics.Debug (>= 4.3) - restriction: || (&& (< net45) (>= netstandard13) (< win8) (< wpa81)) (>= dnxcore50)
      System.Diagnostics.Tracing (>= 4.3) - restriction: || (&& (< net45) (>= netstandard13) (< win8) (< wpa81)) (>= dnxcore50)
      System.Globalization (>= 4.3) - restriction: || (&& (< net45) (>= netstandard13) (< win8) (< wpa81)) (>= dnxcore50)
      System.IO (>= 4.3) - restriction: || (&& (< net45) (>= netstandard11) (< netstandard13) (< win8) (< wpa81)) (&& (< net45) (>= netstandard13) (< win8) (< wpa81)) (>= dnxcore50) (&& (>= netstandard10) (< netstandard11) (< win8) (< wp8))
      System.Net.Http (>= 4.3) - restriction: || (&& (< net45) (>= netstandard13) (< win8) (< wpa81)) (>= dnxcore50)
      System.Net.Primitives (>= 4.3) - restriction: || (&& (< net45) (>= netstandard11) (< netstandard13) (< win8) (< wpa81)) (&& (< net45) (>= netstandard13) (< win8) (< wpa81)) (>= dnxcore50) (&& (>= netstandard10) (< netstandard11) (< win8) (< wp8))
      System.Net.WebHeaderCollection (>= 4.3) - restriction: || (&& (< net45) (>= netstandard13) (< win8) (< wpa81)) (>= dnxcore50)
      System.Resources.ResourceManager (>= 4.3) - restriction: || (&& (< net45) (>= netstandard13) (< win8) (< wpa81)) (>= dnxcore50)
      System.Runtime (>= 4.3) - restriction: || (&& (< net45) (>= netstandard11) (< netstandard13) (< win8) (< wpa81)) (&& (< net45) (>= netstandard13) (< win8) (< wpa81)) (>= dnxcore50) (&& (>= netstandard10) (< netstandard11) (< win8) (< wp8))
      System.Threading (>= 4.3) - restriction: || (&& (< net45) (>= netstandard13) (< win8) (< wpa81)) (>= dnxcore50)
      System.Threading.Tasks (>= 4.3) - restriction: || (&& (< net45) (>= netstandard11) (< netstandard13) (< win8) (< wpa81)) (&& (< net45) (>= netstandard13) (< win8) (< wpa81)) (>= dnxcore50)
    System.Net.Sockets (4.3) - restriction: >= netstandard16
      Microsoft.NETCore.Platforms (>= 1.1) - restriction: && (< net46) (>= netstandard13)
      Microsoft.NETCore.Targets (>= 1.1) - restriction: && (< net46) (>= netstandard13)
      System.IO (>= 4.3) - restriction: && (< net46) (>= netstandard13)
      System.Net.Primitives (>= 4.3) - restriction: && (< net46) (>= netstandard13)
      System.Runtime (>= 4.3) - restriction: && (< net46) (>= netstandard13)
      System.Threading.Tasks (>= 4.3) - restriction: && (< net46) (>= netstandard13)
    System.Net.WebHeaderCollection (4.3) - restriction: >= netstandard16
      System.Collections (>= 4.3) - restriction: && (< net46) (>= netstandard13)
      System.Resources.ResourceManager (>= 4.3) - restriction: && (< net46) (>= netstandard13)
      System.Runtime (>= 4.3) - restriction: && (< net46) (>= netstandard13)
      System.Runtime.Extensions (>= 4.3) - restriction: && (< net46) (>= netstandard13)
    System.ObjectModel (4.3) - restriction: >= netstandard16
      System.Collections (>= 4.3) - restriction: || (&& (< net45) (>= netstandard13) (< win8) (< wpa81)) (>= dnxcore50)
      System.Diagnostics.Debug (>= 4.3) - restriction: || (&& (< net45) (>= netstandard13) (< win8) (< wpa81)) (>= dnxcore50)
      System.Resources.ResourceManager (>= 4.3) - restriction: || (&& (< net45) (>= netstandard13) (< win8) (< wpa81)) (>= dnxcore50)
      System.Runtime (>= 4.3) - restriction: || (&& (< net45) (>= netstandard10) (< netstandard13) (< win8) (< wp8) (< wpa81)) (&& (< net45) (>= netstandard13) (< win8) (< wpa81)) (>= dnxcore50)
      System.Threading (>= 4.3) - restriction: || (&& (< net45) (>= netstandard13) (< win8) (< wpa81)) (>= dnxcore50)
    System.Reflection (4.3) - restriction: >= netstandard16
      Microsoft.NETCore.Platforms (>= 1.1) - restriction: || (&& (< net45) (>= netstandard10) (< netstandard13) (< win8) (< wp8) (< wpa81)) (&& (< net45) (>= netstandard13) (< netstandard15) (< win8) (< wpa81)) (&& (< net45) (>= netstandard15)) (>= dnxcore50)
      Microsoft.NETCore.Targets (>= 1.1) - restriction: || (&& (< net45) (>= netstandard10) (< netstandard13) (< win8) (< wp8) (< wpa81)) (&& (< net45) (>= netstandard13) (< netstandard15) (< win8) (< wpa81)) (&& (< net45) (>= netstandard15)) (>= dnxcore50)
      System.IO (>= 4.3) - restriction: || (&& (< net45) (>= netstandard10) (< netstandard13) (< win8) (< wp8) (< wpa81)) (&& (< net45) (>= netstandard13) (< netstandard15) (< win8) (< wpa81)) (&& (< net45) (>= netstandard15)) (>= dnxcore50)
      System.Reflection.Primitives (>= 4.3) - restriction: || (&& (< net45) (>= netstandard10) (< netstandard13) (< win8) (< wp8) (< wpa81)) (&& (< net45) (>= netstandard13) (< netstandard15) (< win8) (< wpa81)) (&& (< net45) (>= netstandard15)) (>= dnxcore50)
      System.Runtime (>= 4.3) - restriction: || (&& (< net45) (>= netstandard10) (< netstandard13) (< win8) (< wp8) (< wpa81)) (&& (< net45) (>= netstandard13) (< netstandard15) (< win8) (< wpa81)) (&& (< net45) (>= netstandard15)) (>= dnxcore50)
    System.Reflection.Emit (4.3) - restriction: >= netstandard16
      System.IO (>= 4.3) - restriction: && (< net45) (>= netstandard11)
      System.Reflection (>= 4.3) - restriction: && (< net45) (>= netstandard11)
      System.Reflection.Emit.ILGeneration (>= 4.3) - restriction: && (< net45) (>= netstandard11)
      System.Reflection.Primitives (>= 4.3) - restriction: && (< net45) (>= netstandard11)
      System.Runtime (>= 4.3) - restriction: && (< net45) (>= netstandard11)
    System.Reflection.Emit.ILGeneration (4.3) - restriction: >= netstandard16
      System.Reflection (>= 4.3) - restriction: && (< net45) (>= netstandard10) (< wp8)
      System.Reflection.Primitives (>= 4.3) - restriction: && (< net45) (>= netstandard10) (< wp8)
      System.Runtime (>= 4.3) - restriction: && (< net45) (>= netstandard10) (< wp8)
    System.Reflection.Emit.Lightweight (4.3) - restriction: >= netstandard16
      System.Reflection (>= 4.3) - restriction: && (< net45) (>= netstandard10) (< wp8)
      System.Reflection.Emit.ILGeneration (>= 4.3) - restriction: && (< net45) (>= netstandard10) (< wp8)
      System.Reflection.Primitives (>= 4.3) - restriction: && (< net45) (>= netstandard10) (< wp8)
      System.Runtime (>= 4.3) - restriction: && (< net45) (>= netstandard10) (< wp8)
    System.Reflection.Extensions (4.3) - restriction: >= netstandard16
      Microsoft.NETCore.Platforms (>= 1.1) - restriction: || (&& (< net45) (>= netstandard10) (< win8) (< wp8) (< wpa81)) (>= dnxcore50)
      Microsoft.NETCore.Targets (>= 1.1) - restriction: || (&& (< net45) (>= netstandard10) (< win8) (< wp8) (< wpa81)) (>= dnxcore50)
      System.Reflection (>= 4.3) - restriction: || (&& (< net45) (>= netstandard10) (< win8) (< wp8) (< wpa81)) (>= dnxcore50)
      System.Runtime (>= 4.3) - restriction: || (&& (< net45) (>= netstandard10) (< win8) (< wp8) (< wpa81)) (>= dnxcore50)
    System.Reflection.Primitives (4.3) - restriction: >= netstandard16
      Microsoft.NETCore.Platforms (>= 1.1) - restriction: || (&& (< net45) (>= netstandard10) (< win8) (< wp8) (< wpa81)) (>= dnxcore50)
      Microsoft.NETCore.Targets (>= 1.1) - restriction: || (&& (< net45) (>= netstandard10) (< win8) (< wp8) (< wpa81)) (>= dnxcore50)
      System.Runtime (>= 4.3) - restriction: || (&& (< net45) (>= netstandard10) (< win8) (< wp8) (< wpa81)) (>= dnxcore50)
    System.Reflection.TypeExtensions (4.3) - restriction: >= netstandard16
      System.Reflection (>= 4.3) - restriction: || (&& (< net46) (>= netstandard13) (< netstandard15)) (&& (< net46) (>= netstandard15)) (>= net462) (>= dnxcore50)
      System.Runtime (>= 4.3) - restriction: || (&& (< net46) (>= netstandard13) (< netstandard15)) (&& (< net46) (>= netstandard15)) (>= dnxcore50)
    System.Resources.ResourceManager (4.3) - restriction: >= netstandard16
      Microsoft.NETCore.Platforms (>= 1.1) - restriction: || (&& (< net45) (>= netstandard10) (< win8) (< wp8) (< wpa81)) (>= dnxcore50)
      Microsoft.NETCore.Targets (>= 1.1) - restriction: || (&& (< net45) (>= netstandard10) (< win8) (< wp8) (< wpa81)) (>= dnxcore50)
      System.Globalization (>= 4.3) - restriction: || (&& (< net45) (>= netstandard10) (< win8) (< wp8) (< wpa81)) (>= dnxcore50)
      System.Reflection (>= 4.3) - restriction: || (&& (< net45) (>= netstandard10) (< win8) (< wp8) (< wpa81)) (>= dnxcore50)
      System.Runtime (>= 4.3) - restriction: || (&& (< net45) (>= netstandard10) (< win8) (< wp8) (< wpa81)) (>= dnxcore50)
    System.Runtime (4.3) - restriction: >= netstandard16
      Microsoft.NETCore.Platforms (>= 1.1) - restriction: || (&& (< net45) (>= netstandard10) (< netstandard12) (< win8) (< wp8)) (&& (< net45) (>= netstandard12) (< netstandard13) (< win8) (< wpa81)) (&& (< net45) (>= netstandard13) (< netstandard15) (< win8) (< wpa81)) (&& (< net45) (>= netstandard15)) (>= dnxcore50)
      Microsoft.NETCore.Targets (>= 1.1) - restriction: || (&& (< net45) (>= netstandard10) (< netstandard12) (< win8) (< wp8)) (&& (< net45) (>= netstandard12) (< netstandard13) (< win8) (< wpa81)) (&& (< net45) (>= netstandard13) (< netstandard15) (< win8) (< wpa81)) (&& (< net45) (>= netstandard15)) (>= dnxcore50)
    System.Runtime.Extensions (4.3) - restriction: >= netstandard16
      Microsoft.NETCore.Platforms (>= 1.1) - restriction: || (&& (< net45) (>= netstandard10) (< netstandard13) (< win8) (< wp8) (< wpa81)) (&& (< net45) (>= netstandard13) (< netstandard15) (< win8) (< wpa81)) (&& (< net45) (>= netstandard15)) (>= dnxcore50)
      Microsoft.NETCore.Targets (>= 1.1) - restriction: || (&& (< net45) (>= netstandard10) (< netstandard13) (< win8) (< wp8) (< wpa81)) (&& (< net45) (>= netstandard13) (< netstandard15) (< win8) (< wpa81)) (&& (< net45) (>= netstandard15)) (>= dnxcore50)
      System.Runtime (>= 4.3) - restriction: || (&& (< net45) (>= netstandard10) (< netstandard13) (< win8) (< wp8) (< wpa81)) (&& (< net45) (>= netstandard13) (< netstandard15) (< win8) (< wpa81)) (&& (< net45) (>= netstandard15)) (>= dnxcore50)
    System.Runtime.Handles (4.3) - restriction: >= netstandard16
      Microsoft.NETCore.Platforms (>= 1.1) - restriction: && (< net46) (>= netstandard13)
      Microsoft.NETCore.Targets (>= 1.1) - restriction: && (< net46) (>= netstandard13)
      System.Runtime (>= 4.3) - restriction: && (< net46) (>= netstandard13)
    System.Runtime.InteropServices (4.3) - restriction: >= netstandard16
      Microsoft.NETCore.Platforms (>= 1.1) - restriction: || (&& (< net45) (>= netstandard11) (< netstandard12) (< win8)) (&& (< net45) (>= netstandard12) (< netstandard13) (< win8) (< wpa81)) (&& (< net45) (>= netstandard13) (< netstandard15) (< win8) (< wpa81)) (&& (< net45) (>= netstandard15)) (>= dnxcore50) (>= netcore11)
      Microsoft.NETCore.Targets (>= 1.1) - restriction: || (&& (< net45) (>= netstandard11) (< netstandard12) (< win8)) (&& (< net45) (>= netstandard12) (< netstandard13) (< win8) (< wpa81)) (&& (< net45) (>= netstandard13) (< netstandard15) (< win8) (< wpa81)) (&& (< net45) (>= netstandard15)) (>= dnxcore50) (>= netcore11)
      System.Reflection (>= 4.3) - restriction: || (&& (< net45) (>= netstandard11) (< netstandard12) (< win8)) (&& (< net45) (>= netstandard12) (< netstandard13) (< win8) (< wpa81)) (&& (< net45) (>= netstandard13) (< netstandard15) (< win8) (< wpa81)) (&& (< net45) (>= netstandard15)) (>= dnxcore50) (>= netcore11)
      System.Reflection.Primitives (>= 4.3) - restriction: || (&& (< net45) (>= netstandard11) (< netstandard12) (< win8)) (&& (< net45) (>= netstandard12) (< netstandard13) (< win8) (< wpa81)) (&& (< net45) (>= netstandard13) (< netstandard15) (< win8) (< wpa81)) (&& (< net45) (>= netstandard15)) (>= dnxcore50) (>= netcore11)
      System.Runtime (>= 4.3) - restriction: || (&& (< net45) (>= netstandard11) (< netstandard12) (< win8)) (&& (< net45) (>= netstandard12) (< netstandard13) (< win8) (< wpa81)) (&& (< net45) (>= netstandard13) (< netstandard15) (< win8) (< wpa81)) (&& (< net45) (>= netstandard15)) (>= net462) (>= dnxcore50) (>= netcore11)
      System.Runtime.Handles (>= 4.3) - restriction: || (&& (< net45) (>= netstandard13) (< netstandard15) (< win8) (< wpa81)) (&& (< net45) (>= netstandard15)) (>= dnxcore50) (>= netcore11)
    System.Runtime.InteropServices.RuntimeInformation (4.3) - restriction: >= netstandard16
      runtime.native.System (>= 4.3) - restriction: && (< net45) (>= netstandard11) (< win8) (< wpa81)
      System.Reflection (>= 4.3) - restriction: || (&& (< net45) (>= netstandard11) (< win8) (< wpa81)) (>= dnxcore50)
      System.Reflection.Extensions (>= 4.3) - restriction: || (&& (< net45) (>= netstandard11) (< win8) (< wpa81)) (>= dnxcore50)
      System.Resources.ResourceManager (>= 4.3) - restriction: || (&& (< net45) (>= netstandard11) (< win8) (< wpa81)) (>= dnxcore50)
      System.Runtime (>= 4.3) - restriction: || (&& (< net45) (>= netstandard11) (< win8) (< wpa81)) (>= dnxcore50)
      System.Runtime.InteropServices (>= 4.3) - restriction: && (< net45) (>= netstandard11) (< win8) (< wpa81)
      System.Threading (>= 4.3) - restriction: || (&& (< net45) (>= netstandard11) (< win8) (< wpa81)) (>= dnxcore50)
    System.Runtime.Numerics (4.3) - restriction: >= netstandard16
      System.Globalization (>= 4.3) - restriction: || (&& (< net45) (>= netstandard13) (< win8) (< wpa81)) (>= dnxcore50)
      System.Resources.ResourceManager (>= 4.3) - restriction: || (&& (< net45) (>= netstandard13) (< win8) (< wpa81)) (>= dnxcore50)
      System.Runtime (>= 4.3) - restriction: || (&& (< net45) (>= netstandard11) (< netstandard13) (< win8) (< wpa81)) (&& (< net45) (>= netstandard13) (< win8) (< wpa81)) (>= dnxcore50)
      System.Runtime.Extensions (>= 4.3) - restriction: || (&& (< net45) (>= netstandard13) (< win8) (< wpa81)) (>= dnxcore50)
    System.Security.Cryptography.Algorithms (4.3) - restriction: >= netstandard16
      Microsoft.NETCore.Platforms (>= 1.1) - restriction: || (>= dnxcore50) (>= netstandard16)
      runtime.native.System.Security.Cryptography.Apple (>= 4.3) - restriction: >= netstandard16
      runtime.native.System.Security.Cryptography.OpenSsl (>= 4.3) - restriction: >= netstandard16
      System.Collections (>= 4.3) - restriction: >= netstandard16
      System.IO (>= 4.3) - restriction: || (&& (< net46) (>= netstandard13) (< netstandard14)) (&& (< net46) (>= netstandard14)) (>= net463) (>= dnxcore50) (>= netstandard16)
      System.Resources.ResourceManager (>= 4.3) - restriction: || (>= dnxcore50) (>= netstandard16)
      System.Runtime (>= 4.3) - restriction: || (&& (< net46) (>= netstandard13) (< netstandard14)) (&& (< net46) (>= netstandard14)) (>= net463) (>= dnxcore50) (>= netstandard16)
      System.Runtime.Extensions (>= 4.3) - restriction: || (>= dnxcore50) (>= netstandard16)
      System.Runtime.Handles (>= 4.3) - restriction: || (>= dnxcore50) (>= netstandard16)
      System.Runtime.InteropServices (>= 4.3) - restriction: || (>= dnxcore50) (>= netstandard16)
      System.Runtime.Numerics (>= 4.3) - restriction: >= netstandard16
      System.Security.Cryptography.Encoding (>= 4.3) - restriction: || (>= net463) (>= dnxcore50) (>= netstandard16)
      System.Security.Cryptography.Primitives (>= 4.3) - restriction: || (&& (>= net46) (< netstandard14)) (&& (< net46) (>= netstandard13) (< netstandard14)) (&& (< net46) (>= netstandard14)) (>= net461) (>= dnxcore50) (>= netstandard16)
      System.Text.Encoding (>= 4.3) - restriction: || (>= dnxcore50) (>= netstandard16)
    System.Security.Cryptography.Cng (4.3) - restriction: >= netstandard16
      Microsoft.NETCore.Platforms (>= 1.1) - restriction: || (&& (< net46) (>= netstandard14)) (>= netstandard16)
      System.IO (>= 4.3) - restriction: || (&& (< net46) (>= netstandard13) (< netstandard14)) (&& (< net46) (>= netstandard14)) (>= netstandard16)
      System.Resources.ResourceManager (>= 4.3) - restriction: || (&& (< net46) (>= netstandard14)) (>= netstandard16)
      System.Runtime (>= 4.3) - restriction: || (&& (< net46) (>= netstandard13) (< netstandard14)) (&& (< net46) (>= netstandard14)) (>= netstandard16)
      System.Runtime.Extensions (>= 4.3) - restriction: || (&& (< net46) (>= netstandard14)) (>= netstandard16)
      System.Runtime.Handles (>= 4.3) - restriction: || (&& (< net46) (>= netstandard13) (< netstandard14)) (&& (< net46) (>= netstandard14)) (>= netstandard16)
      System.Runtime.InteropServices (>= 4.3) - restriction: || (&& (< net46) (>= netstandard14)) (>= netstandard16)
      System.Security.Cryptography.Algorithms (>= 4.3) - restriction: || (&& (>= net46) (< netstandard14)) (&& (< net46) (>= netstandard13) (< netstandard14)) (&& (< net46) (>= netstandard14)) (>= net461) (>= netstandard16)
      System.Security.Cryptography.Encoding (>= 4.3) - restriction: || (&& (< net46) (>= netstandard14)) (>= netstandard16)
      System.Security.Cryptography.Primitives (>= 4.3) - restriction: || (&& (>= net46) (< netstandard14)) (&& (< net46) (>= netstandard13) (< netstandard14)) (&& (< net46) (>= netstandard14)) (>= net461) (>= netstandard16)
      System.Text.Encoding (>= 4.3) - restriction: || (&& (< net46) (>= netstandard14)) (>= netstandard16)
    System.Security.Cryptography.Csp (4.3) - restriction: >= netstandard16
      Microsoft.NETCore.Platforms (>= 1.1) - restriction: && (< net46) (>= netstandard13)
      System.IO (>= 4.3) - restriction: && (< net46) (>= netstandard13)
      System.Reflection (>= 4.3) - restriction: && (< net46) (>= netstandard13)
      System.Resources.ResourceManager (>= 4.3) - restriction: && (< net46) (>= netstandard13)
      System.Runtime (>= 4.3) - restriction: && (< net46) (>= netstandard13)
      System.Runtime.Extensions (>= 4.3) - restriction: && (< net46) (>= netstandard13)
      System.Runtime.Handles (>= 4.3) - restriction: && (< net46) (>= netstandard13)
      System.Runtime.InteropServices (>= 4.3) - restriction: && (< net46) (>= netstandard13)
      System.Security.Cryptography.Algorithms (>= 4.3) - restriction: >= netstandard13
      System.Security.Cryptography.Encoding (>= 4.3) - restriction: && (< net46) (>= netstandard13)
      System.Security.Cryptography.Primitives (>= 4.3) - restriction: >= netstandard13
      System.Text.Encoding (>= 4.3) - restriction: && (< net46) (>= netstandard13)
      System.Threading (>= 4.3) - restriction: && (< net46) (>= netstandard13)
    System.Security.Cryptography.Encoding (4.3) - restriction: >= netstandard16
      Microsoft.NETCore.Platforms (>= 1.1) - restriction: && (< net46) (>= netstandard13)
      runtime.native.System.Security.Cryptography.OpenSsl (>= 4.3) - restriction: && (< net46) (>= netstandard13)
      System.Collections (>= 4.3) - restriction: && (< net46) (>= netstandard13)
      System.Collections.Concurrent (>= 4.3) - restriction: && (< net46) (>= netstandard13)
      System.Linq (>= 4.3) - restriction: && (< net46) (>= netstandard13)
      System.Resources.ResourceManager (>= 4.3) - restriction: && (< net46) (>= netstandard13)
      System.Runtime (>= 4.3) - restriction: && (< net46) (>= netstandard13)
      System.Runtime.Extensions (>= 4.3) - restriction: && (< net46) (>= netstandard13)
      System.Runtime.Handles (>= 4.3) - restriction: && (< net46) (>= netstandard13)
      System.Runtime.InteropServices (>= 4.3) - restriction: && (< net46) (>= netstandard13)
      System.Security.Cryptography.Primitives (>= 4.3) - restriction: && (< net46) (>= netstandard13)
      System.Text.Encoding (>= 4.3) - restriction: && (< net46) (>= netstandard13)
    System.Security.Cryptography.OpenSsl (4.3) - restriction: >= netstandard16
      runtime.native.System.Security.Cryptography.OpenSsl (>= 4.3) - restriction: || (>= net463) (>= netstandard16)
      System.Collections (>= 4.3) - restriction: >= netstandard16
      System.IO (>= 4.3) - restriction: || (>= net463) (>= netstandard16)
      System.Resources.ResourceManager (>= 4.3) - restriction: >= netstandard16
      System.Runtime (>= 4.3) - restriction: || (>= net463) (>= netstandard16)
      System.Runtime.Extensions (>= 4.3) - restriction: || (>= net463) (>= netstandard16)
      System.Runtime.Handles (>= 4.3) - restriction: >= netstandard16
      System.Runtime.InteropServices (>= 4.3) - restriction: >= netstandard16
      System.Runtime.Numerics (>= 4.3) - restriction: >= netstandard16
      System.Security.Cryptography.Algorithms (>= 4.3) - restriction: || (>= net463) (>= netstandard16)
      System.Security.Cryptography.Encoding (>= 4.3) - restriction: || (>= net463) (>= netstandard16)
      System.Security.Cryptography.Primitives (>= 4.3) - restriction: || (>= net463) (>= netstandard16)
      System.Text.Encoding (>= 4.3) - restriction: >= netstandard16
    System.Security.Cryptography.Primitives (4.3) - restriction: >= netstandard16
      System.Diagnostics.Debug (>= 4.3) - restriction: && (< net46) (>= netstandard13)
      System.Globalization (>= 4.3) - restriction: && (< net46) (>= netstandard13)
      System.IO (>= 4.3) - restriction: && (< net46) (>= netstandard13)
      System.Resources.ResourceManager (>= 4.3) - restriction: && (< net46) (>= netstandard13)
      System.Runtime (>= 4.3) - restriction: && (< net46) (>= netstandard13)
      System.Threading (>= 4.3) - restriction: && (< net46) (>= netstandard13)
      System.Threading.Tasks (>= 4.3) - restriction: && (< net46) (>= netstandard13)
    System.Security.Cryptography.X509Certificates (4.3) - restriction: >= netstandard16
      Microsoft.NETCore.Platforms (>= 1.1) - restriction: || (>= dnxcore50) (>= netstandard16)
      runtime.native.System (>= 4.3) - restriction: >= netstandard16
      runtime.native.System.Net.Http (>= 4.3) - restriction: >= netstandard16
      runtime.native.System.Security.Cryptography.OpenSsl (>= 4.3) - restriction: >= netstandard16
      System.Collections (>= 4.3) - restriction: || (>= dnxcore50) (>= netstandard16)
      System.Diagnostics.Debug (>= 4.3) - restriction: >= netstandard16
      System.Globalization (>= 4.3) - restriction: || (>= dnxcore50) (>= netstandard16)
      System.Globalization.Calendars (>= 4.3) - restriction: || (>= dnxcore50) (>= netstandard16)
      System.IO (>= 4.3) - restriction: || (>= dnxcore50) (>= netstandard16)
      System.IO.FileSystem (>= 4.3) - restriction: || (>= dnxcore50) (>= netstandard16)
      System.IO.FileSystem.Primitives (>= 4.3) - restriction: >= netstandard16
      System.Resources.ResourceManager (>= 4.3) - restriction: || (>= dnxcore50) (>= netstandard16)
      System.Runtime (>= 4.3) - restriction: || (&& (< net46) (>= netstandard13) (< netstandard14)) (&& (< net46) (>= netstandard14)) (>= dnxcore50) (>= netstandard16)
      System.Runtime.Extensions (>= 4.3) - restriction: || (>= dnxcore50) (>= netstandard16)
      System.Runtime.Handles (>= 4.3) - restriction: || (&& (< net46) (>= netstandard13) (< netstandard14)) (&& (< net46) (>= netstandard14)) (>= dnxcore50) (>= netstandard16)
      System.Runtime.InteropServices (>= 4.3) - restriction: || (>= dnxcore50) (>= netstandard16)
      System.Runtime.Numerics (>= 4.3) - restriction: || (>= dnxcore50) (>= netstandard16)
      System.Security.Cryptography.Algorithms (>= 4.3) - restriction: || (&& (>= net46) (< netstandard14)) (&& (< net46) (>= netstandard13) (< netstandard14)) (&& (< net46) (>= netstandard14)) (>= net461) (>= dnxcore50) (>= netstandard16)
      System.Security.Cryptography.Cng (>= 4.3) - restriction: || (>= dnxcore50) (>= netstandard16)
      System.Security.Cryptography.Csp (>= 4.3) - restriction: >= netstandard16
      System.Security.Cryptography.Encoding (>= 4.3) - restriction: || (&& (>= net46) (< netstandard14)) (&& (< net46) (>= netstandard13) (< netstandard14)) (&& (< net46) (>= netstandard14)) (>= net461) (>= dnxcore50) (>= netstandard16)
      System.Security.Cryptography.OpenSsl (>= 4.3) - restriction: >= netstandard16
      System.Security.Cryptography.Primitives (>= 4.3) - restriction: || (>= dnxcore50) (>= netstandard16)
      System.Text.Encoding (>= 4.3) - restriction: || (>= dnxcore50) (>= netstandard16)
      System.Threading (>= 4.3) - restriction: || (>= dnxcore50) (>= netstandard16)
    System.Text.Encoding (4.3) - restriction: >= netstandard16
      Microsoft.NETCore.Platforms (>= 1.1) - restriction: || (&& (< net45) (>= netstandard10) (< netstandard13) (< win8) (< wp8) (< wpa81)) (&& (< net45) (>= netstandard13) (< win8) (< wpa81)) (>= dnxcore50)
      Microsoft.NETCore.Targets (>= 1.1) - restriction: || (&& (< net45) (>= netstandard10) (< netstandard13) (< win8) (< wp8) (< wpa81)) (&& (< net45) (>= netstandard13) (< win8) (< wpa81)) (>= dnxcore50)
      System.Runtime (>= 4.3) - restriction: || (&& (< net45) (>= netstandard10) (< netstandard13) (< win8) (< wp8) (< wpa81)) (&& (< net45) (>= netstandard13) (< win8) (< wpa81)) (>= dnxcore50)
    System.Text.Encoding.Extensions (4.3) - restriction: >= netstandard16
      Microsoft.NETCore.Platforms (>= 1.1) - restriction: || (&& (< net45) (>= netstandard10) (< netstandard13) (< win8) (< wp8) (< wpa81)) (&& (< net45) (>= netstandard13) (< win8) (< wpa81)) (>= dnxcore50)
      Microsoft.NETCore.Targets (>= 1.1) - restriction: || (&& (< net45) (>= netstandard10) (< netstandard13) (< win8) (< wp8) (< wpa81)) (&& (< net45) (>= netstandard13) (< win8) (< wpa81)) (>= dnxcore50)
      System.Runtime (>= 4.3) - restriction: || (&& (< net45) (>= netstandard10) (< netstandard13) (< win8) (< wp8) (< wpa81)) (&& (< net45) (>= netstandard13) (< win8) (< wpa81)) (>= dnxcore50)
      System.Text.Encoding (>= 4.3) - restriction: || (&& (< net45) (>= netstandard10) (< netstandard13) (< win8) (< wp8) (< wpa81)) (&& (< net45) (>= netstandard13) (< win8) (< wpa81)) (>= dnxcore50)
    System.Text.RegularExpressions (4.3) - restriction: >= netstandard16
      System.Collections (>= 4.3) - restriction: || (>= dnxcore50) (&& (>= netstandard16) (< netcore11))
      System.Globalization (>= 4.3) - restriction: || (>= dnxcore50) (&& (>= netstandard16) (< netcore11))
      System.Resources.ResourceManager (>= 4.3) - restriction: || (>= dnxcore50) (&& (>= netstandard16) (< netcore11))
      System.Runtime (>= 4.3) - restriction: || (&& (< net45) (>= netstandard10) (< netstandard13) (< win8) (< wp8) (< wpa81)) (&& (< net45) (>= netstandard13) (< win8) (< wpa81)) (>= dnxcore50) (>= netstandard16)
      System.Runtime.Extensions (>= 4.3) - restriction: || (>= dnxcore50) (&& (>= netstandard16) (< netcore11))
      System.Threading (>= 4.3) - restriction: || (>= dnxcore50) (&& (>= netstandard16) (< netcore11))
    System.Threading (4.3) - restriction: >= netstandard16
      System.Runtime (>= 4.3) - restriction: || (&& (< net45) (>= netstandard10) (< netstandard13) (< win8) (< wp8) (< wpa81)) (&& (< net45) (>= netstandard13) (< win8) (< wpa81)) (>= dnxcore50)
      System.Threading.Tasks (>= 4.3) - restriction: || (&& (< net45) (>= netstandard10) (< netstandard13) (< win8) (< wp8) (< wpa81)) (&& (< net45) (>= netstandard13) (< win8) (< wpa81)) (>= dnxcore50)
    System.Threading.Tasks (4.3) - restriction: >= netstandard16
      Microsoft.NETCore.Platforms (>= 1.1) - restriction: || (&& (< net45) (>= netstandard10) (< netstandard13) (< win8) (< wp8) (< wpa81)) (&& (< net45) (>= netstandard13) (< win8) (< wpa81)) (>= dnxcore50)
      Microsoft.NETCore.Targets (>= 1.1) - restriction: || (&& (< net45) (>= netstandard10) (< netstandard13) (< win8) (< wp8) (< wpa81)) (&& (< net45) (>= netstandard13) (< win8) (< wpa81)) (>= dnxcore50)
      System.Runtime (>= 4.3) - restriction: || (&& (< net45) (>= netstandard10) (< netstandard13) (< win8) (< wp8) (< wpa81)) (&& (< net45) (>= netstandard13) (< win8) (< wpa81)) (>= dnxcore50)
    System.Threading.Tasks.Extensions (4.3) - restriction: >= netstandard16
      System.Collections (>= 4.3) - restriction: && (< net45) (>= netstandard10) (< win8) (< wp8) (< wpa81)
      System.Runtime (>= 4.3) - restriction: && (< net45) (>= netstandard10) (< win8) (< wp8) (< wpa81)
      System.Threading.Tasks (>= 4.3) - restriction: && (< net45) (>= netstandard10) (< win8) (< wp8) (< wpa81)
    System.Threading.Tasks.Parallel (4.3) - restriction: >= netstandard16
      System.Collections.Concurrent (>= 4.3) - restriction: || (&& (< net45) (>= netstandard11) (< netstandard13) (< win8) (< wpa81)) (&& (< net45) (>= netstandard13) (< win8) (< wpa81)) (>= dnxcore50)
      System.Diagnostics.Debug (>= 4.3) - restriction: || (&& (< net45) (>= netstandard13) (< win8) (< wpa81)) (>= dnxcore50)
      System.Diagnostics.Tracing (>= 4.3) - restriction: || (&& (< net45) (>= netstandard13) (< win8) (< wpa81)) (>= dnxcore50)
      System.Resources.ResourceManager (>= 4.3) - restriction: || (&& (< net45) (>= netstandard13) (< win8) (< wpa81)) (>= dnxcore50)
      System.Runtime (>= 4.3) - restriction: || (&& (< net45) (>= netstandard11) (< netstandard13) (< win8) (< wpa81)) (&& (< net45) (>= netstandard13) (< win8) (< wpa81)) (>= dnxcore50)
      System.Runtime.Extensions (>= 4.3) - restriction: || (&& (< net45) (>= netstandard13) (< win8) (< wpa81)) (>= dnxcore50)
      System.Threading (>= 4.3) - restriction: || (&& (< net45) (>= netstandard13) (< win8) (< wpa81)) (>= dnxcore50)
      System.Threading.Tasks (>= 4.3) - restriction: || (&& (< net45) (>= netstandard11) (< netstandard13) (< win8) (< wpa81)) (&& (< net45) (>= netstandard13) (< win8) (< wpa81)) (>= dnxcore50)
    System.Threading.Thread (4.3) - restriction: >= netstandard16
      System.Runtime (>= 4.3) - restriction: && (< net46) (>= netstandard13)
    System.Threading.ThreadPool (4.3) - restriction: >= netstandard16
      System.Runtime (>= 4.3) - restriction: && (< net46) (>= netstandard13)
      System.Runtime.Handles (>= 4.3) - restriction: && (< net46) (>= netstandard13)
    System.Threading.Timer (4.3) - restriction: >= netstandard16
      Microsoft.NETCore.Platforms (>= 1.1) - restriction: || (&& (< net451) (>= netstandard12) (< win81) (< wpa81)) (>= dnxcore50)
      Microsoft.NETCore.Targets (>= 1.1) - restriction: || (&& (< net451) (>= netstandard12) (< win81) (< wpa81)) (>= dnxcore50)
      System.Runtime (>= 4.3) - restriction: || (&& (< net451) (>= netstandard12) (< win81) (< wpa81)) (>= dnxcore50)
    System.Xml.ReaderWriter (4.3) - restriction: >= netstandard16
      System.Collections (>= 4.3) - restriction: || (&& (< net45) (>= netstandard13) (< win8) (< wpa81)) (>= dnxcore50)
      System.Diagnostics.Debug (>= 4.3) - restriction: || (&& (< net45) (>= netstandard13) (< win8) (< wpa81)) (>= dnxcore50)
      System.Globalization (>= 4.3) - restriction: || (&& (< net45) (>= netstandard13) (< win8) (< wpa81)) (>= dnxcore50)
      System.IO (>= 4.3) - restriction: || (&& (< net45) (>= netstandard10) (< netstandard13) (< win8) (< wp8) (< wpa81)) (&& (< net45) (>= netstandard13) (< win8) (< wpa81)) (>= dnxcore50)
      System.IO.FileSystem (>= 4.3) - restriction: || (&& (< net45) (>= netstandard13) (< win8) (< wpa81)) (>= dnxcore50)
      System.IO.FileSystem.Primitives (>= 4.3) - restriction: || (&& (< net45) (>= netstandard13) (< win8) (< wpa81)) (>= dnxcore50)
      System.Resources.ResourceManager (>= 4.3) - restriction: || (&& (< net45) (>= netstandard13) (< win8) (< wpa81)) (>= dnxcore50)
      System.Runtime (>= 4.3) - restriction: || (&& (< net45) (>= netstandard10) (< netstandard13) (< win8) (< wp8) (< wpa81)) (&& (< net45) (>= netstandard13) (< win8) (< wpa81)) (>= dnxcore50)
      System.Runtime.Extensions (>= 4.3) - restriction: || (&& (< net45) (>= netstandard13) (< win8) (< wpa81)) (>= dnxcore50)
      System.Runtime.InteropServices (>= 4.3) - restriction: || (&& (< net45) (>= netstandard13) (< win8) (< wpa81)) (>= dnxcore50)
      System.Text.Encoding (>= 4.3) - restriction: || (&& (< net45) (>= netstandard10) (< netstandard13) (< win8) (< wp8) (< wpa81)) (&& (< net45) (>= netstandard13) (< win8) (< wpa81)) (>= dnxcore50)
      System.Text.Encoding.Extensions (>= 4.3) - restriction: || (&& (< net45) (>= netstandard13) (< win8) (< wpa81)) (>= dnxcore50)
      System.Text.RegularExpressions (>= 4.3) - restriction: || (&& (< net45) (>= netstandard13) (< win8) (< wpa81)) (>= dnxcore50)
      System.Threading.Tasks (>= 4.3) - restriction: || (&& (< net45) (>= netstandard10) (< netstandard13) (< win8) (< wp8) (< wpa81)) (&& (< net45) (>= netstandard13) (< win8) (< wpa81)) (>= dnxcore50)
      System.Threading.Tasks.Extensions (>= 4.3) - restriction: || (&& (< net45) (>= netstandard13) (< win8) (< wpa81)) (>= dnxcore50)
    System.Xml.XDocument (4.3) - restriction: >= netstandard16
      System.Collections (>= 4.3) - restriction: || (&& (< net45) (>= netstandard13) (< win8) (< wpa81)) (>= dnxcore50)
      System.Diagnostics.Debug (>= 4.3) - restriction: || (&& (< net45) (>= netstandard13) (< win8) (< wpa81)) (>= dnxcore50)
      System.Diagnostics.Tools (>= 4.3) - restriction: || (&& (< net45) (>= netstandard13) (< win8) (< wpa81)) (>= dnxcore50)
      System.Globalization (>= 4.3) - restriction: || (&& (< net45) (>= netstandard13) (< win8) (< wpa81)) (>= dnxcore50)
      System.IO (>= 4.3) - restriction: || (&& (< net45) (>= netstandard10) (< netstandard13) (< win8) (< wp8) (< wpa81)) (&& (< net45) (>= netstandard13) (< win8) (< wpa81)) (>= dnxcore50)
      System.Reflection (>= 4.3) - restriction: || (&& (< net45) (>= netstandard13) (< win8) (< wpa81)) (>= dnxcore50)
      System.Resources.ResourceManager (>= 4.3) - restriction: || (&& (< net45) (>= netstandard13) (< win8) (< wpa81)) (>= dnxcore50)
      System.Runtime (>= 4.3) - restriction: || (&& (< net45) (>= netstandard10) (< netstandard13) (< win8) (< wp8) (< wpa81)) (&& (< net45) (>= netstandard13) (< win8) (< wpa81)) (>= dnxcore50)
      System.Runtime.Extensions (>= 4.3) - restriction: || (&& (< net45) (>= netstandard13) (< win8) (< wpa81)) (>= dnxcore50)
      System.Text.Encoding (>= 4.3) - restriction: || (&& (< net45) (>= netstandard13) (< win8) (< wpa81)) (>= dnxcore50)
      System.Threading (>= 4.3) - restriction: || (&& (< net45) (>= netstandard13) (< win8) (< wpa81)) (>= dnxcore50)
      System.Xml.ReaderWriter (>= 4.3) - restriction: || (&& (< net45) (>= netstandard10) (< netstandard13) (< win8) (< wp8) (< wpa81)) (&& (< net45) (>= netstandard13) (< win8) (< wpa81)) (>= dnxcore50)

GROUP Build
RESTRICTION: == net46
NUGET
  remote: https://www.nuget.org/api/v2
    FAKE (4.61.3)
    FSharp.Core (4.2.1) - content: none, redirects: force
=======
    runtime.opensuse.13.2-x64.runtime.native.System.Security.Cryptography.OpenSsl (4.3.1) - restriction: && (>= netstandard1.6) (< monotouch) (< xamarinios) (< xamarinmac)
    runtime.opensuse.42.1-x64.runtime.native.System.Security.Cryptography.OpenSsl (4.3.1) - restriction: && (>= netstandard1.6) (< monotouch) (< xamarinios) (< xamarinmac)
    runtime.osx.10.10-x64.runtime.native.System.Security.Cryptography.Apple (4.3) - restriction: && (>= netstandard1.6) (< monotouch) (< xamarinios) (< xamarinmac)
    runtime.osx.10.10-x64.runtime.native.System.Security.Cryptography.OpenSsl (4.3.1) - restriction: && (>= netstandard1.6) (< monotouch) (< xamarinios) (< xamarinmac)
    runtime.rhel.7-x64.runtime.native.System.Security.Cryptography.OpenSsl (4.3.1) - restriction: && (>= netstandard1.6) (< monotouch) (< xamarinios) (< xamarinmac)
    runtime.ubuntu.14.04-x64.runtime.native.System.Security.Cryptography.OpenSsl (4.3.1) - restriction: && (>= netstandard1.6) (< monotouch) (< xamarinios) (< xamarinmac)
    runtime.ubuntu.16.04-x64.runtime.native.System.Security.Cryptography.OpenSsl (4.3.1) - restriction: && (>= netstandard1.6) (< monotouch) (< xamarinios) (< xamarinmac)
    runtime.ubuntu.16.10-x64.runtime.native.System.Security.Cryptography.OpenSsl (4.3.1) - restriction: && (>= netstandard1.6) (< monotouch) (< xamarinios) (< xamarinmac)
    System.AppContext (4.3) - restriction: >= netstandard1.6
      System.Runtime (>= 4.3) - restriction: || (&& (< net46) (>= netstandard1.3) (< netstandard1.6) (< monoandroid)) (>= dnxcore50) (&& (>= netstandard1.6) (< monotouch) (< xamarinios) (< xamarinmac))
    System.Buffers (4.3) - restriction: || (&& (>= dnxcore50) (>= netstandard1.6)) (&& (>= netstandard1.6) (< monotouch) (< xamarinios) (< xamarinmac))
      System.Diagnostics.Debug (>= 4.3) - restriction: && (< net45) (>= netstandard1.1) (< monotouch) (< xamarinios) (< xamarinmac) (< win8) (< wpa81)
      System.Diagnostics.Tracing (>= 4.3) - restriction: && (< net45) (>= netstandard1.1) (< monotouch) (< xamarinios) (< xamarinmac) (< win8) (< wpa81)
      System.Resources.ResourceManager (>= 4.3) - restriction: && (< net45) (>= netstandard1.1) (< monotouch) (< xamarinios) (< xamarinmac) (< win8) (< wpa81)
      System.Runtime (>= 4.3) - restriction: && (< net45) (>= netstandard1.1) (< monotouch) (< xamarinios) (< xamarinmac) (< win8) (< wpa81)
      System.Threading (>= 4.3) - restriction: && (< net45) (>= netstandard1.1) (< monotouch) (< xamarinios) (< xamarinmac) (< win8) (< wpa81)
    System.Collections (4.3) - restriction: >= netstandard1.6
      Microsoft.NETCore.Platforms (>= 1.1) - restriction: || (&& (< net45) (>= netstandard1.0) (< netstandard1.3) (< monoandroid) (< win8) (< wp8) (< wpa81)) (&& (< net45) (>= netstandard1.3) (< monotouch) (< xamarinios) (< xamarinmac) (< win8) (< wpa81)) (>= dnxcore50)
      Microsoft.NETCore.Targets (>= 1.1) - restriction: || (&& (< net45) (>= netstandard1.0) (< netstandard1.3) (< monoandroid) (< win8) (< wp8) (< wpa81)) (&& (< net45) (>= netstandard1.3) (< monotouch) (< xamarinios) (< xamarinmac) (< win8) (< wpa81)) (>= dnxcore50)
      System.Runtime (>= 4.3) - restriction: || (&& (< net45) (>= netstandard1.0) (< netstandard1.3) (< monoandroid) (< win8) (< wp8) (< wpa81)) (&& (< net45) (>= netstandard1.3) (< monotouch) (< xamarinios) (< xamarinmac) (< win8) (< wpa81)) (>= dnxcore50)
    System.Collections.Concurrent (4.3) - restriction: >= netstandard1.6
      System.Collections (>= 4.3) - restriction: || (&& (< net45) (>= netstandard1.3) (< monotouch) (< xamarinios) (< xamarinmac) (< win8) (< wpa81)) (>= dnxcore50)
      System.Diagnostics.Debug (>= 4.3) - restriction: || (&& (< net45) (>= netstandard1.3) (< monotouch) (< xamarinios) (< xamarinmac) (< win8) (< wpa81)) (>= dnxcore50)
      System.Diagnostics.Tracing (>= 4.3) - restriction: || (&& (< net45) (>= netstandard1.3) (< monotouch) (< xamarinios) (< xamarinmac) (< win8) (< wpa81)) (>= dnxcore50)
      System.Globalization (>= 4.3) - restriction: || (&& (< net45) (>= netstandard1.3) (< monotouch) (< xamarinios) (< xamarinmac) (< win8) (< wpa81)) (>= dnxcore50)
      System.Reflection (>= 4.3) - restriction: && (< net45) (>= netstandard1.3) (< monotouch) (< xamarinios) (< xamarinmac) (< win8) (< wpa81)
      System.Resources.ResourceManager (>= 4.3) - restriction: || (&& (< net45) (>= netstandard1.3) (< monotouch) (< xamarinios) (< xamarinmac) (< win8) (< wpa81)) (>= dnxcore50)
      System.Runtime (>= 4.3) - restriction: || (&& (< net45) (>= netstandard1.1) (< netstandard1.3) (< monoandroid) (< win8) (< wpa81)) (&& (< net45) (>= netstandard1.3) (< monotouch) (< xamarinios) (< xamarinmac) (< win8) (< wpa81)) (>= dnxcore50)
      System.Runtime.Extensions (>= 4.3) - restriction: || (&& (< net45) (>= netstandard1.3) (< monotouch) (< xamarinios) (< xamarinmac) (< win8) (< wpa81)) (>= dnxcore50)
      System.Threading (>= 4.3) - restriction: || (&& (< net45) (>= netstandard1.3) (< monotouch) (< xamarinios) (< xamarinmac) (< win8) (< wpa81)) (>= dnxcore50)
      System.Threading.Tasks (>= 4.3) - restriction: || (&& (< net45) (>= netstandard1.1) (< netstandard1.3) (< monoandroid) (< win8) (< wpa81)) (&& (< net45) (>= netstandard1.3) (< monotouch) (< xamarinios) (< xamarinmac) (< win8) (< wpa81)) (>= dnxcore50)
    System.Console (4.3) - restriction: >= netstandard1.6
      Microsoft.NETCore.Platforms (>= 1.1) - restriction: && (< net46) (>= netstandard1.3) (< monotouch) (< xamarinios) (< xamarinmac)
      Microsoft.NETCore.Targets (>= 1.1) - restriction: && (< net46) (>= netstandard1.3) (< monotouch) (< xamarinios) (< xamarinmac)
      System.IO (>= 4.3) - restriction: && (< net46) (>= netstandard1.3) (< monotouch) (< xamarinios) (< xamarinmac)
      System.Runtime (>= 4.3) - restriction: && (< net46) (>= netstandard1.3) (< monotouch) (< xamarinios) (< xamarinmac)
      System.Text.Encoding (>= 4.3) - restriction: && (< net46) (>= netstandard1.3) (< monotouch) (< xamarinios) (< xamarinmac)
    System.Diagnostics.Debug (4.3) - restriction: >= netstandard1.6
      Microsoft.NETCore.Platforms (>= 1.1) - restriction: || (&& (< net45) (>= netstandard1.0) (< netstandard1.3) (< monoandroid) (< win8) (< wp8) (< wpa81)) (&& (< net45) (>= netstandard1.3) (< monotouch) (< xamarinios) (< xamarinmac) (< win8) (< wpa81)) (>= dnxcore50)
      Microsoft.NETCore.Targets (>= 1.1) - restriction: || (&& (< net45) (>= netstandard1.0) (< netstandard1.3) (< monoandroid) (< win8) (< wp8) (< wpa81)) (&& (< net45) (>= netstandard1.3) (< monotouch) (< xamarinios) (< xamarinmac) (< win8) (< wpa81)) (>= dnxcore50)
      System.Runtime (>= 4.3) - restriction: || (&& (< net45) (>= netstandard1.0) (< netstandard1.3) (< monoandroid) (< win8) (< wp8) (< wpa81)) (&& (< net45) (>= netstandard1.3) (< monotouch) (< xamarinios) (< xamarinmac) (< win8) (< wpa81)) (>= dnxcore50)
    System.Diagnostics.DiagnosticSource (4.3.1) - restriction: || (&& (>= dnxcore50) (>= netstandard1.6)) (&& (>= netstandard1.6) (< monotouch) (< xamarinios) (< xamarinmac))
      System.Collections (>= 4.3) - restriction: || (&& (< net45) (>= netstandard1.1) (< netstandard1.3) (< monoandroid) (< win8) (< wpa81)) (&& (< net45) (>= netstandard1.3) (< monotouch) (< xamarinios) (< xamarinmac) (< win8) (< wpa81))
      System.Diagnostics.Tracing (>= 4.3) - restriction: || (&& (< net45) (>= netstandard1.1) (< netstandard1.3) (< monoandroid) (< win8) (< wpa81)) (&& (< net45) (>= netstandard1.3) (< monotouch) (< xamarinios) (< xamarinmac) (< win8) (< wpa81))
      System.Reflection (>= 4.3) - restriction: || (&& (< net45) (>= netstandard1.1) (< netstandard1.3) (< monoandroid) (< win8) (< wpa81)) (&& (< net45) (>= netstandard1.3) (< monotouch) (< xamarinios) (< xamarinmac) (< win8) (< wpa81))
      System.Runtime (>= 4.3) - restriction: || (&& (< net45) (>= netstandard1.1) (< netstandard1.3) (< monoandroid) (< win8) (< wpa81)) (&& (< net45) (>= netstandard1.3) (< monotouch) (< xamarinios) (< xamarinmac) (< win8) (< wpa81))
      System.Threading (>= 4.3) - restriction: || (&& (< net45) (>= netstandard1.1) (< netstandard1.3) (< monoandroid) (< win8) (< wpa81)) (&& (< net45) (>= netstandard1.3) (< monotouch) (< xamarinios) (< xamarinmac) (< win8) (< wpa81))
    System.Diagnostics.Tools (4.3) - restriction: >= netstandard1.6
      Microsoft.NETCore.Platforms (>= 1.1) - restriction: || (&& (< net45) (>= netstandard1.0) (< monotouch) (< xamarinios) (< xamarinmac) (< win8) (< wp8) (< wpa81)) (>= dnxcore50)
      Microsoft.NETCore.Targets (>= 1.1) - restriction: || (&& (< net45) (>= netstandard1.0) (< monotouch) (< xamarinios) (< xamarinmac) (< win8) (< wp8) (< wpa81)) (>= dnxcore50)
      System.Runtime (>= 4.3) - restriction: || (&& (< net45) (>= netstandard1.0) (< monotouch) (< xamarinios) (< xamarinmac) (< win8) (< wp8) (< wpa81)) (>= dnxcore50)
    System.Diagnostics.Tracing (4.3) - restriction: >= netstandard1.6
      Microsoft.NETCore.Platforms (>= 1.1) - restriction: || (&& (< net45) (>= netstandard1.1) (< netstandard1.2) (< monoandroid) (< win8)) (&& (< net45) (>= netstandard1.2) (< netstandard1.3) (< monoandroid) (< win8) (< wpa81)) (&& (< net45) (>= netstandard1.3) (< netstandard1.5) (< monoandroid) (< win8) (< wpa81)) (&& (< net45) (>= netstandard1.5) (< monotouch) (< xamarinios) (< xamarinmac)) (>= dnxcore50)
      Microsoft.NETCore.Targets (>= 1.1) - restriction: || (&& (< net45) (>= netstandard1.1) (< netstandard1.2) (< monoandroid) (< win8)) (&& (< net45) (>= netstandard1.2) (< netstandard1.3) (< monoandroid) (< win8) (< wpa81)) (&& (< net45) (>= netstandard1.3) (< netstandard1.5) (< monoandroid) (< win8) (< wpa81)) (&& (< net45) (>= netstandard1.5) (< monotouch) (< xamarinios) (< xamarinmac)) (>= dnxcore50)
      System.Runtime (>= 4.3) - restriction: || (&& (< net45) (>= netstandard1.1) (< netstandard1.2) (< monoandroid) (< win8)) (&& (< net45) (>= netstandard1.2) (< netstandard1.3) (< monoandroid) (< win8) (< wpa81)) (&& (< net45) (>= netstandard1.3) (< netstandard1.5) (< monoandroid) (< win8) (< wpa81)) (&& (< net45) (>= netstandard1.5) (< monotouch) (< xamarinios) (< xamarinmac)) (>= dnxcore50)
    System.Globalization (4.3) - restriction: >= netstandard1.6
      Microsoft.NETCore.Platforms (>= 1.1) - restriction: || (&& (< net45) (>= netstandard1.0) (< netstandard1.3) (< monoandroid) (< win8) (< wp8) (< wpa81)) (&& (< net45) (>= netstandard1.3) (< monotouch) (< xamarinios) (< xamarinmac) (< win8) (< wpa81)) (>= dnxcore50)
      Microsoft.NETCore.Targets (>= 1.1) - restriction: || (&& (< net45) (>= netstandard1.0) (< netstandard1.3) (< monoandroid) (< win8) (< wp8) (< wpa81)) (&& (< net45) (>= netstandard1.3) (< monotouch) (< xamarinios) (< xamarinmac) (< win8) (< wpa81)) (>= dnxcore50)
      System.Runtime (>= 4.3) - restriction: || (&& (< net45) (>= netstandard1.0) (< netstandard1.3) (< monoandroid) (< win8) (< wp8) (< wpa81)) (&& (< net45) (>= netstandard1.3) (< monotouch) (< xamarinios) (< xamarinmac) (< win8) (< wpa81)) (>= dnxcore50)
    System.Globalization.Calendars (4.3) - restriction: >= netstandard1.6
      Microsoft.NETCore.Platforms (>= 1.1) - restriction: && (< net46) (>= netstandard1.3) (< monotouch) (< xamarinios) (< xamarinmac)
      Microsoft.NETCore.Targets (>= 1.1) - restriction: && (< net46) (>= netstandard1.3) (< monotouch) (< xamarinios) (< xamarinmac)
      System.Globalization (>= 4.3) - restriction: && (< net46) (>= netstandard1.3) (< monotouch) (< xamarinios) (< xamarinmac)
      System.Runtime (>= 4.3) - restriction: && (< net46) (>= netstandard1.3) (< monotouch) (< xamarinios) (< xamarinmac)
    System.Globalization.Extensions (4.3) - restriction: && (>= netstandard1.6) (< monotouch) (< xamarinios) (< xamarinmac)
      Microsoft.NETCore.Platforms (>= 1.1) - restriction: && (< net46) (>= netstandard1.3) (< monotouch) (< xamarinios) (< xamarinmac)
      System.Globalization (>= 4.3) - restriction: && (< net46) (>= netstandard1.3) (< monotouch) (< xamarinios) (< xamarinmac)
      System.Resources.ResourceManager (>= 4.3) - restriction: && (< net46) (>= netstandard1.3) (< monotouch) (< xamarinios) (< xamarinmac)
      System.Runtime (>= 4.3) - restriction: && (< net46) (>= netstandard1.3) (< monotouch) (< xamarinios) (< xamarinmac)
      System.Runtime.Extensions (>= 4.3) - restriction: && (< net46) (>= netstandard1.3) (< monotouch) (< xamarinios) (< xamarinmac)
      System.Runtime.InteropServices (>= 4.3) - restriction: && (< net46) (>= netstandard1.3) (< monotouch) (< xamarinios) (< xamarinmac)
    System.IO (4.3) - restriction: >= netstandard1.6
      Microsoft.NETCore.Platforms (>= 1.1) - restriction: || (&& (< net45) (>= netstandard1.0) (< netstandard1.3) (< monoandroid) (< win8) (< wp8) (< wpa81)) (&& (< net45) (>= netstandard1.3) (< netstandard1.5) (< monoandroid) (< win8) (< wpa81)) (&& (< net45) (>= netstandard1.5) (< monotouch) (< xamarinios) (< xamarinmac)) (>= dnxcore50)
      Microsoft.NETCore.Targets (>= 1.1) - restriction: || (&& (< net45) (>= netstandard1.0) (< netstandard1.3) (< monoandroid) (< win8) (< wp8) (< wpa81)) (&& (< net45) (>= netstandard1.3) (< netstandard1.5) (< monoandroid) (< win8) (< wpa81)) (&& (< net45) (>= netstandard1.5) (< monotouch) (< xamarinios) (< xamarinmac)) (>= dnxcore50)
      System.Runtime (>= 4.3) - restriction: || (&& (< net45) (>= netstandard1.0) (< netstandard1.3) (< monoandroid) (< win8) (< wp8) (< wpa81)) (&& (< net45) (>= netstandard1.3) (< netstandard1.5) (< monoandroid) (< win8) (< wpa81)) (&& (< net45) (>= netstandard1.5) (< monotouch) (< xamarinios) (< xamarinmac)) (>= dnxcore50)
      System.Text.Encoding (>= 4.3) - restriction: || (&& (< net45) (>= netstandard1.0) (< netstandard1.3) (< monoandroid) (< win8) (< wp8) (< wpa81)) (&& (< net45) (>= netstandard1.3) (< netstandard1.5) (< monoandroid) (< win8) (< wpa81)) (&& (< net45) (>= netstandard1.5) (< monotouch) (< xamarinios) (< xamarinmac)) (>= dnxcore50)
      System.Threading.Tasks (>= 4.3) - restriction: || (&& (< net45) (>= netstandard1.0) (< netstandard1.3) (< monoandroid) (< win8) (< wp8) (< wpa81)) (&& (< net45) (>= netstandard1.3) (< netstandard1.5) (< monoandroid) (< win8) (< wpa81)) (&& (< net45) (>= netstandard1.5) (< monotouch) (< xamarinios) (< xamarinmac)) (>= dnxcore50)
    System.IO.Compression (4.3) - restriction: >= netstandard1.6
      Microsoft.NETCore.Platforms (>= 1.1) - restriction: && (< net45) (>= netstandard1.3) (< monotouch) (< xamarinios) (< xamarinmac) (< win8) (< wpa81)
      runtime.native.System (>= 4.3) - restriction: && (< net45) (>= netstandard1.3) (< monotouch) (< xamarinios) (< xamarinmac) (< win8) (< wpa81)
      runtime.native.System.IO.Compression (>= 4.3) - restriction: || (&& (< net45) (>= netstandard1.3) (< monotouch) (< xamarinios) (< xamarinmac) (< win8) (< wpa81)) (>= dnxcore50)
      System.Buffers (>= 4.3) - restriction: || (&& (< net45) (>= netstandard1.3) (< monotouch) (< xamarinios) (< xamarinmac) (< win8) (< wpa81)) (>= dnxcore50)
      System.Collections (>= 4.3) - restriction: || (&& (< net45) (>= netstandard1.3) (< monotouch) (< xamarinios) (< xamarinmac) (< win8) (< wpa81)) (>= dnxcore50)
      System.Diagnostics.Debug (>= 4.3) - restriction: || (&& (< net45) (>= netstandard1.3) (< monotouch) (< xamarinios) (< xamarinmac) (< win8) (< wpa81)) (>= dnxcore50)
      System.IO (>= 4.3) - restriction: || (&& (< net45) (>= netstandard1.1) (< netstandard1.3) (< monoandroid) (< win8) (< wpa81)) (&& (< net45) (>= netstandard1.3) (< monotouch) (< xamarinios) (< xamarinmac) (< win8) (< wpa81)) (>= dnxcore50)
      System.Resources.ResourceManager (>= 4.3) - restriction: || (&& (< net45) (>= netstandard1.3) (< monotouch) (< xamarinios) (< xamarinmac) (< win8) (< wpa81)) (>= dnxcore50)
      System.Runtime (>= 4.3) - restriction: || (&& (< net45) (>= netstandard1.1) (< netstandard1.3) (< monoandroid) (< win8) (< wpa81)) (&& (< net45) (>= netstandard1.3) (< monotouch) (< xamarinios) (< xamarinmac) (< win8) (< wpa81)) (>= dnxcore50)
      System.Runtime.Extensions (>= 4.3) - restriction: || (&& (< net45) (>= netstandard1.3) (< monotouch) (< xamarinios) (< xamarinmac) (< win8) (< wpa81)) (>= dnxcore50)
      System.Runtime.Handles (>= 4.3) - restriction: || (&& (< net45) (>= netstandard1.3) (< monotouch) (< xamarinios) (< xamarinmac) (< win8) (< wpa81)) (>= dnxcore50)
      System.Runtime.InteropServices (>= 4.3) - restriction: || (&& (< net45) (>= netstandard1.3) (< monotouch) (< xamarinios) (< xamarinmac) (< win8) (< wpa81)) (>= dnxcore50)
      System.Text.Encoding (>= 4.3) - restriction: || (&& (< net45) (>= netstandard1.1) (< netstandard1.3) (< monoandroid) (< win8) (< wpa81)) (&& (< net45) (>= netstandard1.3) (< monotouch) (< xamarinios) (< xamarinmac) (< win8) (< wpa81)) (>= dnxcore50)
      System.Threading (>= 4.3) - restriction: || (&& (< net45) (>= netstandard1.3) (< monotouch) (< xamarinios) (< xamarinmac) (< win8) (< wpa81)) (>= dnxcore50)
      System.Threading.Tasks (>= 4.3) - restriction: || (&& (< net45) (>= netstandard1.3) (< monotouch) (< xamarinios) (< xamarinmac) (< win8) (< wpa81)) (>= dnxcore50)
    System.IO.Compression.ZipFile (4.3) - restriction: >= netstandard1.6
      System.Buffers (>= 4.3) - restriction: && (< net46) (>= netstandard1.3) (< monotouch) (< xamarinios) (< xamarinmac)
      System.IO (>= 4.3) - restriction: && (< net46) (>= netstandard1.3) (< monotouch) (< xamarinios) (< xamarinmac)
      System.IO.Compression (>= 4.3) - restriction: && (< net46) (>= netstandard1.3) (< monotouch) (< xamarinios) (< xamarinmac)
      System.IO.FileSystem (>= 4.3) - restriction: && (< net46) (>= netstandard1.3) (< monotouch) (< xamarinios) (< xamarinmac)
      System.IO.FileSystem.Primitives (>= 4.3) - restriction: && (< net46) (>= netstandard1.3) (< monotouch) (< xamarinios) (< xamarinmac)
      System.Resources.ResourceManager (>= 4.3) - restriction: && (< net46) (>= netstandard1.3) (< monotouch) (< xamarinios) (< xamarinmac)
      System.Runtime (>= 4.3) - restriction: && (< net46) (>= netstandard1.3) (< monotouch) (< xamarinios) (< xamarinmac)
      System.Runtime.Extensions (>= 4.3) - restriction: && (< net46) (>= netstandard1.3) (< monotouch) (< xamarinios) (< xamarinmac)
      System.Text.Encoding (>= 4.3) - restriction: && (< net46) (>= netstandard1.3) (< monotouch) (< xamarinios) (< xamarinmac)
    System.IO.FileSystem (4.3) - restriction: >= netstandard1.6
      Microsoft.NETCore.Platforms (>= 1.1) - restriction: && (< net46) (>= netstandard1.3) (< monotouch) (< xamarinios) (< xamarinmac)
      Microsoft.NETCore.Targets (>= 1.1) - restriction: && (< net46) (>= netstandard1.3) (< monotouch) (< xamarinios) (< xamarinmac)
      System.IO (>= 4.3) - restriction: && (< net46) (>= netstandard1.3) (< monotouch) (< xamarinios) (< xamarinmac)
      System.IO.FileSystem.Primitives (>= 4.3) - restriction: || (>= net46) (&& (>= netstandard1.3) (< monotouch) (< xamarinios) (< xamarinmac))
      System.Runtime (>= 4.3) - restriction: && (< net46) (>= netstandard1.3) (< monotouch) (< xamarinios) (< xamarinmac)
      System.Runtime.Handles (>= 4.3) - restriction: && (< net46) (>= netstandard1.3) (< monotouch) (< xamarinios) (< xamarinmac)
      System.Text.Encoding (>= 4.3) - restriction: && (< net46) (>= netstandard1.3) (< monotouch) (< xamarinios) (< xamarinmac)
      System.Threading.Tasks (>= 4.3) - restriction: && (< net46) (>= netstandard1.3) (< monotouch) (< xamarinios) (< xamarinmac)
    System.IO.FileSystem.Primitives (4.3) - restriction: >= netstandard1.6
      System.Runtime (>= 4.3) - restriction: && (< net46) (>= netstandard1.3) (< monotouch) (< xamarinios) (< xamarinmac)
    System.Linq (4.3) - restriction: >= netstandard1.6
      System.Collections (>= 4.3) - restriction: || (&& (< net45) (>= netstandard1.0) (< netstandard1.6) (< monoandroid) (< win8) (< wp8) (< wpa81)) (>= dnxcore50) (&& (>= netstandard1.6) (< monotouch) (< xamarinios) (< xamarinmac))
      System.Diagnostics.Debug (>= 4.3) - restriction: || (>= dnxcore50) (&& (>= netstandard1.6) (< monotouch) (< xamarinios) (< xamarinmac))
      System.Resources.ResourceManager (>= 4.3) - restriction: || (>= dnxcore50) (&& (>= netstandard1.6) (< monotouch) (< xamarinios) (< xamarinmac))
      System.Runtime (>= 4.3) - restriction: || (&& (< net45) (>= netstandard1.0) (< netstandard1.6) (< monoandroid) (< win8) (< wp8) (< wpa81)) (>= dnxcore50) (&& (>= netstandard1.6) (< monotouch) (< xamarinios) (< xamarinmac))
      System.Runtime.Extensions (>= 4.3) - restriction: || (>= dnxcore50) (&& (>= netstandard1.6) (< monotouch) (< xamarinios) (< xamarinmac))
    System.Linq.Expressions (4.3) - restriction: >= netstandard1.6
      System.Collections (>= 4.3) - restriction: || (>= dnxcore50) (&& (>= netstandard1.6) (< monotouch) (< xamarinios) (< xamarinmac))
      System.Diagnostics.Debug (>= 4.3) - restriction: || (>= dnxcore50) (&& (>= netstandard1.6) (< monotouch) (< xamarinios) (< xamarinmac))
      System.Globalization (>= 4.3) - restriction: || (>= dnxcore50) (&& (>= netstandard1.6) (< monotouch) (< xamarinios) (< xamarinmac))
      System.IO (>= 4.3) - restriction: || (>= dnxcore50) (&& (>= netstandard1.6) (< monotouch) (< xamarinios) (< xamarinmac))
      System.Linq (>= 4.3) - restriction: || (>= dnxcore50) (&& (>= netstandard1.6) (< monotouch) (< xamarinios) (< xamarinmac))
      System.ObjectModel (>= 4.3) - restriction: && (>= netstandard1.6) (< monotouch) (< xamarinios) (< xamarinmac)
      System.Reflection (>= 4.3) - restriction: || (&& (< net45) (>= netstandard1.0) (< netstandard1.3) (< monoandroid) (< win8) (< wp8) (< wpa81)) (&& (< net45) (>= netstandard1.3) (< netstandard1.6) (< monoandroid) (< win8) (< wpa81)) (>= dnxcore50) (&& (>= netstandard1.6) (< monotouch) (< xamarinios) (< xamarinmac))
      System.Reflection.Emit (>= 4.3) - restriction: && (>= netstandard1.6) (< monotouch) (< xamarinios) (< xamarinmac)
      System.Reflection.Emit.ILGeneration (>= 4.3) - restriction: || (>= dnxcore50) (&& (>= netstandard1.6) (< monotouch) (< xamarinios) (< xamarinmac))
      System.Reflection.Emit.Lightweight (>= 4.3) - restriction: || (>= dnxcore50) (&& (>= netstandard1.6) (< monotouch) (< xamarinios) (< xamarinmac))
      System.Reflection.Extensions (>= 4.3) - restriction: || (>= dnxcore50) (&& (>= netstandard1.6) (< monotouch) (< xamarinios) (< xamarinmac))
      System.Reflection.Primitives (>= 4.3) - restriction: || (>= dnxcore50) (&& (>= netstandard1.6) (< monotouch) (< xamarinios) (< xamarinmac))
      System.Reflection.TypeExtensions (>= 4.3) - restriction: || (>= dnxcore50) (&& (>= netstandard1.6) (< monotouch) (< xamarinios) (< xamarinmac))
      System.Resources.ResourceManager (>= 4.3) - restriction: || (>= dnxcore50) (&& (>= netstandard1.6) (< monotouch) (< xamarinios) (< xamarinmac))
      System.Runtime (>= 4.3) - restriction: || (&& (< net45) (>= netstandard1.0) (< netstandard1.3) (< monoandroid) (< win8) (< wp8) (< wpa81)) (&& (< net45) (>= netstandard1.3) (< netstandard1.6) (< monoandroid) (< win8) (< wpa81)) (>= dnxcore50) (&& (>= netstandard1.6) (< monotouch) (< xamarinios) (< xamarinmac))
      System.Runtime.Extensions (>= 4.3) - restriction: || (>= dnxcore50) (&& (>= netstandard1.6) (< monotouch) (< xamarinios) (< xamarinmac))
      System.Threading (>= 4.3) - restriction: || (>= dnxcore50) (&& (>= netstandard1.6) (< monotouch) (< xamarinios) (< xamarinmac))
    System.Linq.Queryable (4.3) - restriction: >= netstandard1.6
      System.Collections (>= 4.3) - restriction: || (&& (< net45) (>= netstandard1.3) (< monotouch) (< xamarinios) (< xamarinmac) (< win8) (< wpa81)) (>= dnxcore50)
      System.Diagnostics.Debug (>= 4.3) - restriction: || (&& (< net45) (>= netstandard1.3) (< monotouch) (< xamarinios) (< xamarinmac) (< win8) (< wpa81)) (>= dnxcore50)
      System.Linq (>= 4.3) - restriction: || (&& (< net45) (>= netstandard1.0) (< netstandard1.3) (< monoandroid) (< win8) (< wp8) (< wpa81)) (&& (< net45) (>= netstandard1.3) (< monotouch) (< xamarinios) (< xamarinmac) (< win8) (< wpa81)) (>= dnxcore50)
      System.Linq.Expressions (>= 4.3) - restriction: || (&& (< net45) (>= netstandard1.0) (< netstandard1.3) (< monoandroid) (< win8) (< wp8) (< wpa81)) (&& (< net45) (>= netstandard1.3) (< monotouch) (< xamarinios) (< xamarinmac) (< win8) (< wpa81)) (>= dnxcore50)
      System.Reflection (>= 4.3) - restriction: || (&& (< net45) (>= netstandard1.3) (< monotouch) (< xamarinios) (< xamarinmac) (< win8) (< wpa81)) (>= dnxcore50)
      System.Reflection.Extensions (>= 4.3) - restriction: || (&& (< net45) (>= netstandard1.3) (< monotouch) (< xamarinios) (< xamarinmac) (< win8) (< wpa81)) (>= dnxcore50)
      System.Resources.ResourceManager (>= 4.3) - restriction: || (&& (< net45) (>= netstandard1.3) (< monotouch) (< xamarinios) (< xamarinmac) (< win8) (< wpa81)) (>= dnxcore50)
      System.Runtime (>= 4.3) - restriction: || (&& (< net45) (>= netstandard1.0) (< netstandard1.3) (< monoandroid) (< win8) (< wp8) (< wpa81)) (&& (< net45) (>= netstandard1.3) (< monotouch) (< xamarinios) (< xamarinmac) (< win8) (< wpa81)) (>= dnxcore50)
    System.Net.Http (4.3.2) - restriction: >= netstandard1.6
      Microsoft.NETCore.Platforms (>= 1.1) - restriction: || (&& (< net45) (>= netstandard1.3) (< netstandard1.6) (< monoandroid) (< win8) (< wpa81)) (>= dnxcore50) (&& (>= netstandard1.6) (< monotouch) (< xamarinios) (< xamarinmac))
      runtime.native.System (>= 4.3) - restriction: && (>= netstandard1.6) (< monotouch) (< xamarinios) (< xamarinmac)
      runtime.native.System.Net.Http (>= 4.3) - restriction: && (>= netstandard1.6) (< monotouch) (< xamarinios) (< xamarinmac)
      runtime.native.System.Security.Cryptography.OpenSsl (>= 4.3) - restriction: && (>= netstandard1.6) (< monotouch) (< xamarinios) (< xamarinmac)
      System.Collections (>= 4.3) - restriction: || (&& (< net45) (>= netstandard1.3) (< netstandard1.6) (< monoandroid) (< win8) (< wpa81)) (>= dnxcore50) (&& (>= netstandard1.6) (< monotouch) (< xamarinios) (< xamarinmac))
      System.Diagnostics.Debug (>= 4.3) - restriction: || (&& (< net45) (>= netstandard1.3) (< netstandard1.6) (< monoandroid) (< win8) (< wpa81)) (>= dnxcore50) (&& (>= netstandard1.6) (< monotouch) (< xamarinios) (< xamarinmac))
      System.Diagnostics.DiagnosticSource (>= 4.3) - restriction: || (&& (< net45) (>= netstandard1.3) (< netstandard1.6) (< monoandroid) (< win8) (< wpa81)) (>= dnxcore50) (&& (>= netstandard1.6) (< monotouch) (< xamarinios) (< xamarinmac))
      System.Diagnostics.Tracing (>= 4.3) - restriction: || (&& (< net45) (>= netstandard1.3) (< netstandard1.6) (< monoandroid) (< win8) (< wpa81)) (>= dnxcore50) (&& (>= netstandard1.6) (< monotouch) (< xamarinios) (< xamarinmac))
      System.Globalization (>= 4.3) - restriction: || (&& (< net45) (>= netstandard1.3) (< netstandard1.6) (< monoandroid) (< win8) (< wpa81)) (>= dnxcore50) (&& (>= netstandard1.6) (< monotouch) (< xamarinios) (< xamarinmac))
      System.Globalization.Extensions (>= 4.3) - restriction: && (>= netstandard1.6) (< monotouch) (< xamarinios) (< xamarinmac)
      System.IO (>= 4.3) - restriction: || (&& (< net45) (>= netstandard1.1) (< netstandard1.3) (< monoandroid) (< win8) (< wpa81)) (&& (< net45) (>= netstandard1.3) (< netstandard1.6) (< monoandroid) (< win8) (< wpa81)) (>= dnxcore50) (&& (>= netstandard1.6) (< monotouch) (< xamarinios) (< xamarinmac))
      System.IO.FileSystem (>= 4.3) - restriction: && (>= netstandard1.6) (< monotouch) (< xamarinios) (< xamarinmac)
      System.Net.Primitives (>= 4.3) - restriction: || (&& (< net45) (>= netstandard1.1) (< netstandard1.3) (< monoandroid) (< win8) (< wpa81)) (&& (< net45) (>= netstandard1.3) (< netstandard1.6) (< monoandroid) (< win8) (< wpa81)) (>= dnxcore50) (&& (>= netstandard1.6) (< monotouch) (< xamarinios) (< xamarinmac))
      System.Resources.ResourceManager (>= 4.3) - restriction: || (&& (< net45) (>= netstandard1.3) (< netstandard1.6) (< monoandroid) (< win8) (< wpa81)) (>= dnxcore50) (&& (>= netstandard1.6) (< monotouch) (< xamarinios) (< xamarinmac))
      System.Runtime (>= 4.3) - restriction: || (&& (< net45) (>= netstandard1.1) (< netstandard1.3) (< monoandroid) (< win8) (< wpa81)) (&& (< net45) (>= netstandard1.3) (< netstandard1.6) (< monoandroid) (< win8) (< wpa81)) (>= dnxcore50) (&& (>= netstandard1.6) (< monotouch) (< xamarinios) (< xamarinmac))
      System.Runtime.Extensions (>= 4.3) - restriction: || (&& (< net45) (>= netstandard1.3) (< netstandard1.6) (< monoandroid) (< win8) (< wpa81)) (>= dnxcore50) (&& (>= netstandard1.6) (< monotouch) (< xamarinios) (< xamarinmac))
      System.Runtime.Handles (>= 4.3) - restriction: || (&& (< net45) (>= netstandard1.3) (< netstandard1.6) (< monoandroid) (< win8) (< wpa81)) (&& (>= netstandard1.6) (< monotouch) (< xamarinios) (< xamarinmac))
      System.Runtime.InteropServices (>= 4.3) - restriction: || (&& (< net45) (>= netstandard1.3) (< netstandard1.6) (< monoandroid) (< win8) (< wpa81)) (>= dnxcore50) (&& (>= netstandard1.6) (< monotouch) (< xamarinios) (< xamarinmac))
      System.Security.Cryptography.Algorithms (>= 4.3) - restriction: && (>= netstandard1.6) (< monotouch) (< xamarinios) (< xamarinmac)
      System.Security.Cryptography.Encoding (>= 4.3) - restriction: || (&& (< net45) (>= netstandard1.3) (< netstandard1.6) (< monoandroid) (< win8) (< wpa81)) (&& (>= netstandard1.6) (< monotouch) (< xamarinios) (< xamarinmac))
      System.Security.Cryptography.OpenSsl (>= 4.3) - restriction: && (>= netstandard1.6) (< monotouch) (< xamarinios) (< xamarinmac)
      System.Security.Cryptography.Primitives (>= 4.3) - restriction: && (>= netstandard1.6) (< monotouch) (< xamarinios) (< xamarinmac)
      System.Security.Cryptography.X509Certificates (>= 4.3) - restriction: || (&& (< net45) (>= netstandard1.3) (< netstandard1.6) (< monoandroid) (< win8) (< wpa81)) (>= net46) (>= dnxcore50) (&& (>= netstandard1.6) (< monotouch) (< xamarinios) (< xamarinmac))
      System.Text.Encoding (>= 4.3) - restriction: || (&& (< net45) (>= netstandard1.1) (< netstandard1.3) (< monoandroid) (< win8) (< wpa81)) (&& (< net45) (>= netstandard1.3) (< netstandard1.6) (< monoandroid) (< win8) (< wpa81)) (>= dnxcore50) (&& (>= netstandard1.6) (< monotouch) (< xamarinios) (< xamarinmac))
      System.Threading (>= 4.3) - restriction: || (&& (< net45) (>= netstandard1.3) (< netstandard1.6) (< monoandroid) (< win8) (< wpa81)) (>= dnxcore50) (&& (>= netstandard1.6) (< monotouch) (< xamarinios) (< xamarinmac))
      System.Threading.Tasks (>= 4.3) - restriction: || (&& (< net45) (>= netstandard1.1) (< netstandard1.3) (< monoandroid) (< win8) (< wpa81)) (&& (< net45) (>= netstandard1.3) (< netstandard1.6) (< monoandroid) (< win8) (< wpa81)) (>= dnxcore50) (&& (>= netstandard1.6) (< monotouch) (< xamarinios) (< xamarinmac))
    System.Net.Primitives (4.3) - restriction: >= netstandard1.6
      Microsoft.NETCore.Platforms (>= 1.1) - restriction: || (&& (< net45) (>= netstandard1.1) (< netstandard1.3) (< monoandroid) (< win8) (< wpa81)) (&& (< net45) (>= netstandard1.3) (< monotouch) (< xamarinios) (< xamarinmac) (< win8) (< wpa81)) (>= dnxcore50) (&& (>= netstandard1.0) (< netstandard1.1) (< monoandroid) (< win8) (< wp8))
      Microsoft.NETCore.Targets (>= 1.1) - restriction: || (&& (< net45) (>= netstandard1.1) (< netstandard1.3) (< monoandroid) (< win8) (< wpa81)) (&& (< net45) (>= netstandard1.3) (< monotouch) (< xamarinios) (< xamarinmac) (< win8) (< wpa81)) (>= dnxcore50) (&& (>= netstandard1.0) (< netstandard1.1) (< monoandroid) (< win8) (< wp8))
      System.Runtime (>= 4.3) - restriction: || (&& (< net45) (>= netstandard1.1) (< netstandard1.3) (< monoandroid) (< win8) (< wpa81)) (&& (< net45) (>= netstandard1.3) (< monotouch) (< xamarinios) (< xamarinmac) (< win8) (< wpa81)) (>= dnxcore50) (&& (>= netstandard1.0) (< netstandard1.1) (< monoandroid) (< win8) (< wp8))
      System.Runtime.Handles (>= 4.3) - restriction: || (&& (< net45) (>= netstandard1.3) (< monotouch) (< xamarinios) (< xamarinmac) (< win8) (< wpa81)) (>= dnxcore50)
    System.Net.Requests (4.3) - restriction: >= netstandard1.6
      Microsoft.NETCore.Platforms (>= 1.1) - restriction: && (< net45) (>= netstandard1.3) (< monotouch) (< xamarinios) (< xamarinmac) (< win8) (< wpa81)
      System.Collections (>= 4.3) - restriction: || (&& (< net45) (>= netstandard1.3) (< monotouch) (< xamarinios) (< xamarinmac) (< win8) (< wpa81)) (>= dnxcore50)
      System.Diagnostics.Debug (>= 4.3) - restriction: || (&& (< net45) (>= netstandard1.3) (< monotouch) (< xamarinios) (< xamarinmac) (< win8) (< wpa81)) (>= dnxcore50)
      System.Diagnostics.Tracing (>= 4.3) - restriction: || (&& (< net45) (>= netstandard1.3) (< monotouch) (< xamarinios) (< xamarinmac) (< win8) (< wpa81)) (>= dnxcore50)
      System.Globalization (>= 4.3) - restriction: || (&& (< net45) (>= netstandard1.3) (< monotouch) (< xamarinios) (< xamarinmac) (< win8) (< wpa81)) (>= dnxcore50)
      System.IO (>= 4.3) - restriction: || (&& (< net45) (>= netstandard1.1) (< netstandard1.3) (< monoandroid) (< win8) (< wpa81)) (&& (< net45) (>= netstandard1.3) (< monotouch) (< xamarinios) (< xamarinmac) (< win8) (< wpa81)) (>= dnxcore50) (&& (>= netstandard1.0) (< netstandard1.1) (< monoandroid) (< win8) (< wp8))
      System.Net.Http (>= 4.3) - restriction: || (&& (< net45) (>= netstandard1.3) (< monotouch) (< xamarinios) (< xamarinmac) (< win8) (< wpa81)) (>= dnxcore50)
      System.Net.Primitives (>= 4.3) - restriction: || (&& (< net45) (>= netstandard1.1) (< netstandard1.3) (< monoandroid) (< win8) (< wpa81)) (&& (< net45) (>= netstandard1.3) (< monotouch) (< xamarinios) (< xamarinmac) (< win8) (< wpa81)) (>= dnxcore50) (&& (>= netstandard1.0) (< netstandard1.1) (< monoandroid) (< win8) (< wp8))
      System.Net.WebHeaderCollection (>= 4.3) - restriction: || (&& (< net45) (>= netstandard1.3) (< monotouch) (< xamarinios) (< xamarinmac) (< win8) (< wpa81)) (>= dnxcore50)
      System.Resources.ResourceManager (>= 4.3) - restriction: || (&& (< net45) (>= netstandard1.3) (< monotouch) (< xamarinios) (< xamarinmac) (< win8) (< wpa81)) (>= dnxcore50)
      System.Runtime (>= 4.3) - restriction: || (&& (< net45) (>= netstandard1.1) (< netstandard1.3) (< monoandroid) (< win8) (< wpa81)) (&& (< net45) (>= netstandard1.3) (< monotouch) (< xamarinios) (< xamarinmac) (< win8) (< wpa81)) (>= dnxcore50) (&& (>= netstandard1.0) (< netstandard1.1) (< monoandroid) (< win8) (< wp8))
      System.Threading (>= 4.3) - restriction: || (&& (< net45) (>= netstandard1.3) (< monotouch) (< xamarinios) (< xamarinmac) (< win8) (< wpa81)) (>= dnxcore50)
      System.Threading.Tasks (>= 4.3) - restriction: || (&& (< net45) (>= netstandard1.1) (< netstandard1.3) (< monoandroid) (< win8) (< wpa81)) (&& (< net45) (>= netstandard1.3) (< monotouch) (< xamarinios) (< xamarinmac) (< win8) (< wpa81)) (>= dnxcore50)
    System.Net.Sockets (4.3) - restriction: >= netstandard1.6
      Microsoft.NETCore.Platforms (>= 1.1) - restriction: && (< net46) (>= netstandard1.3) (< monotouch) (< xamarinios) (< xamarinmac)
      Microsoft.NETCore.Targets (>= 1.1) - restriction: && (< net46) (>= netstandard1.3) (< monotouch) (< xamarinios) (< xamarinmac)
      System.IO (>= 4.3) - restriction: && (< net46) (>= netstandard1.3) (< monotouch) (< xamarinios) (< xamarinmac)
      System.Net.Primitives (>= 4.3) - restriction: && (< net46) (>= netstandard1.3) (< monotouch) (< xamarinios) (< xamarinmac)
      System.Runtime (>= 4.3) - restriction: && (< net46) (>= netstandard1.3) (< monotouch) (< xamarinios) (< xamarinmac)
      System.Threading.Tasks (>= 4.3) - restriction: && (< net46) (>= netstandard1.3) (< monotouch) (< xamarinios) (< xamarinmac)
    System.Net.WebHeaderCollection (4.3) - restriction: || (&& (>= dnxcore50) (>= netstandard1.6)) (&& (>= netstandard1.6) (< monotouch) (< xamarinios) (< xamarinmac))
      System.Collections (>= 4.3) - restriction: && (< net46) (>= netstandard1.3) (< monotouch) (< xamarinios) (< xamarinmac)
      System.Resources.ResourceManager (>= 4.3) - restriction: && (< net46) (>= netstandard1.3) (< monotouch) (< xamarinios) (< xamarinmac)
      System.Runtime (>= 4.3) - restriction: && (< net46) (>= netstandard1.3) (< monotouch) (< xamarinios) (< xamarinmac)
      System.Runtime.Extensions (>= 4.3) - restriction: && (< net46) (>= netstandard1.3) (< monotouch) (< xamarinios) (< xamarinmac)
    System.ObjectModel (4.3) - restriction: >= netstandard1.6
      System.Collections (>= 4.3) - restriction: || (&& (< net45) (>= netstandard1.3) (< monotouch) (< xamarinios) (< xamarinmac) (< win8) (< wpa81)) (>= dnxcore50)
      System.Diagnostics.Debug (>= 4.3) - restriction: || (&& (< net45) (>= netstandard1.3) (< monotouch) (< xamarinios) (< xamarinmac) (< win8) (< wpa81)) (>= dnxcore50)
      System.Resources.ResourceManager (>= 4.3) - restriction: || (&& (< net45) (>= netstandard1.3) (< monotouch) (< xamarinios) (< xamarinmac) (< win8) (< wpa81)) (>= dnxcore50)
      System.Runtime (>= 4.3) - restriction: || (&& (< net45) (>= netstandard1.0) (< netstandard1.3) (< monoandroid) (< win8) (< wp8) (< wpa81)) (&& (< net45) (>= netstandard1.3) (< monotouch) (< xamarinios) (< xamarinmac) (< win8) (< wpa81)) (>= dnxcore50)
      System.Threading (>= 4.3) - restriction: || (&& (< net45) (>= netstandard1.3) (< monotouch) (< xamarinios) (< xamarinmac) (< win8) (< wpa81)) (>= dnxcore50)
    System.Reflection (4.3) - restriction: >= netstandard1.6
      Microsoft.NETCore.Platforms (>= 1.1) - restriction: || (&& (< net45) (>= netstandard1.0) (< netstandard1.3) (< monoandroid) (< win8) (< wp8) (< wpa81)) (&& (< net45) (>= netstandard1.3) (< netstandard1.5) (< monoandroid) (< win8) (< wpa81)) (&& (< net45) (>= netstandard1.5) (< monotouch) (< xamarinios) (< xamarinmac)) (>= dnxcore50)
      Microsoft.NETCore.Targets (>= 1.1) - restriction: || (&& (< net45) (>= netstandard1.0) (< netstandard1.3) (< monoandroid) (< win8) (< wp8) (< wpa81)) (&& (< net45) (>= netstandard1.3) (< netstandard1.5) (< monoandroid) (< win8) (< wpa81)) (&& (< net45) (>= netstandard1.5) (< monotouch) (< xamarinios) (< xamarinmac)) (>= dnxcore50)
      System.IO (>= 4.3) - restriction: || (&& (< net45) (>= netstandard1.0) (< netstandard1.3) (< monoandroid) (< win8) (< wp8) (< wpa81)) (&& (< net45) (>= netstandard1.3) (< netstandard1.5) (< monoandroid) (< win8) (< wpa81)) (&& (< net45) (>= netstandard1.5) (< monotouch) (< xamarinios) (< xamarinmac)) (>= dnxcore50)
      System.Reflection.Primitives (>= 4.3) - restriction: || (&& (< net45) (>= netstandard1.0) (< netstandard1.3) (< monoandroid) (< win8) (< wp8) (< wpa81)) (&& (< net45) (>= netstandard1.3) (< netstandard1.5) (< monoandroid) (< win8) (< wpa81)) (&& (< net45) (>= netstandard1.5) (< monotouch) (< xamarinios) (< xamarinmac)) (>= dnxcore50)
      System.Runtime (>= 4.3) - restriction: || (&& (< net45) (>= netstandard1.0) (< netstandard1.3) (< monoandroid) (< win8) (< wp8) (< wpa81)) (&& (< net45) (>= netstandard1.3) (< netstandard1.5) (< monoandroid) (< win8) (< wpa81)) (&& (< net45) (>= netstandard1.5) (< monotouch) (< xamarinios) (< xamarinmac)) (>= dnxcore50)
    System.Reflection.Emit (4.3) - restriction: && (>= netstandard1.6) (< monotouch) (< xamarinios) (< xamarinmac)
      System.IO (>= 4.3) - restriction: && (< net45) (>= netstandard1.1) (< monotouch) (< xamarinios) (< xamarinmac)
      System.Reflection (>= 4.3) - restriction: && (< net45) (>= netstandard1.1) (< monotouch) (< xamarinios) (< xamarinmac)
      System.Reflection.Emit.ILGeneration (>= 4.3) - restriction: && (< net45) (>= netstandard1.1) (< monotouch) (< xamarinios) (< xamarinmac)
      System.Reflection.Primitives (>= 4.3) - restriction: && (< net45) (>= netstandard1.1) (< monotouch) (< xamarinios) (< xamarinmac)
      System.Runtime (>= 4.3) - restriction: && (< net45) (>= netstandard1.1) (< monotouch) (< xamarinios) (< xamarinmac)
    System.Reflection.Emit.ILGeneration (4.3) - restriction: || (&& (>= dnxcore50) (>= netstandard1.6)) (&& (>= netstandard1.6) (< monotouch) (< xamarinios) (< xamarinmac))
      System.Reflection (>= 4.3) - restriction: && (< net45) (>= netstandard1.0) (< monotouch) (< xamarinios) (< xamarinmac) (< wp8)
      System.Reflection.Primitives (>= 4.3) - restriction: && (< net45) (>= netstandard1.0) (< monotouch) (< xamarinios) (< xamarinmac) (< wp8)
      System.Runtime (>= 4.3) - restriction: && (< net45) (>= netstandard1.0) (< monotouch) (< xamarinios) (< xamarinmac) (< wp8)
    System.Reflection.Emit.Lightweight (4.3) - restriction: || (&& (>= dnxcore50) (>= netstandard1.6)) (&& (>= netstandard1.6) (< monotouch) (< xamarinios) (< xamarinmac))
      System.Reflection (>= 4.3) - restriction: && (< net45) (>= netstandard1.0) (< monotouch) (< xamarinios) (< xamarinmac) (< wp8)
      System.Reflection.Emit.ILGeneration (>= 4.3) - restriction: && (< net45) (>= netstandard1.0) (< monotouch) (< xamarinios) (< xamarinmac) (< wp8)
      System.Reflection.Primitives (>= 4.3) - restriction: && (< net45) (>= netstandard1.0) (< monotouch) (< xamarinios) (< xamarinmac) (< wp8)
      System.Runtime (>= 4.3) - restriction: && (< net45) (>= netstandard1.0) (< monotouch) (< xamarinios) (< xamarinmac) (< wp8)
    System.Reflection.Extensions (4.3) - restriction: >= netstandard1.6
      Microsoft.NETCore.Platforms (>= 1.1) - restriction: || (&& (< net45) (>= netstandard1.0) (< monotouch) (< xamarinios) (< xamarinmac) (< win8) (< wp8) (< wpa81)) (>= dnxcore50)
      Microsoft.NETCore.Targets (>= 1.1) - restriction: || (&& (< net45) (>= netstandard1.0) (< monotouch) (< xamarinios) (< xamarinmac) (< win8) (< wp8) (< wpa81)) (>= dnxcore50)
      System.Reflection (>= 4.3) - restriction: || (&& (< net45) (>= netstandard1.0) (< monotouch) (< xamarinios) (< xamarinmac) (< win8) (< wp8) (< wpa81)) (>= dnxcore50)
      System.Runtime (>= 4.3) - restriction: || (&& (< net45) (>= netstandard1.0) (< monotouch) (< xamarinios) (< xamarinmac) (< win8) (< wp8) (< wpa81)) (>= dnxcore50)
    System.Reflection.Primitives (4.3) - restriction: >= netstandard1.6
      Microsoft.NETCore.Platforms (>= 1.1) - restriction: || (&& (< net45) (>= netstandard1.0) (< monotouch) (< xamarinios) (< xamarinmac) (< win8) (< wp8) (< wpa81)) (>= dnxcore50)
      Microsoft.NETCore.Targets (>= 1.1) - restriction: || (&& (< net45) (>= netstandard1.0) (< monotouch) (< xamarinios) (< xamarinmac) (< win8) (< wp8) (< wpa81)) (>= dnxcore50)
      System.Runtime (>= 4.3) - restriction: || (&& (< net45) (>= netstandard1.0) (< monotouch) (< xamarinios) (< xamarinmac) (< win8) (< wp8) (< wpa81)) (>= dnxcore50)
    System.Reflection.TypeExtensions (4.3) - restriction: || (&& (>= dnxcore50) (>= netstandard1.6)) (&& (>= netstandard1.6) (< monotouch) (< xamarinios) (< xamarinmac))
      System.Reflection (>= 4.3) - restriction: || (&& (< net46) (>= netstandard1.3) (< netstandard1.5) (< monoandroid)) (&& (< net46) (>= netstandard1.5) (< monotouch) (< xamarinios) (< xamarinmac)) (>= net462) (>= dnxcore50)
      System.Runtime (>= 4.3) - restriction: || (&& (< net46) (>= netstandard1.3) (< netstandard1.5) (< monoandroid)) (&& (< net46) (>= netstandard1.5) (< monotouch) (< xamarinios) (< xamarinmac)) (>= dnxcore50)
    System.Resources.ResourceManager (4.3) - restriction: >= netstandard1.6
      Microsoft.NETCore.Platforms (>= 1.1) - restriction: || (&& (< net45) (>= netstandard1.0) (< monotouch) (< xamarinios) (< xamarinmac) (< win8) (< wp8) (< wpa81)) (>= dnxcore50)
      Microsoft.NETCore.Targets (>= 1.1) - restriction: || (&& (< net45) (>= netstandard1.0) (< monotouch) (< xamarinios) (< xamarinmac) (< win8) (< wp8) (< wpa81)) (>= dnxcore50)
      System.Globalization (>= 4.3) - restriction: || (&& (< net45) (>= netstandard1.0) (< monotouch) (< xamarinios) (< xamarinmac) (< win8) (< wp8) (< wpa81)) (>= dnxcore50)
      System.Reflection (>= 4.3) - restriction: || (&& (< net45) (>= netstandard1.0) (< monotouch) (< xamarinios) (< xamarinmac) (< win8) (< wp8) (< wpa81)) (>= dnxcore50)
      System.Runtime (>= 4.3) - restriction: || (&& (< net45) (>= netstandard1.0) (< monotouch) (< xamarinios) (< xamarinmac) (< win8) (< wp8) (< wpa81)) (>= dnxcore50)
    System.Runtime (4.3) - restriction: >= netstandard1.6
      Microsoft.NETCore.Platforms (>= 1.1) - restriction: || (&& (< net45) (>= netstandard1.0) (< netstandard1.2) (< monoandroid) (< win8) (< wp8)) (&& (< net45) (>= netstandard1.2) (< netstandard1.3) (< monoandroid) (< win8) (< wpa81)) (&& (< net45) (>= netstandard1.3) (< netstandard1.5) (< monoandroid) (< win8) (< wpa81)) (&& (< net45) (>= netstandard1.5) (< monotouch) (< xamarinios) (< xamarinmac)) (>= dnxcore50)
      Microsoft.NETCore.Targets (>= 1.1) - restriction: || (&& (< net45) (>= netstandard1.0) (< netstandard1.2) (< monoandroid) (< win8) (< wp8)) (&& (< net45) (>= netstandard1.2) (< netstandard1.3) (< monoandroid) (< win8) (< wpa81)) (&& (< net45) (>= netstandard1.3) (< netstandard1.5) (< monoandroid) (< win8) (< wpa81)) (&& (< net45) (>= netstandard1.5) (< monotouch) (< xamarinios) (< xamarinmac)) (>= dnxcore50)
    System.Runtime.Extensions (4.3) - restriction: >= netstandard1.6
      Microsoft.NETCore.Platforms (>= 1.1) - restriction: || (&& (< net45) (>= netstandard1.0) (< netstandard1.3) (< monoandroid) (< win8) (< wp8) (< wpa81)) (&& (< net45) (>= netstandard1.3) (< netstandard1.5) (< monoandroid) (< win8) (< wpa81)) (&& (< net45) (>= netstandard1.5) (< monotouch) (< xamarinios) (< xamarinmac)) (>= dnxcore50)
      Microsoft.NETCore.Targets (>= 1.1) - restriction: || (&& (< net45) (>= netstandard1.0) (< netstandard1.3) (< monoandroid) (< win8) (< wp8) (< wpa81)) (&& (< net45) (>= netstandard1.3) (< netstandard1.5) (< monoandroid) (< win8) (< wpa81)) (&& (< net45) (>= netstandard1.5) (< monotouch) (< xamarinios) (< xamarinmac)) (>= dnxcore50)
      System.Runtime (>= 4.3) - restriction: || (&& (< net45) (>= netstandard1.0) (< netstandard1.3) (< monoandroid) (< win8) (< wp8) (< wpa81)) (&& (< net45) (>= netstandard1.3) (< netstandard1.5) (< monoandroid) (< win8) (< wpa81)) (&& (< net45) (>= netstandard1.5) (< monotouch) (< xamarinios) (< xamarinmac)) (>= dnxcore50)
    System.Runtime.Handles (4.3) - restriction: >= netstandard1.6
      Microsoft.NETCore.Platforms (>= 1.1) - restriction: && (< net46) (>= netstandard1.3) (< monotouch) (< xamarinios) (< xamarinmac)
      Microsoft.NETCore.Targets (>= 1.1) - restriction: && (< net46) (>= netstandard1.3) (< monotouch) (< xamarinios) (< xamarinmac)
      System.Runtime (>= 4.3) - restriction: && (< net46) (>= netstandard1.3) (< monotouch) (< xamarinios) (< xamarinmac)
    System.Runtime.InteropServices (4.3) - restriction: >= netstandard1.6
      Microsoft.NETCore.Platforms (>= 1.1) - restriction: || (&& (< net45) (>= netstandard1.1) (< netstandard1.2) (< monoandroid) (< win8)) (&& (< net45) (>= netstandard1.2) (< netstandard1.3) (< monoandroid) (< win8) (< wpa81)) (&& (< net45) (>= netstandard1.3) (< netstandard1.5) (< monoandroid) (< win8) (< wpa81)) (&& (< net45) (>= netstandard1.5) (< monotouch) (< xamarinios) (< xamarinmac)) (>= dnxcore50) (>= netcore1.1)
      Microsoft.NETCore.Targets (>= 1.1) - restriction: || (&& (< net45) (>= netstandard1.1) (< netstandard1.2) (< monoandroid) (< win8)) (&& (< net45) (>= netstandard1.2) (< netstandard1.3) (< monoandroid) (< win8) (< wpa81)) (&& (< net45) (>= netstandard1.3) (< netstandard1.5) (< monoandroid) (< win8) (< wpa81)) (&& (< net45) (>= netstandard1.5) (< monotouch) (< xamarinios) (< xamarinmac)) (>= dnxcore50) (>= netcore1.1)
      System.Reflection (>= 4.3) - restriction: || (&& (< net45) (>= netstandard1.1) (< netstandard1.2) (< monoandroid) (< win8)) (&& (< net45) (>= netstandard1.2) (< netstandard1.3) (< monoandroid) (< win8) (< wpa81)) (&& (< net45) (>= netstandard1.3) (< netstandard1.5) (< monoandroid) (< win8) (< wpa81)) (&& (< net45) (>= netstandard1.5) (< monotouch) (< xamarinios) (< xamarinmac)) (>= dnxcore50) (>= netcore1.1)
      System.Reflection.Primitives (>= 4.3) - restriction: || (&& (< net45) (>= netstandard1.1) (< netstandard1.2) (< monoandroid) (< win8)) (&& (< net45) (>= netstandard1.2) (< netstandard1.3) (< monoandroid) (< win8) (< wpa81)) (&& (< net45) (>= netstandard1.3) (< netstandard1.5) (< monoandroid) (< win8) (< wpa81)) (&& (< net45) (>= netstandard1.5) (< monotouch) (< xamarinios) (< xamarinmac)) (>= dnxcore50) (>= netcore1.1)
      System.Runtime (>= 4.3) - restriction: || (&& (< net45) (>= netstandard1.1) (< netstandard1.2) (< monoandroid) (< win8)) (&& (< net45) (>= netstandard1.2) (< netstandard1.3) (< monoandroid) (< win8) (< wpa81)) (&& (< net45) (>= netstandard1.3) (< netstandard1.5) (< monoandroid) (< win8) (< wpa81)) (&& (< net45) (>= netstandard1.5) (< monotouch) (< xamarinios) (< xamarinmac)) (>= net462) (>= dnxcore50) (>= netcore1.1)
      System.Runtime.Handles (>= 4.3) - restriction: || (&& (< net45) (>= netstandard1.3) (< netstandard1.5) (< monoandroid) (< win8) (< wpa81)) (&& (< net45) (>= netstandard1.5) (< monotouch) (< xamarinios) (< xamarinmac)) (>= dnxcore50) (>= netcore1.1)
    System.Runtime.InteropServices.RuntimeInformation (4.3) - restriction: >= netstandard1.6
      runtime.native.System (>= 4.3) - restriction: && (< net45) (>= netstandard1.1) (< monotouch) (< xamarinios) (< xamarinmac) (< win8) (< wpa81)
      System.Reflection (>= 4.3) - restriction: || (&& (< net45) (>= netstandard1.1) (< monotouch) (< xamarinios) (< xamarinmac) (< win8) (< wpa81)) (>= dnxcore50)
      System.Reflection.Extensions (>= 4.3) - restriction: || (&& (< net45) (>= netstandard1.1) (< monotouch) (< xamarinios) (< xamarinmac) (< win8) (< wpa81)) (>= dnxcore50)
      System.Resources.ResourceManager (>= 4.3) - restriction: || (&& (< net45) (>= netstandard1.1) (< monotouch) (< xamarinios) (< xamarinmac) (< win8) (< wpa81)) (>= dnxcore50)
      System.Runtime (>= 4.3) - restriction: || (&& (< net45) (>= netstandard1.1) (< monotouch) (< xamarinios) (< xamarinmac) (< win8) (< wpa81)) (>= dnxcore50)
      System.Runtime.InteropServices (>= 4.3) - restriction: && (< net45) (>= netstandard1.1) (< monotouch) (< xamarinios) (< xamarinmac) (< win8) (< wpa81)
      System.Threading (>= 4.3) - restriction: || (&& (< net45) (>= netstandard1.1) (< monotouch) (< xamarinios) (< xamarinmac) (< win8) (< wpa81)) (>= dnxcore50)
    System.Runtime.Numerics (4.3) - restriction: >= netstandard1.6
      System.Globalization (>= 4.3) - restriction: || (&& (< net45) (>= netstandard1.3) (< monotouch) (< xamarinios) (< xamarinmac) (< win8) (< wpa81)) (>= dnxcore50)
      System.Resources.ResourceManager (>= 4.3) - restriction: || (&& (< net45) (>= netstandard1.3) (< monotouch) (< xamarinios) (< xamarinmac) (< win8) (< wpa81)) (>= dnxcore50)
      System.Runtime (>= 4.3) - restriction: || (&& (< net45) (>= netstandard1.1) (< netstandard1.3) (< monoandroid) (< win8) (< wpa81)) (&& (< net45) (>= netstandard1.3) (< monotouch) (< xamarinios) (< xamarinmac) (< win8) (< wpa81)) (>= dnxcore50)
      System.Runtime.Extensions (>= 4.3) - restriction: || (&& (< net45) (>= netstandard1.3) (< monotouch) (< xamarinios) (< xamarinmac) (< win8) (< wpa81)) (>= dnxcore50)
    System.Security.Cryptography.Algorithms (4.3) - restriction: >= netstandard1.6
      Microsoft.NETCore.Platforms (>= 1.1) - restriction: || (>= dnxcore50) (&& (>= netstandard1.6) (< monotouch) (< xamarinios) (< xamarinmac))
      runtime.native.System.Security.Cryptography.Apple (>= 4.3) - restriction: && (>= netstandard1.6) (< monotouch) (< xamarinios) (< xamarinmac)
      runtime.native.System.Security.Cryptography.OpenSsl (>= 4.3) - restriction: && (>= netstandard1.6) (< monotouch) (< xamarinios) (< xamarinmac)
      System.Collections (>= 4.3) - restriction: && (>= netstandard1.6) (< monotouch) (< xamarinios) (< xamarinmac)
      System.IO (>= 4.3) - restriction: || (&& (< net46) (>= netstandard1.3) (< netstandard1.4) (< monoandroid)) (&& (< net46) (>= netstandard1.4) (< netstandard1.6) (< monoandroid)) (>= net463) (>= dnxcore50) (&& (>= netstandard1.6) (< monotouch) (< xamarinios) (< xamarinmac))
      System.Resources.ResourceManager (>= 4.3) - restriction: || (>= dnxcore50) (&& (>= netstandard1.6) (< monotouch) (< xamarinios) (< xamarinmac))
      System.Runtime (>= 4.3) - restriction: || (&& (< net46) (>= netstandard1.3) (< netstandard1.4) (< monoandroid)) (&& (< net46) (>= netstandard1.4) (< netstandard1.6) (< monoandroid)) (>= net463) (>= dnxcore50) (&& (>= netstandard1.6) (< monotouch) (< xamarinios) (< xamarinmac))
      System.Runtime.Extensions (>= 4.3) - restriction: || (>= dnxcore50) (&& (>= netstandard1.6) (< monotouch) (< xamarinios) (< xamarinmac))
      System.Runtime.Handles (>= 4.3) - restriction: || (>= dnxcore50) (&& (>= netstandard1.6) (< monotouch) (< xamarinios) (< xamarinmac))
      System.Runtime.InteropServices (>= 4.3) - restriction: || (>= dnxcore50) (&& (>= netstandard1.6) (< monotouch) (< xamarinios) (< xamarinmac))
      System.Runtime.Numerics (>= 4.3) - restriction: && (>= netstandard1.6) (< monotouch) (< xamarinios) (< xamarinmac)
      System.Security.Cryptography.Encoding (>= 4.3) - restriction: || (>= net463) (>= dnxcore50) (&& (>= netstandard1.6) (< monotouch) (< xamarinios) (< xamarinmac))
      System.Security.Cryptography.Primitives (>= 4.3) - restriction: || (&& (>= net46) (< netstandard1.4)) (&& (< net46) (>= netstandard1.3) (< netstandard1.4) (< monoandroid)) (&& (< net46) (>= netstandard1.4) (< netstandard1.6) (< monoandroid)) (>= net461) (>= dnxcore50) (&& (>= netstandard1.6) (< monotouch) (< xamarinios) (< xamarinmac))
      System.Text.Encoding (>= 4.3) - restriction: || (>= dnxcore50) (&& (>= netstandard1.6) (< monotouch) (< xamarinios) (< xamarinmac))
    System.Security.Cryptography.Cng (4.3) - restriction: || (&& (>= dnxcore50) (>= netstandard1.6)) (&& (>= netstandard1.6) (< monotouch) (< xamarinios) (< xamarinmac))
      Microsoft.NETCore.Platforms (>= 1.1) - restriction: || (&& (< net46) (>= netstandard1.4)) (>= netstandard1.6)
      System.IO (>= 4.3) - restriction: || (&& (< net46) (>= netstandard1.3) (< netstandard1.4)) (&& (< net46) (>= netstandard1.4)) (>= netstandard1.6)
      System.Resources.ResourceManager (>= 4.3) - restriction: || (&& (< net46) (>= netstandard1.4)) (>= netstandard1.6)
      System.Runtime (>= 4.3) - restriction: || (&& (< net46) (>= netstandard1.3) (< netstandard1.4)) (&& (< net46) (>= netstandard1.4)) (>= netstandard1.6)
      System.Runtime.Extensions (>= 4.3) - restriction: || (&& (< net46) (>= netstandard1.4)) (>= netstandard1.6)
      System.Runtime.Handles (>= 4.3) - restriction: || (&& (< net46) (>= netstandard1.3) (< netstandard1.4)) (&& (< net46) (>= netstandard1.4)) (>= netstandard1.6)
      System.Runtime.InteropServices (>= 4.3) - restriction: || (&& (< net46) (>= netstandard1.4)) (>= netstandard1.6)
      System.Security.Cryptography.Algorithms (>= 4.3) - restriction: || (&& (>= net46) (< netstandard1.4)) (&& (< net46) (>= netstandard1.3) (< netstandard1.4)) (&& (< net46) (>= netstandard1.4)) (>= net461) (>= netstandard1.6)
      System.Security.Cryptography.Encoding (>= 4.3) - restriction: || (&& (< net46) (>= netstandard1.4)) (>= netstandard1.6)
      System.Security.Cryptography.Primitives (>= 4.3) - restriction: || (&& (>= net46) (< netstandard1.4)) (&& (< net46) (>= netstandard1.3) (< netstandard1.4)) (&& (< net46) (>= netstandard1.4)) (>= net461) (>= netstandard1.6)
      System.Text.Encoding (>= 4.3) - restriction: || (&& (< net46) (>= netstandard1.4)) (>= netstandard1.6)
    System.Security.Cryptography.Csp (4.3) - restriction: && (>= netstandard1.6) (< monotouch) (< xamarinios) (< xamarinmac)
      Microsoft.NETCore.Platforms (>= 1.1) - restriction: && (< net46) (>= netstandard1.3) (< monotouch) (< xamarinios) (< xamarinmac)
      System.IO (>= 4.3) - restriction: && (< net46) (>= netstandard1.3) (< monotouch) (< xamarinios) (< xamarinmac)
      System.Reflection (>= 4.3) - restriction: && (< net46) (>= netstandard1.3) (< monotouch) (< xamarinios) (< xamarinmac)
      System.Resources.ResourceManager (>= 4.3) - restriction: && (< net46) (>= netstandard1.3) (< monotouch) (< xamarinios) (< xamarinmac)
      System.Runtime (>= 4.3) - restriction: && (< net46) (>= netstandard1.3) (< monotouch) (< xamarinios) (< xamarinmac)
      System.Runtime.Extensions (>= 4.3) - restriction: && (< net46) (>= netstandard1.3) (< monotouch) (< xamarinios) (< xamarinmac)
      System.Runtime.Handles (>= 4.3) - restriction: && (< net46) (>= netstandard1.3) (< monotouch) (< xamarinios) (< xamarinmac)
      System.Runtime.InteropServices (>= 4.3) - restriction: && (< net46) (>= netstandard1.3) (< monotouch) (< xamarinios) (< xamarinmac)
      System.Security.Cryptography.Algorithms (>= 4.3) - restriction: || (>= net46) (&& (>= netstandard1.3) (< monotouch) (< xamarinios) (< xamarinmac))
      System.Security.Cryptography.Encoding (>= 4.3) - restriction: && (< net46) (>= netstandard1.3) (< monotouch) (< xamarinios) (< xamarinmac)
      System.Security.Cryptography.Primitives (>= 4.3) - restriction: || (>= net46) (&& (>= netstandard1.3) (< monotouch) (< xamarinios) (< xamarinmac))
      System.Text.Encoding (>= 4.3) - restriction: && (< net46) (>= netstandard1.3) (< monotouch) (< xamarinios) (< xamarinmac)
      System.Threading (>= 4.3) - restriction: && (< net46) (>= netstandard1.3) (< monotouch) (< xamarinios) (< xamarinmac)
    System.Security.Cryptography.Encoding (4.3) - restriction: >= netstandard1.6
      Microsoft.NETCore.Platforms (>= 1.1) - restriction: && (< net46) (>= netstandard1.3) (< monotouch) (< xamarinios) (< xamarinmac)
      runtime.native.System.Security.Cryptography.OpenSsl (>= 4.3) - restriction: && (< net46) (>= netstandard1.3) (< monotouch) (< xamarinios) (< xamarinmac)
      System.Collections (>= 4.3) - restriction: && (< net46) (>= netstandard1.3) (< monotouch) (< xamarinios) (< xamarinmac)
      System.Collections.Concurrent (>= 4.3) - restriction: && (< net46) (>= netstandard1.3) (< monotouch) (< xamarinios) (< xamarinmac)
      System.Linq (>= 4.3) - restriction: && (< net46) (>= netstandard1.3) (< monotouch) (< xamarinios) (< xamarinmac)
      System.Resources.ResourceManager (>= 4.3) - restriction: && (< net46) (>= netstandard1.3) (< monotouch) (< xamarinios) (< xamarinmac)
      System.Runtime (>= 4.3) - restriction: && (< net46) (>= netstandard1.3) (< monotouch) (< xamarinios) (< xamarinmac)
      System.Runtime.Extensions (>= 4.3) - restriction: && (< net46) (>= netstandard1.3) (< monotouch) (< xamarinios) (< xamarinmac)
      System.Runtime.Handles (>= 4.3) - restriction: && (< net46) (>= netstandard1.3) (< monotouch) (< xamarinios) (< xamarinmac)
      System.Runtime.InteropServices (>= 4.3) - restriction: && (< net46) (>= netstandard1.3) (< monotouch) (< xamarinios) (< xamarinmac)
      System.Security.Cryptography.Primitives (>= 4.3) - restriction: && (< net46) (>= netstandard1.3) (< monotouch) (< xamarinios) (< xamarinmac)
      System.Text.Encoding (>= 4.3) - restriction: && (< net46) (>= netstandard1.3) (< monotouch) (< xamarinios) (< xamarinmac)
    System.Security.Cryptography.OpenSsl (4.3) - restriction: && (>= netstandard1.6) (< monotouch) (< xamarinios) (< xamarinmac)
      runtime.native.System.Security.Cryptography.OpenSsl (>= 4.3) - restriction: || (>= net463) (>= netstandard1.6) (>= monoandroid)
      System.Collections (>= 4.3) - restriction: && (>= netstandard1.6) (< monotouch) (< xamarinios) (< xamarinmac)
      System.IO (>= 4.3) - restriction: || (>= net463) (&& (>= netstandard1.6) (< monotouch) (< xamarinios) (< xamarinmac))
      System.Resources.ResourceManager (>= 4.3) - restriction: && (>= netstandard1.6) (< monotouch) (< xamarinios) (< xamarinmac)
      System.Runtime (>= 4.3) - restriction: || (>= net463) (&& (>= netstandard1.6) (< monotouch) (< xamarinios) (< xamarinmac))
      System.Runtime.Extensions (>= 4.3) - restriction: || (>= net463) (&& (>= netstandard1.6) (< monotouch) (< xamarinios) (< xamarinmac))
      System.Runtime.Handles (>= 4.3) - restriction: && (>= netstandard1.6) (< monotouch) (< xamarinios) (< xamarinmac)
      System.Runtime.InteropServices (>= 4.3) - restriction: && (>= netstandard1.6) (< monotouch) (< xamarinios) (< xamarinmac)
      System.Runtime.Numerics (>= 4.3) - restriction: && (>= netstandard1.6) (< monotouch) (< xamarinios) (< xamarinmac)
      System.Security.Cryptography.Algorithms (>= 4.3) - restriction: || (>= net463) (&& (>= netstandard1.6) (< monotouch) (< xamarinios) (< xamarinmac))
      System.Security.Cryptography.Encoding (>= 4.3) - restriction: || (>= net463) (&& (>= netstandard1.6) (< monotouch) (< xamarinios) (< xamarinmac))
      System.Security.Cryptography.Primitives (>= 4.3) - restriction: || (>= net463) (&& (>= netstandard1.6) (< monotouch) (< xamarinios) (< xamarinmac))
      System.Text.Encoding (>= 4.3) - restriction: && (>= netstandard1.6) (< monotouch) (< xamarinios) (< xamarinmac)
    System.Security.Cryptography.Primitives (4.3) - restriction: >= netstandard1.6
      System.Diagnostics.Debug (>= 4.3) - restriction: && (< net46) (>= netstandard1.3) (< monotouch) (< xamarinios) (< xamarinmac)
      System.Globalization (>= 4.3) - restriction: && (< net46) (>= netstandard1.3) (< monotouch) (< xamarinios) (< xamarinmac)
      System.IO (>= 4.3) - restriction: && (< net46) (>= netstandard1.3) (< monotouch) (< xamarinios) (< xamarinmac)
      System.Resources.ResourceManager (>= 4.3) - restriction: && (< net46) (>= netstandard1.3) (< monotouch) (< xamarinios) (< xamarinmac)
      System.Runtime (>= 4.3) - restriction: && (< net46) (>= netstandard1.3) (< monotouch) (< xamarinios) (< xamarinmac)
      System.Threading (>= 4.3) - restriction: && (< net46) (>= netstandard1.3) (< monotouch) (< xamarinios) (< xamarinmac)
      System.Threading.Tasks (>= 4.3) - restriction: && (< net46) (>= netstandard1.3) (< monotouch) (< xamarinios) (< xamarinmac)
    System.Security.Cryptography.X509Certificates (4.3) - restriction: >= netstandard1.6
      Microsoft.NETCore.Platforms (>= 1.1) - restriction: || (>= dnxcore50) (&& (>= netstandard1.6) (< monotouch) (< xamarinios) (< xamarinmac))
      runtime.native.System (>= 4.3) - restriction: && (>= netstandard1.6) (< monotouch) (< xamarinios) (< xamarinmac)
      runtime.native.System.Net.Http (>= 4.3) - restriction: && (>= netstandard1.6) (< monotouch) (< xamarinios) (< xamarinmac)
      runtime.native.System.Security.Cryptography.OpenSsl (>= 4.3) - restriction: && (>= netstandard1.6) (< monotouch) (< xamarinios) (< xamarinmac)
      System.Collections (>= 4.3) - restriction: || (>= dnxcore50) (&& (>= netstandard1.6) (< monotouch) (< xamarinios) (< xamarinmac))
      System.Diagnostics.Debug (>= 4.3) - restriction: && (>= netstandard1.6) (< monotouch) (< xamarinios) (< xamarinmac)
      System.Globalization (>= 4.3) - restriction: || (>= dnxcore50) (&& (>= netstandard1.6) (< monotouch) (< xamarinios) (< xamarinmac))
      System.Globalization.Calendars (>= 4.3) - restriction: || (>= dnxcore50) (&& (>= netstandard1.6) (< monotouch) (< xamarinios) (< xamarinmac))
      System.IO (>= 4.3) - restriction: || (>= dnxcore50) (&& (>= netstandard1.6) (< monotouch) (< xamarinios) (< xamarinmac))
      System.IO.FileSystem (>= 4.3) - restriction: || (>= dnxcore50) (&& (>= netstandard1.6) (< monotouch) (< xamarinios) (< xamarinmac))
      System.IO.FileSystem.Primitives (>= 4.3) - restriction: && (>= netstandard1.6) (< monotouch) (< xamarinios) (< xamarinmac)
      System.Resources.ResourceManager (>= 4.3) - restriction: || (>= dnxcore50) (&& (>= netstandard1.6) (< monotouch) (< xamarinios) (< xamarinmac))
      System.Runtime (>= 4.3) - restriction: || (&& (< net46) (>= netstandard1.3) (< netstandard1.4) (< monoandroid)) (&& (< net46) (>= netstandard1.4) (< netstandard1.6) (< monoandroid)) (>= dnxcore50) (&& (>= netstandard1.6) (< monotouch) (< xamarinios) (< xamarinmac))
      System.Runtime.Extensions (>= 4.3) - restriction: || (>= dnxcore50) (&& (>= netstandard1.6) (< monotouch) (< xamarinios) (< xamarinmac))
      System.Runtime.Handles (>= 4.3) - restriction: || (&& (< net46) (>= netstandard1.3) (< netstandard1.4) (< monoandroid)) (&& (< net46) (>= netstandard1.4) (< netstandard1.6) (< monoandroid)) (>= dnxcore50) (&& (>= netstandard1.6) (< monotouch) (< xamarinios) (< xamarinmac))
      System.Runtime.InteropServices (>= 4.3) - restriction: || (>= dnxcore50) (&& (>= netstandard1.6) (< monotouch) (< xamarinios) (< xamarinmac))
      System.Runtime.Numerics (>= 4.3) - restriction: || (>= dnxcore50) (&& (>= netstandard1.6) (< monotouch) (< xamarinios) (< xamarinmac))
      System.Security.Cryptography.Algorithms (>= 4.3) - restriction: || (&& (>= net46) (< netstandard1.4)) (&& (< net46) (>= netstandard1.3) (< netstandard1.4) (< monoandroid)) (&& (< net46) (>= netstandard1.4) (< netstandard1.6) (< monoandroid)) (>= net461) (>= dnxcore50) (&& (>= netstandard1.6) (< monotouch) (< xamarinios) (< xamarinmac))
      System.Security.Cryptography.Cng (>= 4.3) - restriction: || (>= dnxcore50) (&& (>= netstandard1.6) (< monotouch) (< xamarinios) (< xamarinmac))
      System.Security.Cryptography.Csp (>= 4.3) - restriction: && (>= netstandard1.6) (< monotouch) (< xamarinios) (< xamarinmac)
      System.Security.Cryptography.Encoding (>= 4.3) - restriction: || (&& (>= net46) (< netstandard1.4)) (&& (< net46) (>= netstandard1.3) (< netstandard1.4) (< monoandroid)) (&& (< net46) (>= netstandard1.4) (< netstandard1.6) (< monoandroid)) (>= net461) (>= dnxcore50) (&& (>= netstandard1.6) (< monotouch) (< xamarinios) (< xamarinmac))
      System.Security.Cryptography.OpenSsl (>= 4.3) - restriction: && (>= netstandard1.6) (< monotouch) (< xamarinios) (< xamarinmac)
      System.Security.Cryptography.Primitives (>= 4.3) - restriction: || (>= dnxcore50) (&& (>= netstandard1.6) (< monotouch) (< xamarinios) (< xamarinmac))
      System.Text.Encoding (>= 4.3) - restriction: || (>= dnxcore50) (&& (>= netstandard1.6) (< monotouch) (< xamarinios) (< xamarinmac))
      System.Threading (>= 4.3) - restriction: || (>= dnxcore50) (&& (>= netstandard1.6) (< monotouch) (< xamarinios) (< xamarinmac))
    System.Text.Encoding (4.3) - restriction: >= netstandard1.6
      Microsoft.NETCore.Platforms (>= 1.1) - restriction: || (&& (< net45) (>= netstandard1.0) (< netstandard1.3) (< monoandroid) (< win8) (< wp8) (< wpa81)) (&& (< net45) (>= netstandard1.3) (< monotouch) (< xamarinios) (< xamarinmac) (< win8) (< wpa81)) (>= dnxcore50)
      Microsoft.NETCore.Targets (>= 1.1) - restriction: || (&& (< net45) (>= netstandard1.0) (< netstandard1.3) (< monoandroid) (< win8) (< wp8) (< wpa81)) (&& (< net45) (>= netstandard1.3) (< monotouch) (< xamarinios) (< xamarinmac) (< win8) (< wpa81)) (>= dnxcore50)
      System.Runtime (>= 4.3) - restriction: || (&& (< net45) (>= netstandard1.0) (< netstandard1.3) (< monoandroid) (< win8) (< wp8) (< wpa81)) (&& (< net45) (>= netstandard1.3) (< monotouch) (< xamarinios) (< xamarinmac) (< win8) (< wpa81)) (>= dnxcore50)
    System.Text.Encoding.Extensions (4.3) - restriction: >= netstandard1.6
      Microsoft.NETCore.Platforms (>= 1.1) - restriction: || (&& (< net45) (>= netstandard1.0) (< netstandard1.3) (< monoandroid) (< win8) (< wp8) (< wpa81)) (&& (< net45) (>= netstandard1.3) (< monotouch) (< xamarinios) (< xamarinmac) (< win8) (< wpa81)) (>= dnxcore50)
      Microsoft.NETCore.Targets (>= 1.1) - restriction: || (&& (< net45) (>= netstandard1.0) (< netstandard1.3) (< monoandroid) (< win8) (< wp8) (< wpa81)) (&& (< net45) (>= netstandard1.3) (< monotouch) (< xamarinios) (< xamarinmac) (< win8) (< wpa81)) (>= dnxcore50)
      System.Runtime (>= 4.3) - restriction: || (&& (< net45) (>= netstandard1.0) (< netstandard1.3) (< monoandroid) (< win8) (< wp8) (< wpa81)) (&& (< net45) (>= netstandard1.3) (< monotouch) (< xamarinios) (< xamarinmac) (< win8) (< wpa81)) (>= dnxcore50)
      System.Text.Encoding (>= 4.3) - restriction: || (&& (< net45) (>= netstandard1.0) (< netstandard1.3) (< monoandroid) (< win8) (< wp8) (< wpa81)) (&& (< net45) (>= netstandard1.3) (< monotouch) (< xamarinios) (< xamarinmac) (< win8) (< wpa81)) (>= dnxcore50)
    System.Text.RegularExpressions (4.3) - restriction: >= netstandard1.6
      System.Collections (>= 4.3) - restriction: || (>= dnxcore50) (&& (>= netstandard1.6) (< netcore1.1) (< monotouch) (< xamarinios) (< xamarinmac))
      System.Globalization (>= 4.3) - restriction: || (>= dnxcore50) (&& (>= netstandard1.6) (< netcore1.1) (< monotouch) (< xamarinios) (< xamarinmac))
      System.Resources.ResourceManager (>= 4.3) - restriction: || (>= dnxcore50) (&& (>= netstandard1.6) (< netcore1.1) (< monotouch) (< xamarinios) (< xamarinmac))
      System.Runtime (>= 4.3) - restriction: || (&& (< net45) (>= netstandard1.0) (< netstandard1.3) (< monoandroid) (< win8) (< wp8) (< wpa81)) (&& (< net45) (>= netstandard1.3) (< netstandard1.6) (< monoandroid) (< win8) (< wpa81)) (>= dnxcore50) (&& (>= netstandard1.6) (< monotouch) (< xamarinios) (< xamarinmac)) (>= netcore1.1)
      System.Runtime.Extensions (>= 4.3) - restriction: || (>= dnxcore50) (&& (>= netstandard1.6) (< netcore1.1) (< monotouch) (< xamarinios) (< xamarinmac))
      System.Threading (>= 4.3) - restriction: || (>= dnxcore50) (&& (>= netstandard1.6) (< netcore1.1) (< monotouch) (< xamarinios) (< xamarinmac))
    System.Threading (4.3) - restriction: >= netstandard1.6
      System.Runtime (>= 4.3) - restriction: || (&& (< net45) (>= netstandard1.0) (< netstandard1.3) (< monoandroid) (< win8) (< wp8) (< wpa81)) (&& (< net45) (>= netstandard1.3) (< monotouch) (< xamarinios) (< xamarinmac) (< win8) (< wpa81)) (>= dnxcore50)
      System.Threading.Tasks (>= 4.3) - restriction: || (&& (< net45) (>= netstandard1.0) (< netstandard1.3) (< monoandroid) (< win8) (< wp8) (< wpa81)) (&& (< net45) (>= netstandard1.3) (< monotouch) (< xamarinios) (< xamarinmac) (< win8) (< wpa81)) (>= dnxcore50)
    System.Threading.Tasks (4.3) - restriction: >= netstandard1.6
      Microsoft.NETCore.Platforms (>= 1.1) - restriction: || (&& (< net45) (>= netstandard1.0) (< netstandard1.3) (< monoandroid) (< win8) (< wp8) (< wpa81)) (&& (< net45) (>= netstandard1.3) (< monotouch) (< xamarinios) (< xamarinmac) (< win8) (< wpa81)) (>= dnxcore50)
      Microsoft.NETCore.Targets (>= 1.1) - restriction: || (&& (< net45) (>= netstandard1.0) (< netstandard1.3) (< monoandroid) (< win8) (< wp8) (< wpa81)) (&& (< net45) (>= netstandard1.3) (< monotouch) (< xamarinios) (< xamarinmac) (< win8) (< wpa81)) (>= dnxcore50)
      System.Runtime (>= 4.3) - restriction: || (&& (< net45) (>= netstandard1.0) (< netstandard1.3) (< monoandroid) (< win8) (< wp8) (< wpa81)) (&& (< net45) (>= netstandard1.3) (< monotouch) (< xamarinios) (< xamarinmac) (< win8) (< wpa81)) (>= dnxcore50)
    System.Threading.Tasks.Extensions (4.3) - restriction: || (&& (>= dnxcore50) (>= netstandard1.6)) (&& (>= netstandard1.6) (< monotouch) (< xamarinios) (< xamarinmac))
      System.Collections (>= 4.3) - restriction: && (< net45) (>= netstandard1.0) (< monotouch) (< xamarinios) (< xamarinmac) (< win8) (< wp8) (< wpa81)
      System.Runtime (>= 4.3) - restriction: && (< net45) (>= netstandard1.0) (< monotouch) (< xamarinios) (< xamarinmac) (< win8) (< wp8) (< wpa81)
      System.Threading.Tasks (>= 4.3) - restriction: && (< net45) (>= netstandard1.0) (< monotouch) (< xamarinios) (< xamarinmac) (< win8) (< wp8) (< wpa81)
    System.Threading.Tasks.Parallel (4.3) - restriction: >= netstandard1.6
      System.Collections.Concurrent (>= 4.3) - restriction: || (&& (< net45) (>= netstandard1.1) (< netstandard1.3) (< monoandroid) (< win8) (< wpa81)) (&& (< net45) (>= netstandard1.3) (< monotouch) (< xamarinios) (< xamarinmac) (< win8) (< wpa81)) (>= dnxcore50)
      System.Diagnostics.Debug (>= 4.3) - restriction: || (&& (< net45) (>= netstandard1.3) (< monotouch) (< xamarinios) (< xamarinmac) (< win8) (< wpa81)) (>= dnxcore50)
      System.Diagnostics.Tracing (>= 4.3) - restriction: || (&& (< net45) (>= netstandard1.3) (< monotouch) (< xamarinios) (< xamarinmac) (< win8) (< wpa81)) (>= dnxcore50)
      System.Resources.ResourceManager (>= 4.3) - restriction: || (&& (< net45) (>= netstandard1.3) (< monotouch) (< xamarinios) (< xamarinmac) (< win8) (< wpa81)) (>= dnxcore50)
      System.Runtime (>= 4.3) - restriction: || (&& (< net45) (>= netstandard1.1) (< netstandard1.3) (< monoandroid) (< win8) (< wpa81)) (&& (< net45) (>= netstandard1.3) (< monotouch) (< xamarinios) (< xamarinmac) (< win8) (< wpa81)) (>= dnxcore50)
      System.Runtime.Extensions (>= 4.3) - restriction: || (&& (< net45) (>= netstandard1.3) (< monotouch) (< xamarinios) (< xamarinmac) (< win8) (< wpa81)) (>= dnxcore50)
      System.Threading (>= 4.3) - restriction: || (&& (< net45) (>= netstandard1.3) (< monotouch) (< xamarinios) (< xamarinmac) (< win8) (< wpa81)) (>= dnxcore50)
      System.Threading.Tasks (>= 4.3) - restriction: || (&& (< net45) (>= netstandard1.1) (< netstandard1.3) (< monoandroid) (< win8) (< wpa81)) (&& (< net45) (>= netstandard1.3) (< monotouch) (< xamarinios) (< xamarinmac) (< win8) (< wpa81)) (>= dnxcore50)
    System.Threading.Thread (4.3) - restriction: >= netstandard1.6
      System.Runtime (>= 4.3) - restriction: && (< net46) (>= netstandard1.3) (< monotouch) (< xamarinios) (< xamarinmac)
    System.Threading.ThreadPool (4.3) - restriction: >= netstandard1.6
      System.Runtime (>= 4.3) - restriction: && (< net46) (>= netstandard1.3) (< monotouch) (< xamarinios) (< xamarinmac)
      System.Runtime.Handles (>= 4.3) - restriction: && (< net46) (>= netstandard1.3) (< monotouch) (< xamarinios) (< xamarinmac)
    System.Threading.Timer (4.3) - restriction: >= netstandard1.6
      Microsoft.NETCore.Platforms (>= 1.1) - restriction: || (&& (< net451) (>= netstandard1.2) (< monotouch) (< xamarinios) (< xamarinmac) (< win81) (< wpa81)) (>= dnxcore50)
      Microsoft.NETCore.Targets (>= 1.1) - restriction: || (&& (< net451) (>= netstandard1.2) (< monotouch) (< xamarinios) (< xamarinmac) (< win81) (< wpa81)) (>= dnxcore50)
      System.Runtime (>= 4.3) - restriction: || (&& (< net451) (>= netstandard1.2) (< monotouch) (< xamarinios) (< xamarinmac) (< win81) (< wpa81)) (>= dnxcore50)
    System.Xml.ReaderWriter (4.3) - restriction: >= netstandard1.6
      System.Collections (>= 4.3) - restriction: || (&& (< net45) (>= netstandard1.3) (< monotouch) (< xamarinios) (< xamarinmac) (< win8) (< wpa81)) (>= dnxcore50)
      System.Diagnostics.Debug (>= 4.3) - restriction: || (&& (< net45) (>= netstandard1.3) (< monotouch) (< xamarinios) (< xamarinmac) (< win8) (< wpa81)) (>= dnxcore50)
      System.Globalization (>= 4.3) - restriction: || (&& (< net45) (>= netstandard1.3) (< monotouch) (< xamarinios) (< xamarinmac) (< win8) (< wpa81)) (>= dnxcore50)
      System.IO (>= 4.3) - restriction: || (&& (< net45) (>= netstandard1.0) (< netstandard1.3) (< monoandroid) (< win8) (< wp8) (< wpa81)) (&& (< net45) (>= netstandard1.3) (< monotouch) (< xamarinios) (< xamarinmac) (< win8) (< wpa81)) (>= dnxcore50)
      System.IO.FileSystem (>= 4.3) - restriction: || (&& (< net45) (>= netstandard1.3) (< monotouch) (< xamarinios) (< xamarinmac) (< win8) (< wpa81)) (>= dnxcore50)
      System.IO.FileSystem.Primitives (>= 4.3) - restriction: || (&& (< net45) (>= netstandard1.3) (< monotouch) (< xamarinios) (< xamarinmac) (< win8) (< wpa81)) (>= dnxcore50)
      System.Resources.ResourceManager (>= 4.3) - restriction: || (&& (< net45) (>= netstandard1.3) (< monotouch) (< xamarinios) (< xamarinmac) (< win8) (< wpa81)) (>= dnxcore50)
      System.Runtime (>= 4.3) - restriction: || (&& (< net45) (>= netstandard1.0) (< netstandard1.3) (< monoandroid) (< win8) (< wp8) (< wpa81)) (&& (< net45) (>= netstandard1.3) (< monotouch) (< xamarinios) (< xamarinmac) (< win8) (< wpa81)) (>= dnxcore50)
      System.Runtime.Extensions (>= 4.3) - restriction: || (&& (< net45) (>= netstandard1.3) (< monotouch) (< xamarinios) (< xamarinmac) (< win8) (< wpa81)) (>= dnxcore50)
      System.Runtime.InteropServices (>= 4.3) - restriction: || (&& (< net45) (>= netstandard1.3) (< monotouch) (< xamarinios) (< xamarinmac) (< win8) (< wpa81)) (>= dnxcore50)
      System.Text.Encoding (>= 4.3) - restriction: || (&& (< net45) (>= netstandard1.0) (< netstandard1.3) (< monoandroid) (< win8) (< wp8) (< wpa81)) (&& (< net45) (>= netstandard1.3) (< monotouch) (< xamarinios) (< xamarinmac) (< win8) (< wpa81)) (>= dnxcore50)
      System.Text.Encoding.Extensions (>= 4.3) - restriction: || (&& (< net45) (>= netstandard1.3) (< monotouch) (< xamarinios) (< xamarinmac) (< win8) (< wpa81)) (>= dnxcore50)
      System.Text.RegularExpressions (>= 4.3) - restriction: || (&& (< net45) (>= netstandard1.3) (< monotouch) (< xamarinios) (< xamarinmac) (< win8) (< wpa81)) (>= dnxcore50)
      System.Threading.Tasks (>= 4.3) - restriction: || (&& (< net45) (>= netstandard1.0) (< netstandard1.3) (< monoandroid) (< win8) (< wp8) (< wpa81)) (&& (< net45) (>= netstandard1.3) (< monotouch) (< xamarinios) (< xamarinmac) (< win8) (< wpa81)) (>= dnxcore50)
      System.Threading.Tasks.Extensions (>= 4.3) - restriction: || (&& (< net45) (>= netstandard1.3) (< monotouch) (< xamarinios) (< xamarinmac) (< win8) (< wpa81)) (>= dnxcore50)
    System.Xml.XDocument (4.3) - restriction: >= netstandard1.6
      System.Collections (>= 4.3) - restriction: || (&& (< net45) (>= netstandard1.3) (< monotouch) (< xamarinios) (< xamarinmac) (< win8) (< wpa81)) (>= dnxcore50)
      System.Diagnostics.Debug (>= 4.3) - restriction: || (&& (< net45) (>= netstandard1.3) (< monotouch) (< xamarinios) (< xamarinmac) (< win8) (< wpa81)) (>= dnxcore50)
      System.Diagnostics.Tools (>= 4.3) - restriction: || (&& (< net45) (>= netstandard1.3) (< monotouch) (< xamarinios) (< xamarinmac) (< win8) (< wpa81)) (>= dnxcore50)
      System.Globalization (>= 4.3) - restriction: || (&& (< net45) (>= netstandard1.3) (< monotouch) (< xamarinios) (< xamarinmac) (< win8) (< wpa81)) (>= dnxcore50)
      System.IO (>= 4.3) - restriction: || (&& (< net45) (>= netstandard1.0) (< netstandard1.3) (< monoandroid) (< win8) (< wp8) (< wpa81)) (&& (< net45) (>= netstandard1.3) (< monotouch) (< xamarinios) (< xamarinmac) (< win8) (< wpa81)) (>= dnxcore50)
      System.Reflection (>= 4.3) - restriction: || (&& (< net45) (>= netstandard1.3) (< monotouch) (< xamarinios) (< xamarinmac) (< win8) (< wpa81)) (>= dnxcore50)
      System.Resources.ResourceManager (>= 4.3) - restriction: || (&& (< net45) (>= netstandard1.3) (< monotouch) (< xamarinios) (< xamarinmac) (< win8) (< wpa81)) (>= dnxcore50)
      System.Runtime (>= 4.3) - restriction: || (&& (< net45) (>= netstandard1.0) (< netstandard1.3) (< monoandroid) (< win8) (< wp8) (< wpa81)) (&& (< net45) (>= netstandard1.3) (< monotouch) (< xamarinios) (< xamarinmac) (< win8) (< wpa81)) (>= dnxcore50)
      System.Runtime.Extensions (>= 4.3) - restriction: || (&& (< net45) (>= netstandard1.3) (< monotouch) (< xamarinios) (< xamarinmac) (< win8) (< wpa81)) (>= dnxcore50)
      System.Text.Encoding (>= 4.3) - restriction: || (&& (< net45) (>= netstandard1.3) (< monotouch) (< xamarinios) (< xamarinmac) (< win8) (< wpa81)) (>= dnxcore50)
      System.Threading (>= 4.3) - restriction: || (&& (< net45) (>= netstandard1.3) (< monotouch) (< xamarinios) (< xamarinmac) (< win8) (< wpa81)) (>= dnxcore50)
      System.Xml.ReaderWriter (>= 4.3) - restriction: || (&& (< net45) (>= netstandard1.0) (< netstandard1.3) (< monoandroid) (< win8) (< wp8) (< wpa81)) (&& (< net45) (>= netstandard1.3) (< monotouch) (< xamarinios) (< xamarinmac) (< win8) (< wpa81)) (>= dnxcore50)
>>>>>>> 51ed8513
<|MERGE_RESOLUTION|>--- conflicted
+++ resolved
@@ -1,103 +1,5 @@
 NUGET
   remote: https://www.nuget.org/api/v2
-<<<<<<< HEAD
-    Fable.Core (1.1)
-      FSharp.Core (>= 4.1.17) - restriction: >= netstandard16
-      NETStandard.Library (>= 1.6.1) - restriction: >= netstandard16
-    Fable.Import.Browser (0.1)
-      Fable.Core (>= 1.0.8) - restriction: >= netstandard16
-      FSharp.Core (>= 4.2.1) - restriction: >= netstandard16
-    FSharp.Core (4.2.1)
-      System.Collections (>= 4.0.11) - restriction: >= netstandard16
-      System.Console (>= 4.0) - restriction: >= netstandard16
-      System.Diagnostics.Debug (>= 4.0.11) - restriction: >= netstandard16
-      System.Diagnostics.Tools (>= 4.0.1) - restriction: >= netstandard16
-      System.Globalization (>= 4.0.11) - restriction: >= netstandard16
-      System.IO (>= 4.1) - restriction: >= netstandard16
-      System.Linq (>= 4.1) - restriction: >= netstandard16
-      System.Linq.Expressions (>= 4.1) - restriction: >= netstandard16
-      System.Linq.Queryable (>= 4.0.1) - restriction: >= netstandard16
-      System.Net.Requests (>= 4.0.11) - restriction: >= netstandard16
-      System.Reflection (>= 4.1) - restriction: >= netstandard16
-      System.Reflection.Extensions (>= 4.0.1) - restriction: >= netstandard16
-      System.Resources.ResourceManager (>= 4.0.1) - restriction: >= netstandard16
-      System.Runtime (>= 4.1) - restriction: >= netstandard16
-      System.Runtime.Extensions (>= 4.1) - restriction: >= netstandard16
-      System.Runtime.Numerics (>= 4.0.1) - restriction: >= netstandard16
-      System.Text.RegularExpressions (>= 4.1) - restriction: >= netstandard16
-      System.Threading (>= 4.0.11) - restriction: >= netstandard16
-      System.Threading.Tasks (>= 4.0.11) - restriction: >= netstandard16
-      System.Threading.Tasks.Parallel (>= 4.0.1) - restriction: >= netstandard16
-      System.Threading.Thread (>= 4.0) - restriction: >= netstandard16
-      System.Threading.ThreadPool (>= 4.0.10) - restriction: >= netstandard16
-      System.Threading.Timer (>= 4.0.1) - restriction: >= netstandard16
-    Microsoft.NETCore.Platforms (1.1) - restriction: >= netstandard16
-    Microsoft.NETCore.Targets (1.1) - restriction: >= netstandard16
-    Microsoft.Win32.Primitives (4.3) - restriction: >= netstandard16
-      Microsoft.NETCore.Platforms (>= 1.1) - restriction: && (< net46) (>= netstandard13)
-      Microsoft.NETCore.Targets (>= 1.1) - restriction: && (< net46) (>= netstandard13)
-      System.Runtime (>= 4.3) - restriction: && (< net46) (>= netstandard13)
-    NETStandard.Library (1.6.1) - restriction: >= netstandard16
-      Microsoft.NETCore.Platforms (>= 1.1) - restriction: >= netstandard10
-      Microsoft.Win32.Primitives (>= 4.3) - restriction: >= netstandard13
-      System.AppContext (>= 4.3) - restriction: >= netstandard13
-      System.Collections (>= 4.3) - restriction: >= netstandard10
-      System.Collections.Concurrent (>= 4.3) - restriction: >= netstandard11
-      System.Console (>= 4.3) - restriction: >= netstandard13
-      System.Diagnostics.Debug (>= 4.3) - restriction: >= netstandard10
-      System.Diagnostics.Tools (>= 4.3) - restriction: >= netstandard10
-      System.Diagnostics.Tracing (>= 4.3) - restriction: >= netstandard11
-      System.Globalization (>= 4.3) - restriction: >= netstandard10
-      System.Globalization.Calendars (>= 4.3) - restriction: >= netstandard13
-      System.IO (>= 4.3) - restriction: >= netstandard10
-      System.IO.Compression (>= 4.3) - restriction: >= netstandard11
-      System.IO.Compression.ZipFile (>= 4.3) - restriction: >= netstandard13
-      System.IO.FileSystem (>= 4.3) - restriction: >= netstandard13
-      System.IO.FileSystem.Primitives (>= 4.3) - restriction: >= netstandard13
-      System.Linq (>= 4.3) - restriction: >= netstandard10
-      System.Linq.Expressions (>= 4.3) - restriction: >= netstandard10
-      System.Net.Http (>= 4.3) - restriction: >= netstandard11
-      System.Net.Primitives (>= 4.3) - restriction: >= netstandard10
-      System.Net.Sockets (>= 4.3) - restriction: >= netstandard13
-      System.ObjectModel (>= 4.3) - restriction: >= netstandard10
-      System.Reflection (>= 4.3) - restriction: >= netstandard10
-      System.Reflection.Extensions (>= 4.3) - restriction: >= netstandard10
-      System.Reflection.Primitives (>= 4.3) - restriction: >= netstandard10
-      System.Resources.ResourceManager (>= 4.3) - restriction: >= netstandard10
-      System.Runtime (>= 4.3) - restriction: >= netstandard10
-      System.Runtime.Extensions (>= 4.3) - restriction: >= netstandard10
-      System.Runtime.Handles (>= 4.3) - restriction: >= netstandard13
-      System.Runtime.InteropServices (>= 4.3) - restriction: >= netstandard11
-      System.Runtime.InteropServices.RuntimeInformation (>= 4.3) - restriction: >= netstandard11
-      System.Runtime.Numerics (>= 4.3) - restriction: >= netstandard11
-      System.Security.Cryptography.Algorithms (>= 4.3) - restriction: >= netstandard13
-      System.Security.Cryptography.Encoding (>= 4.3) - restriction: >= netstandard13
-      System.Security.Cryptography.Primitives (>= 4.3) - restriction: >= netstandard13
-      System.Security.Cryptography.X509Certificates (>= 4.3) - restriction: >= netstandard13
-      System.Text.Encoding (>= 4.3) - restriction: >= netstandard10
-      System.Text.Encoding.Extensions (>= 4.3) - restriction: >= netstandard10
-      System.Text.RegularExpressions (>= 4.3) - restriction: >= netstandard10
-      System.Threading (>= 4.3) - restriction: >= netstandard10
-      System.Threading.Tasks (>= 4.3) - restriction: >= netstandard10
-      System.Threading.Timer (>= 4.3) - restriction: >= netstandard12
-      System.Xml.ReaderWriter (>= 4.3) - restriction: >= netstandard10
-      System.Xml.XDocument (>= 4.3) - restriction: >= netstandard10
-    runtime.debian.8-x64.runtime.native.System.Security.Cryptography.OpenSsl (4.3.1) - restriction: >= netstandard16
-    runtime.fedora.23-x64.runtime.native.System.Security.Cryptography.OpenSsl (4.3.1) - restriction: >= netstandard16
-    runtime.fedora.24-x64.runtime.native.System.Security.Cryptography.OpenSsl (4.3.1) - restriction: >= netstandard16
-    runtime.native.System (4.3) - restriction: >= netstandard16
-      Microsoft.NETCore.Platforms (>= 1.1)
-      Microsoft.NETCore.Targets (>= 1.1)
-    runtime.native.System.IO.Compression (4.3) - restriction: >= netstandard16
-      Microsoft.NETCore.Platforms (>= 1.1)
-      Microsoft.NETCore.Targets (>= 1.1)
-    runtime.native.System.Net.Http (4.3) - restriction: >= netstandard16
-      Microsoft.NETCore.Platforms (>= 1.1)
-      Microsoft.NETCore.Targets (>= 1.1)
-    runtime.native.System.Security.Cryptography.Apple (4.3) - restriction: >= netstandard16
-      runtime.osx.10.10-x64.runtime.native.System.Security.Cryptography.Apple (>= 4.3)
-    runtime.native.System.Security.Cryptography.OpenSsl (4.3.1) - restriction: >= netstandard16
-=======
     Fable.Core (1.1.5)
       FSharp.Core (>= 4.1.17) - restriction: >= netstandard1.6
       NETStandard.Library (>= 1.6.1) - restriction: >= netstandard1.6
@@ -194,7 +96,6 @@
     runtime.native.System.Security.Cryptography.Apple (4.3) - restriction: && (>= netstandard1.6) (< monotouch) (< xamarinios) (< xamarinmac)
       runtime.osx.10.10-x64.runtime.native.System.Security.Cryptography.Apple (>= 4.3)
     runtime.native.System.Security.Cryptography.OpenSsl (4.3.1) - restriction: && (>= netstandard1.6) (< monotouch) (< xamarinios) (< xamarinmac)
->>>>>>> 51ed8513
       runtime.debian.8-x64.runtime.native.System.Security.Cryptography.OpenSsl (>= 4.3.1)
       runtime.fedora.23-x64.runtime.native.System.Security.Cryptography.OpenSsl (>= 4.3.1)
       runtime.fedora.24-x64.runtime.native.System.Security.Cryptography.OpenSsl (>= 4.3.1)
@@ -205,472 +106,6 @@
       runtime.ubuntu.14.04-x64.runtime.native.System.Security.Cryptography.OpenSsl (>= 4.3.1)
       runtime.ubuntu.16.04-x64.runtime.native.System.Security.Cryptography.OpenSsl (>= 4.3.1)
       runtime.ubuntu.16.10-x64.runtime.native.System.Security.Cryptography.OpenSsl (>= 4.3.1)
-<<<<<<< HEAD
-    runtime.opensuse.13.2-x64.runtime.native.System.Security.Cryptography.OpenSsl (4.3.1) - restriction: >= netstandard16
-    runtime.opensuse.42.1-x64.runtime.native.System.Security.Cryptography.OpenSsl (4.3.1) - restriction: >= netstandard16
-    runtime.osx.10.10-x64.runtime.native.System.Security.Cryptography.Apple (4.3) - restriction: >= netstandard16
-    runtime.osx.10.10-x64.runtime.native.System.Security.Cryptography.OpenSsl (4.3.1) - restriction: >= netstandard16
-    runtime.rhel.7-x64.runtime.native.System.Security.Cryptography.OpenSsl (4.3.1) - restriction: >= netstandard16
-    runtime.ubuntu.14.04-x64.runtime.native.System.Security.Cryptography.OpenSsl (4.3.1) - restriction: >= netstandard16
-    runtime.ubuntu.16.04-x64.runtime.native.System.Security.Cryptography.OpenSsl (4.3.1) - restriction: >= netstandard16
-    runtime.ubuntu.16.10-x64.runtime.native.System.Security.Cryptography.OpenSsl (4.3.1) - restriction: >= netstandard16
-    System.AppContext (4.3) - restriction: >= netstandard16
-      System.Runtime (>= 4.3) - restriction: || (&& (< net46) (>= netstandard13)) (>= dnxcore50) (>= netstandard16)
-    System.Buffers (4.3) - restriction: >= netstandard16
-      System.Diagnostics.Debug (>= 4.3) - restriction: && (< net45) (>= netstandard11) (< win8) (< wpa81)
-      System.Diagnostics.Tracing (>= 4.3) - restriction: && (< net45) (>= netstandard11) (< win8) (< wpa81)
-      System.Resources.ResourceManager (>= 4.3) - restriction: && (< net45) (>= netstandard11) (< win8) (< wpa81)
-      System.Runtime (>= 4.3) - restriction: && (< net45) (>= netstandard11) (< win8) (< wpa81)
-      System.Threading (>= 4.3) - restriction: && (< net45) (>= netstandard11) (< win8) (< wpa81)
-    System.Collections (4.3) - restriction: >= netstandard16
-      Microsoft.NETCore.Platforms (>= 1.1) - restriction: || (&& (< net45) (>= netstandard10) (< netstandard13) (< win8) (< wp8) (< wpa81)) (&& (< net45) (>= netstandard13) (< win8) (< wpa81)) (>= dnxcore50)
-      Microsoft.NETCore.Targets (>= 1.1) - restriction: || (&& (< net45) (>= netstandard10) (< netstandard13) (< win8) (< wp8) (< wpa81)) (&& (< net45) (>= netstandard13) (< win8) (< wpa81)) (>= dnxcore50)
-      System.Runtime (>= 4.3) - restriction: || (&& (< net45) (>= netstandard10) (< netstandard13) (< win8) (< wp8) (< wpa81)) (&& (< net45) (>= netstandard13) (< win8) (< wpa81)) (>= dnxcore50)
-    System.Collections.Concurrent (4.3) - restriction: >= netstandard16
-      System.Collections (>= 4.3) - restriction: || (&& (< net45) (>= netstandard13) (< win8) (< wpa81)) (>= dnxcore50)
-      System.Diagnostics.Debug (>= 4.3) - restriction: || (&& (< net45) (>= netstandard13) (< win8) (< wpa81)) (>= dnxcore50)
-      System.Diagnostics.Tracing (>= 4.3) - restriction: || (&& (< net45) (>= netstandard13) (< win8) (< wpa81)) (>= dnxcore50)
-      System.Globalization (>= 4.3) - restriction: || (&& (< net45) (>= netstandard13) (< win8) (< wpa81)) (>= dnxcore50)
-      System.Reflection (>= 4.3) - restriction: && (< net45) (>= netstandard13) (< win8) (< wpa81)
-      System.Resources.ResourceManager (>= 4.3) - restriction: || (&& (< net45) (>= netstandard13) (< win8) (< wpa81)) (>= dnxcore50)
-      System.Runtime (>= 4.3) - restriction: || (&& (< net45) (>= netstandard11) (< netstandard13) (< win8) (< wpa81)) (&& (< net45) (>= netstandard13) (< win8) (< wpa81)) (>= dnxcore50)
-      System.Runtime.Extensions (>= 4.3) - restriction: || (&& (< net45) (>= netstandard13) (< win8) (< wpa81)) (>= dnxcore50)
-      System.Threading (>= 4.3) - restriction: || (&& (< net45) (>= netstandard13) (< win8) (< wpa81)) (>= dnxcore50)
-      System.Threading.Tasks (>= 4.3) - restriction: || (&& (< net45) (>= netstandard11) (< netstandard13) (< win8) (< wpa81)) (&& (< net45) (>= netstandard13) (< win8) (< wpa81)) (>= dnxcore50)
-    System.Console (4.3) - restriction: >= netstandard16
-      Microsoft.NETCore.Platforms (>= 1.1) - restriction: && (< net46) (>= netstandard13)
-      Microsoft.NETCore.Targets (>= 1.1) - restriction: && (< net46) (>= netstandard13)
-      System.IO (>= 4.3) - restriction: && (< net46) (>= netstandard13)
-      System.Runtime (>= 4.3) - restriction: && (< net46) (>= netstandard13)
-      System.Text.Encoding (>= 4.3) - restriction: && (< net46) (>= netstandard13)
-    System.Diagnostics.Debug (4.3) - restriction: >= netstandard16
-      Microsoft.NETCore.Platforms (>= 1.1) - restriction: || (&& (< net45) (>= netstandard10) (< netstandard13) (< win8) (< wp8) (< wpa81)) (&& (< net45) (>= netstandard13) (< win8) (< wpa81)) (>= dnxcore50)
-      Microsoft.NETCore.Targets (>= 1.1) - restriction: || (&& (< net45) (>= netstandard10) (< netstandard13) (< win8) (< wp8) (< wpa81)) (&& (< net45) (>= netstandard13) (< win8) (< wpa81)) (>= dnxcore50)
-      System.Runtime (>= 4.3) - restriction: || (&& (< net45) (>= netstandard10) (< netstandard13) (< win8) (< wp8) (< wpa81)) (&& (< net45) (>= netstandard13) (< win8) (< wpa81)) (>= dnxcore50)
-    System.Diagnostics.DiagnosticSource (4.3.1) - restriction: >= netstandard16
-      System.Collections (>= 4.3) - restriction: || (&& (< net45) (>= netstandard11) (< netstandard13) (< win8) (< wpa81)) (&& (< net45) (>= netstandard13) (< win8) (< wpa81))
-      System.Diagnostics.Tracing (>= 4.3) - restriction: || (&& (< net45) (>= netstandard11) (< netstandard13) (< win8) (< wpa81)) (&& (< net45) (>= netstandard13) (< win8) (< wpa81))
-      System.Reflection (>= 4.3) - restriction: || (&& (< net45) (>= netstandard11) (< netstandard13) (< win8) (< wpa81)) (&& (< net45) (>= netstandard13) (< win8) (< wpa81))
-      System.Runtime (>= 4.3) - restriction: || (&& (< net45) (>= netstandard11) (< netstandard13) (< win8) (< wpa81)) (&& (< net45) (>= netstandard13) (< win8) (< wpa81))
-      System.Threading (>= 4.3) - restriction: || (&& (< net45) (>= netstandard11) (< netstandard13) (< win8) (< wpa81)) (&& (< net45) (>= netstandard13) (< win8) (< wpa81))
-    System.Diagnostics.Tools (4.3) - restriction: >= netstandard16
-      Microsoft.NETCore.Platforms (>= 1.1) - restriction: || (&& (< net45) (>= netstandard10) (< win8) (< wp8) (< wpa81)) (>= dnxcore50)
-      Microsoft.NETCore.Targets (>= 1.1) - restriction: || (&& (< net45) (>= netstandard10) (< win8) (< wp8) (< wpa81)) (>= dnxcore50)
-      System.Runtime (>= 4.3) - restriction: || (&& (< net45) (>= netstandard10) (< win8) (< wp8) (< wpa81)) (>= dnxcore50)
-    System.Diagnostics.Tracing (4.3) - restriction: >= netstandard16
-      Microsoft.NETCore.Platforms (>= 1.1) - restriction: || (&& (< net45) (>= netstandard11) (< netstandard12) (< win8)) (&& (< net45) (>= netstandard12) (< netstandard13) (< win8) (< wpa81)) (&& (< net45) (>= netstandard13) (< netstandard15) (< win8) (< wpa81)) (&& (< net45) (>= netstandard15)) (>= dnxcore50)
-      Microsoft.NETCore.Targets (>= 1.1) - restriction: || (&& (< net45) (>= netstandard11) (< netstandard12) (< win8)) (&& (< net45) (>= netstandard12) (< netstandard13) (< win8) (< wpa81)) (&& (< net45) (>= netstandard13) (< netstandard15) (< win8) (< wpa81)) (&& (< net45) (>= netstandard15)) (>= dnxcore50)
-      System.Runtime (>= 4.3) - restriction: || (&& (< net45) (>= netstandard11) (< netstandard12) (< win8)) (&& (< net45) (>= netstandard12) (< netstandard13) (< win8) (< wpa81)) (&& (< net45) (>= netstandard13) (< netstandard15) (< win8) (< wpa81)) (&& (< net45) (>= netstandard15)) (>= dnxcore50)
-    System.Globalization (4.3) - restriction: >= netstandard16
-      Microsoft.NETCore.Platforms (>= 1.1) - restriction: || (&& (< net45) (>= netstandard10) (< netstandard13) (< win8) (< wp8) (< wpa81)) (&& (< net45) (>= netstandard13) (< win8) (< wpa81)) (>= dnxcore50)
-      Microsoft.NETCore.Targets (>= 1.1) - restriction: || (&& (< net45) (>= netstandard10) (< netstandard13) (< win8) (< wp8) (< wpa81)) (&& (< net45) (>= netstandard13) (< win8) (< wpa81)) (>= dnxcore50)
-      System.Runtime (>= 4.3) - restriction: || (&& (< net45) (>= netstandard10) (< netstandard13) (< win8) (< wp8) (< wpa81)) (&& (< net45) (>= netstandard13) (< win8) (< wpa81)) (>= dnxcore50)
-    System.Globalization.Calendars (4.3) - restriction: >= netstandard16
-      Microsoft.NETCore.Platforms (>= 1.1) - restriction: && (< net46) (>= netstandard13)
-      Microsoft.NETCore.Targets (>= 1.1) - restriction: && (< net46) (>= netstandard13)
-      System.Globalization (>= 4.3) - restriction: && (< net46) (>= netstandard13)
-      System.Runtime (>= 4.3) - restriction: && (< net46) (>= netstandard13)
-    System.Globalization.Extensions (4.3) - restriction: >= netstandard16
-      Microsoft.NETCore.Platforms (>= 1.1) - restriction: && (< net46) (>= netstandard13)
-      System.Globalization (>= 4.3) - restriction: && (< net46) (>= netstandard13)
-      System.Resources.ResourceManager (>= 4.3) - restriction: && (< net46) (>= netstandard13)
-      System.Runtime (>= 4.3) - restriction: && (< net46) (>= netstandard13)
-      System.Runtime.Extensions (>= 4.3) - restriction: && (< net46) (>= netstandard13)
-      System.Runtime.InteropServices (>= 4.3) - restriction: && (< net46) (>= netstandard13)
-    System.IO (4.3) - restriction: >= netstandard16
-      Microsoft.NETCore.Platforms (>= 1.1) - restriction: || (&& (< net45) (>= netstandard10) (< netstandard13) (< win8) (< wp8) (< wpa81)) (&& (< net45) (>= netstandard13) (< netstandard15) (< win8) (< wpa81)) (&& (< net45) (>= netstandard15)) (>= dnxcore50)
-      Microsoft.NETCore.Targets (>= 1.1) - restriction: || (&& (< net45) (>= netstandard10) (< netstandard13) (< win8) (< wp8) (< wpa81)) (&& (< net45) (>= netstandard13) (< netstandard15) (< win8) (< wpa81)) (&& (< net45) (>= netstandard15)) (>= dnxcore50)
-      System.Runtime (>= 4.3) - restriction: || (&& (< net45) (>= netstandard10) (< netstandard13) (< win8) (< wp8) (< wpa81)) (&& (< net45) (>= netstandard13) (< netstandard15) (< win8) (< wpa81)) (&& (< net45) (>= netstandard15)) (>= dnxcore50)
-      System.Text.Encoding (>= 4.3) - restriction: || (&& (< net45) (>= netstandard10) (< netstandard13) (< win8) (< wp8) (< wpa81)) (&& (< net45) (>= netstandard13) (< netstandard15) (< win8) (< wpa81)) (&& (< net45) (>= netstandard15)) (>= dnxcore50)
-      System.Threading.Tasks (>= 4.3) - restriction: || (&& (< net45) (>= netstandard10) (< netstandard13) (< win8) (< wp8) (< wpa81)) (&& (< net45) (>= netstandard13) (< netstandard15) (< win8) (< wpa81)) (&& (< net45) (>= netstandard15)) (>= dnxcore50)
-    System.IO.Compression (4.3) - restriction: >= netstandard16
-      Microsoft.NETCore.Platforms (>= 1.1) - restriction: && (< net45) (>= netstandard13) (< win8) (< wpa81)
-      runtime.native.System (>= 4.3) - restriction: && (< net45) (>= netstandard13) (< win8) (< wpa81)
-      runtime.native.System.IO.Compression (>= 4.3) - restriction: || (&& (< net45) (>= netstandard13) (< win8) (< wpa81)) (>= dnxcore50)
-      System.Buffers (>= 4.3) - restriction: || (&& (< net45) (>= netstandard13) (< win8) (< wpa81)) (>= dnxcore50)
-      System.Collections (>= 4.3) - restriction: || (&& (< net45) (>= netstandard13) (< win8) (< wpa81)) (>= dnxcore50)
-      System.Diagnostics.Debug (>= 4.3) - restriction: || (&& (< net45) (>= netstandard13) (< win8) (< wpa81)) (>= dnxcore50)
-      System.IO (>= 4.3) - restriction: || (&& (< net45) (>= netstandard11) (< netstandard13) (< win8) (< wpa81)) (&& (< net45) (>= netstandard13) (< win8) (< wpa81)) (>= dnxcore50)
-      System.Resources.ResourceManager (>= 4.3) - restriction: || (&& (< net45) (>= netstandard13) (< win8) (< wpa81)) (>= dnxcore50)
-      System.Runtime (>= 4.3) - restriction: || (&& (< net45) (>= netstandard11) (< netstandard13) (< win8) (< wpa81)) (&& (< net45) (>= netstandard13) (< win8) (< wpa81)) (>= dnxcore50)
-      System.Runtime.Extensions (>= 4.3) - restriction: || (&& (< net45) (>= netstandard13) (< win8) (< wpa81)) (>= dnxcore50)
-      System.Runtime.Handles (>= 4.3) - restriction: || (&& (< net45) (>= netstandard13) (< win8) (< wpa81)) (>= dnxcore50)
-      System.Runtime.InteropServices (>= 4.3) - restriction: || (&& (< net45) (>= netstandard13) (< win8) (< wpa81)) (>= dnxcore50)
-      System.Text.Encoding (>= 4.3) - restriction: || (&& (< net45) (>= netstandard11) (< netstandard13) (< win8) (< wpa81)) (&& (< net45) (>= netstandard13) (< win8) (< wpa81)) (>= dnxcore50)
-      System.Threading (>= 4.3) - restriction: || (&& (< net45) (>= netstandard13) (< win8) (< wpa81)) (>= dnxcore50)
-      System.Threading.Tasks (>= 4.3) - restriction: || (&& (< net45) (>= netstandard13) (< win8) (< wpa81)) (>= dnxcore50)
-    System.IO.Compression.ZipFile (4.3) - restriction: >= netstandard16
-      System.Buffers (>= 4.3) - restriction: && (< net46) (>= netstandard13)
-      System.IO (>= 4.3) - restriction: && (< net46) (>= netstandard13)
-      System.IO.Compression (>= 4.3) - restriction: && (< net46) (>= netstandard13)
-      System.IO.FileSystem (>= 4.3) - restriction: && (< net46) (>= netstandard13)
-      System.IO.FileSystem.Primitives (>= 4.3) - restriction: && (< net46) (>= netstandard13)
-      System.Resources.ResourceManager (>= 4.3) - restriction: && (< net46) (>= netstandard13)
-      System.Runtime (>= 4.3) - restriction: && (< net46) (>= netstandard13)
-      System.Runtime.Extensions (>= 4.3) - restriction: && (< net46) (>= netstandard13)
-      System.Text.Encoding (>= 4.3) - restriction: && (< net46) (>= netstandard13)
-    System.IO.FileSystem (4.3) - restriction: >= netstandard16
-      Microsoft.NETCore.Platforms (>= 1.1) - restriction: && (< net46) (>= netstandard13)
-      Microsoft.NETCore.Targets (>= 1.1) - restriction: && (< net46) (>= netstandard13)
-      System.IO (>= 4.3) - restriction: && (< net46) (>= netstandard13)
-      System.IO.FileSystem.Primitives (>= 4.3) - restriction: >= netstandard13
-      System.Runtime (>= 4.3) - restriction: && (< net46) (>= netstandard13)
-      System.Runtime.Handles (>= 4.3) - restriction: && (< net46) (>= netstandard13)
-      System.Text.Encoding (>= 4.3) - restriction: && (< net46) (>= netstandard13)
-      System.Threading.Tasks (>= 4.3) - restriction: && (< net46) (>= netstandard13)
-    System.IO.FileSystem.Primitives (4.3) - restriction: >= netstandard16
-      System.Runtime (>= 4.3) - restriction: && (< net46) (>= netstandard13)
-    System.Linq (4.3) - restriction: >= netstandard16
-      System.Collections (>= 4.3) - restriction: || (&& (< net45) (>= netstandard10) (< win8) (< wp8) (< wpa81)) (>= dnxcore50) (>= netstandard16)
-      System.Diagnostics.Debug (>= 4.3) - restriction: || (>= dnxcore50) (>= netstandard16)
-      System.Resources.ResourceManager (>= 4.3) - restriction: || (>= dnxcore50) (>= netstandard16)
-      System.Runtime (>= 4.3) - restriction: || (&& (< net45) (>= netstandard10) (< win8) (< wp8) (< wpa81)) (>= dnxcore50) (>= netstandard16)
-      System.Runtime.Extensions (>= 4.3) - restriction: || (>= dnxcore50) (>= netstandard16)
-    System.Linq.Expressions (4.3) - restriction: >= netstandard16
-      System.Collections (>= 4.3) - restriction: || (>= dnxcore50) (>= netstandard16)
-      System.Diagnostics.Debug (>= 4.3) - restriction: || (>= dnxcore50) (>= netstandard16)
-      System.Globalization (>= 4.3) - restriction: || (>= dnxcore50) (>= netstandard16)
-      System.IO (>= 4.3) - restriction: || (>= dnxcore50) (>= netstandard16)
-      System.Linq (>= 4.3) - restriction: || (>= dnxcore50) (>= netstandard16)
-      System.ObjectModel (>= 4.3) - restriction: >= netstandard16
-      System.Reflection (>= 4.3) - restriction: || (&& (< net45) (>= netstandard10) (< netstandard13) (< win8) (< wp8) (< wpa81)) (&& (< net45) (>= netstandard13) (< win8) (< wpa81)) (>= dnxcore50) (>= netstandard16)
-      System.Reflection.Emit (>= 4.3) - restriction: >= netstandard16
-      System.Reflection.Emit.ILGeneration (>= 4.3) - restriction: || (>= dnxcore50) (>= netstandard16)
-      System.Reflection.Emit.Lightweight (>= 4.3) - restriction: || (>= dnxcore50) (>= netstandard16)
-      System.Reflection.Extensions (>= 4.3) - restriction: || (>= dnxcore50) (>= netstandard16)
-      System.Reflection.Primitives (>= 4.3) - restriction: || (>= dnxcore50) (>= netstandard16)
-      System.Reflection.TypeExtensions (>= 4.3) - restriction: || (>= dnxcore50) (>= netstandard16)
-      System.Resources.ResourceManager (>= 4.3) - restriction: || (>= dnxcore50) (>= netstandard16)
-      System.Runtime (>= 4.3) - restriction: || (&& (< net45) (>= netstandard10) (< netstandard13) (< win8) (< wp8) (< wpa81)) (&& (< net45) (>= netstandard13) (< win8) (< wpa81)) (>= dnxcore50) (>= netstandard16)
-      System.Runtime.Extensions (>= 4.3) - restriction: || (>= dnxcore50) (>= netstandard16)
-      System.Threading (>= 4.3) - restriction: || (>= dnxcore50) (>= netstandard16)
-    System.Linq.Queryable (4.3) - restriction: >= netstandard16
-      System.Collections (>= 4.3) - restriction: || (&& (< net45) (>= netstandard13) (< win8) (< wpa81)) (>= dnxcore50)
-      System.Diagnostics.Debug (>= 4.3) - restriction: || (&& (< net45) (>= netstandard13) (< win8) (< wpa81)) (>= dnxcore50)
-      System.Linq (>= 4.3) - restriction: || (&& (< net45) (>= netstandard10) (< netstandard13) (< win8) (< wp8) (< wpa81)) (&& (< net45) (>= netstandard13) (< win8) (< wpa81)) (>= dnxcore50)
-      System.Linq.Expressions (>= 4.3) - restriction: || (&& (< net45) (>= netstandard10) (< netstandard13) (< win8) (< wp8) (< wpa81)) (&& (< net45) (>= netstandard13) (< win8) (< wpa81)) (>= dnxcore50)
-      System.Reflection (>= 4.3) - restriction: || (&& (< net45) (>= netstandard13) (< win8) (< wpa81)) (>= dnxcore50)
-      System.Reflection.Extensions (>= 4.3) - restriction: || (&& (< net45) (>= netstandard13) (< win8) (< wpa81)) (>= dnxcore50)
-      System.Resources.ResourceManager (>= 4.3) - restriction: || (&& (< net45) (>= netstandard13) (< win8) (< wpa81)) (>= dnxcore50)
-      System.Runtime (>= 4.3) - restriction: || (&& (< net45) (>= netstandard10) (< netstandard13) (< win8) (< wp8) (< wpa81)) (&& (< net45) (>= netstandard13) (< win8) (< wpa81)) (>= dnxcore50)
-    System.Net.Http (4.3.2) - restriction: >= netstandard16
-      Microsoft.NETCore.Platforms (>= 1.1) - restriction: || (&& (< net45) (>= netstandard13) (< win8) (< wpa81)) (>= dnxcore50) (>= netstandard16)
-      runtime.native.System (>= 4.3) - restriction: >= netstandard16
-      runtime.native.System.Net.Http (>= 4.3) - restriction: >= netstandard16
-      runtime.native.System.Security.Cryptography.OpenSsl (>= 4.3) - restriction: >= netstandard16
-      System.Collections (>= 4.3) - restriction: || (&& (< net45) (>= netstandard13) (< win8) (< wpa81)) (>= dnxcore50) (>= netstandard16)
-      System.Diagnostics.Debug (>= 4.3) - restriction: || (&& (< net45) (>= netstandard13) (< win8) (< wpa81)) (>= dnxcore50) (>= netstandard16)
-      System.Diagnostics.DiagnosticSource (>= 4.3) - restriction: || (&& (< net45) (>= netstandard13) (< win8) (< wpa81)) (>= dnxcore50) (>= netstandard16)
-      System.Diagnostics.Tracing (>= 4.3) - restriction: || (&& (< net45) (>= netstandard13) (< win8) (< wpa81)) (>= dnxcore50) (>= netstandard16)
-      System.Globalization (>= 4.3) - restriction: || (&& (< net45) (>= netstandard13) (< win8) (< wpa81)) (>= dnxcore50) (>= netstandard16)
-      System.Globalization.Extensions (>= 4.3) - restriction: >= netstandard16
-      System.IO (>= 4.3) - restriction: || (&& (< net45) (>= netstandard11) (< netstandard13) (< win8) (< wpa81)) (&& (< net45) (>= netstandard13) (< win8) (< wpa81)) (>= dnxcore50) (>= netstandard16)
-      System.IO.FileSystem (>= 4.3) - restriction: >= netstandard16
-      System.Net.Primitives (>= 4.3) - restriction: || (&& (< net45) (>= netstandard11) (< netstandard13) (< win8) (< wpa81)) (&& (< net45) (>= netstandard13) (< win8) (< wpa81)) (>= dnxcore50) (>= netstandard16)
-      System.Resources.ResourceManager (>= 4.3) - restriction: || (&& (< net45) (>= netstandard13) (< win8) (< wpa81)) (>= dnxcore50) (>= netstandard16)
-      System.Runtime (>= 4.3) - restriction: || (&& (< net45) (>= netstandard11) (< netstandard13) (< win8) (< wpa81)) (&& (< net45) (>= netstandard13) (< win8) (< wpa81)) (>= dnxcore50) (>= netstandard16)
-      System.Runtime.Extensions (>= 4.3) - restriction: || (&& (< net45) (>= netstandard13) (< win8) (< wpa81)) (>= dnxcore50) (>= netstandard16)
-      System.Runtime.Handles (>= 4.3) - restriction: || (&& (< net45) (>= netstandard13) (< win8) (< wpa81)) (>= netstandard16)
-      System.Runtime.InteropServices (>= 4.3) - restriction: || (&& (< net45) (>= netstandard13) (< win8) (< wpa81)) (>= dnxcore50) (>= netstandard16)
-      System.Security.Cryptography.Algorithms (>= 4.3) - restriction: >= netstandard16
-      System.Security.Cryptography.Encoding (>= 4.3) - restriction: || (&& (< net45) (>= netstandard13) (< win8) (< wpa81)) (>= netstandard16)
-      System.Security.Cryptography.OpenSsl (>= 4.3) - restriction: >= netstandard16
-      System.Security.Cryptography.Primitives (>= 4.3) - restriction: >= netstandard16
-      System.Security.Cryptography.X509Certificates (>= 4.3) - restriction: || (&& (< net45) (>= netstandard13) (< win8) (< wpa81)) (>= net46) (>= dnxcore50) (>= netstandard16)
-      System.Text.Encoding (>= 4.3) - restriction: || (&& (< net45) (>= netstandard11) (< netstandard13) (< win8) (< wpa81)) (&& (< net45) (>= netstandard13) (< win8) (< wpa81)) (>= dnxcore50) (>= netstandard16)
-      System.Threading (>= 4.3) - restriction: || (&& (< net45) (>= netstandard13) (< win8) (< wpa81)) (>= dnxcore50) (>= netstandard16)
-      System.Threading.Tasks (>= 4.3) - restriction: || (&& (< net45) (>= netstandard11) (< netstandard13) (< win8) (< wpa81)) (&& (< net45) (>= netstandard13) (< win8) (< wpa81)) (>= dnxcore50) (>= netstandard16)
-    System.Net.Primitives (4.3) - restriction: >= netstandard16
-      Microsoft.NETCore.Platforms (>= 1.1) - restriction: || (&& (< net45) (>= netstandard11) (< netstandard13) (< win8) (< wpa81)) (&& (< net45) (>= netstandard13) (< win8) (< wpa81)) (>= dnxcore50) (&& (>= netstandard10) (< netstandard11) (< win8) (< wp8))
-      Microsoft.NETCore.Targets (>= 1.1) - restriction: || (&& (< net45) (>= netstandard11) (< netstandard13) (< win8) (< wpa81)) (&& (< net45) (>= netstandard13) (< win8) (< wpa81)) (>= dnxcore50) (&& (>= netstandard10) (< netstandard11) (< win8) (< wp8))
-      System.Runtime (>= 4.3) - restriction: || (&& (< net45) (>= netstandard11) (< netstandard13) (< win8) (< wpa81)) (&& (< net45) (>= netstandard13) (< win8) (< wpa81)) (>= dnxcore50) (&& (>= netstandard10) (< netstandard11) (< win8) (< wp8))
-      System.Runtime.Handles (>= 4.3) - restriction: || (&& (< net45) (>= netstandard13) (< win8) (< wpa81)) (>= dnxcore50)
-    System.Net.Requests (4.3) - restriction: >= netstandard16
-      Microsoft.NETCore.Platforms (>= 1.1) - restriction: && (< net45) (>= netstandard13) (< win8) (< wpa81)
-      System.Collections (>= 4.3) - restriction: || (&& (< net45) (>= netstandard13) (< win8) (< wpa81)) (>= dnxcore50)
-      System.Diagnostics.Debug (>= 4.3) - restriction: || (&& (< net45) (>= netstandard13) (< win8) (< wpa81)) (>= dnxcore50)
-      System.Diagnostics.Tracing (>= 4.3) - restriction: || (&& (< net45) (>= netstandard13) (< win8) (< wpa81)) (>= dnxcore50)
-      System.Globalization (>= 4.3) - restriction: || (&& (< net45) (>= netstandard13) (< win8) (< wpa81)) (>= dnxcore50)
-      System.IO (>= 4.3) - restriction: || (&& (< net45) (>= netstandard11) (< netstandard13) (< win8) (< wpa81)) (&& (< net45) (>= netstandard13) (< win8) (< wpa81)) (>= dnxcore50) (&& (>= netstandard10) (< netstandard11) (< win8) (< wp8))
-      System.Net.Http (>= 4.3) - restriction: || (&& (< net45) (>= netstandard13) (< win8) (< wpa81)) (>= dnxcore50)
-      System.Net.Primitives (>= 4.3) - restriction: || (&& (< net45) (>= netstandard11) (< netstandard13) (< win8) (< wpa81)) (&& (< net45) (>= netstandard13) (< win8) (< wpa81)) (>= dnxcore50) (&& (>= netstandard10) (< netstandard11) (< win8) (< wp8))
-      System.Net.WebHeaderCollection (>= 4.3) - restriction: || (&& (< net45) (>= netstandard13) (< win8) (< wpa81)) (>= dnxcore50)
-      System.Resources.ResourceManager (>= 4.3) - restriction: || (&& (< net45) (>= netstandard13) (< win8) (< wpa81)) (>= dnxcore50)
-      System.Runtime (>= 4.3) - restriction: || (&& (< net45) (>= netstandard11) (< netstandard13) (< win8) (< wpa81)) (&& (< net45) (>= netstandard13) (< win8) (< wpa81)) (>= dnxcore50) (&& (>= netstandard10) (< netstandard11) (< win8) (< wp8))
-      System.Threading (>= 4.3) - restriction: || (&& (< net45) (>= netstandard13) (< win8) (< wpa81)) (>= dnxcore50)
-      System.Threading.Tasks (>= 4.3) - restriction: || (&& (< net45) (>= netstandard11) (< netstandard13) (< win8) (< wpa81)) (&& (< net45) (>= netstandard13) (< win8) (< wpa81)) (>= dnxcore50)
-    System.Net.Sockets (4.3) - restriction: >= netstandard16
-      Microsoft.NETCore.Platforms (>= 1.1) - restriction: && (< net46) (>= netstandard13)
-      Microsoft.NETCore.Targets (>= 1.1) - restriction: && (< net46) (>= netstandard13)
-      System.IO (>= 4.3) - restriction: && (< net46) (>= netstandard13)
-      System.Net.Primitives (>= 4.3) - restriction: && (< net46) (>= netstandard13)
-      System.Runtime (>= 4.3) - restriction: && (< net46) (>= netstandard13)
-      System.Threading.Tasks (>= 4.3) - restriction: && (< net46) (>= netstandard13)
-    System.Net.WebHeaderCollection (4.3) - restriction: >= netstandard16
-      System.Collections (>= 4.3) - restriction: && (< net46) (>= netstandard13)
-      System.Resources.ResourceManager (>= 4.3) - restriction: && (< net46) (>= netstandard13)
-      System.Runtime (>= 4.3) - restriction: && (< net46) (>= netstandard13)
-      System.Runtime.Extensions (>= 4.3) - restriction: && (< net46) (>= netstandard13)
-    System.ObjectModel (4.3) - restriction: >= netstandard16
-      System.Collections (>= 4.3) - restriction: || (&& (< net45) (>= netstandard13) (< win8) (< wpa81)) (>= dnxcore50)
-      System.Diagnostics.Debug (>= 4.3) - restriction: || (&& (< net45) (>= netstandard13) (< win8) (< wpa81)) (>= dnxcore50)
-      System.Resources.ResourceManager (>= 4.3) - restriction: || (&& (< net45) (>= netstandard13) (< win8) (< wpa81)) (>= dnxcore50)
-      System.Runtime (>= 4.3) - restriction: || (&& (< net45) (>= netstandard10) (< netstandard13) (< win8) (< wp8) (< wpa81)) (&& (< net45) (>= netstandard13) (< win8) (< wpa81)) (>= dnxcore50)
-      System.Threading (>= 4.3) - restriction: || (&& (< net45) (>= netstandard13) (< win8) (< wpa81)) (>= dnxcore50)
-    System.Reflection (4.3) - restriction: >= netstandard16
-      Microsoft.NETCore.Platforms (>= 1.1) - restriction: || (&& (< net45) (>= netstandard10) (< netstandard13) (< win8) (< wp8) (< wpa81)) (&& (< net45) (>= netstandard13) (< netstandard15) (< win8) (< wpa81)) (&& (< net45) (>= netstandard15)) (>= dnxcore50)
-      Microsoft.NETCore.Targets (>= 1.1) - restriction: || (&& (< net45) (>= netstandard10) (< netstandard13) (< win8) (< wp8) (< wpa81)) (&& (< net45) (>= netstandard13) (< netstandard15) (< win8) (< wpa81)) (&& (< net45) (>= netstandard15)) (>= dnxcore50)
-      System.IO (>= 4.3) - restriction: || (&& (< net45) (>= netstandard10) (< netstandard13) (< win8) (< wp8) (< wpa81)) (&& (< net45) (>= netstandard13) (< netstandard15) (< win8) (< wpa81)) (&& (< net45) (>= netstandard15)) (>= dnxcore50)
-      System.Reflection.Primitives (>= 4.3) - restriction: || (&& (< net45) (>= netstandard10) (< netstandard13) (< win8) (< wp8) (< wpa81)) (&& (< net45) (>= netstandard13) (< netstandard15) (< win8) (< wpa81)) (&& (< net45) (>= netstandard15)) (>= dnxcore50)
-      System.Runtime (>= 4.3) - restriction: || (&& (< net45) (>= netstandard10) (< netstandard13) (< win8) (< wp8) (< wpa81)) (&& (< net45) (>= netstandard13) (< netstandard15) (< win8) (< wpa81)) (&& (< net45) (>= netstandard15)) (>= dnxcore50)
-    System.Reflection.Emit (4.3) - restriction: >= netstandard16
-      System.IO (>= 4.3) - restriction: && (< net45) (>= netstandard11)
-      System.Reflection (>= 4.3) - restriction: && (< net45) (>= netstandard11)
-      System.Reflection.Emit.ILGeneration (>= 4.3) - restriction: && (< net45) (>= netstandard11)
-      System.Reflection.Primitives (>= 4.3) - restriction: && (< net45) (>= netstandard11)
-      System.Runtime (>= 4.3) - restriction: && (< net45) (>= netstandard11)
-    System.Reflection.Emit.ILGeneration (4.3) - restriction: >= netstandard16
-      System.Reflection (>= 4.3) - restriction: && (< net45) (>= netstandard10) (< wp8)
-      System.Reflection.Primitives (>= 4.3) - restriction: && (< net45) (>= netstandard10) (< wp8)
-      System.Runtime (>= 4.3) - restriction: && (< net45) (>= netstandard10) (< wp8)
-    System.Reflection.Emit.Lightweight (4.3) - restriction: >= netstandard16
-      System.Reflection (>= 4.3) - restriction: && (< net45) (>= netstandard10) (< wp8)
-      System.Reflection.Emit.ILGeneration (>= 4.3) - restriction: && (< net45) (>= netstandard10) (< wp8)
-      System.Reflection.Primitives (>= 4.3) - restriction: && (< net45) (>= netstandard10) (< wp8)
-      System.Runtime (>= 4.3) - restriction: && (< net45) (>= netstandard10) (< wp8)
-    System.Reflection.Extensions (4.3) - restriction: >= netstandard16
-      Microsoft.NETCore.Platforms (>= 1.1) - restriction: || (&& (< net45) (>= netstandard10) (< win8) (< wp8) (< wpa81)) (>= dnxcore50)
-      Microsoft.NETCore.Targets (>= 1.1) - restriction: || (&& (< net45) (>= netstandard10) (< win8) (< wp8) (< wpa81)) (>= dnxcore50)
-      System.Reflection (>= 4.3) - restriction: || (&& (< net45) (>= netstandard10) (< win8) (< wp8) (< wpa81)) (>= dnxcore50)
-      System.Runtime (>= 4.3) - restriction: || (&& (< net45) (>= netstandard10) (< win8) (< wp8) (< wpa81)) (>= dnxcore50)
-    System.Reflection.Primitives (4.3) - restriction: >= netstandard16
-      Microsoft.NETCore.Platforms (>= 1.1) - restriction: || (&& (< net45) (>= netstandard10) (< win8) (< wp8) (< wpa81)) (>= dnxcore50)
-      Microsoft.NETCore.Targets (>= 1.1) - restriction: || (&& (< net45) (>= netstandard10) (< win8) (< wp8) (< wpa81)) (>= dnxcore50)
-      System.Runtime (>= 4.3) - restriction: || (&& (< net45) (>= netstandard10) (< win8) (< wp8) (< wpa81)) (>= dnxcore50)
-    System.Reflection.TypeExtensions (4.3) - restriction: >= netstandard16
-      System.Reflection (>= 4.3) - restriction: || (&& (< net46) (>= netstandard13) (< netstandard15)) (&& (< net46) (>= netstandard15)) (>= net462) (>= dnxcore50)
-      System.Runtime (>= 4.3) - restriction: || (&& (< net46) (>= netstandard13) (< netstandard15)) (&& (< net46) (>= netstandard15)) (>= dnxcore50)
-    System.Resources.ResourceManager (4.3) - restriction: >= netstandard16
-      Microsoft.NETCore.Platforms (>= 1.1) - restriction: || (&& (< net45) (>= netstandard10) (< win8) (< wp8) (< wpa81)) (>= dnxcore50)
-      Microsoft.NETCore.Targets (>= 1.1) - restriction: || (&& (< net45) (>= netstandard10) (< win8) (< wp8) (< wpa81)) (>= dnxcore50)
-      System.Globalization (>= 4.3) - restriction: || (&& (< net45) (>= netstandard10) (< win8) (< wp8) (< wpa81)) (>= dnxcore50)
-      System.Reflection (>= 4.3) - restriction: || (&& (< net45) (>= netstandard10) (< win8) (< wp8) (< wpa81)) (>= dnxcore50)
-      System.Runtime (>= 4.3) - restriction: || (&& (< net45) (>= netstandard10) (< win8) (< wp8) (< wpa81)) (>= dnxcore50)
-    System.Runtime (4.3) - restriction: >= netstandard16
-      Microsoft.NETCore.Platforms (>= 1.1) - restriction: || (&& (< net45) (>= netstandard10) (< netstandard12) (< win8) (< wp8)) (&& (< net45) (>= netstandard12) (< netstandard13) (< win8) (< wpa81)) (&& (< net45) (>= netstandard13) (< netstandard15) (< win8) (< wpa81)) (&& (< net45) (>= netstandard15)) (>= dnxcore50)
-      Microsoft.NETCore.Targets (>= 1.1) - restriction: || (&& (< net45) (>= netstandard10) (< netstandard12) (< win8) (< wp8)) (&& (< net45) (>= netstandard12) (< netstandard13) (< win8) (< wpa81)) (&& (< net45) (>= netstandard13) (< netstandard15) (< win8) (< wpa81)) (&& (< net45) (>= netstandard15)) (>= dnxcore50)
-    System.Runtime.Extensions (4.3) - restriction: >= netstandard16
-      Microsoft.NETCore.Platforms (>= 1.1) - restriction: || (&& (< net45) (>= netstandard10) (< netstandard13) (< win8) (< wp8) (< wpa81)) (&& (< net45) (>= netstandard13) (< netstandard15) (< win8) (< wpa81)) (&& (< net45) (>= netstandard15)) (>= dnxcore50)
-      Microsoft.NETCore.Targets (>= 1.1) - restriction: || (&& (< net45) (>= netstandard10) (< netstandard13) (< win8) (< wp8) (< wpa81)) (&& (< net45) (>= netstandard13) (< netstandard15) (< win8) (< wpa81)) (&& (< net45) (>= netstandard15)) (>= dnxcore50)
-      System.Runtime (>= 4.3) - restriction: || (&& (< net45) (>= netstandard10) (< netstandard13) (< win8) (< wp8) (< wpa81)) (&& (< net45) (>= netstandard13) (< netstandard15) (< win8) (< wpa81)) (&& (< net45) (>= netstandard15)) (>= dnxcore50)
-    System.Runtime.Handles (4.3) - restriction: >= netstandard16
-      Microsoft.NETCore.Platforms (>= 1.1) - restriction: && (< net46) (>= netstandard13)
-      Microsoft.NETCore.Targets (>= 1.1) - restriction: && (< net46) (>= netstandard13)
-      System.Runtime (>= 4.3) - restriction: && (< net46) (>= netstandard13)
-    System.Runtime.InteropServices (4.3) - restriction: >= netstandard16
-      Microsoft.NETCore.Platforms (>= 1.1) - restriction: || (&& (< net45) (>= netstandard11) (< netstandard12) (< win8)) (&& (< net45) (>= netstandard12) (< netstandard13) (< win8) (< wpa81)) (&& (< net45) (>= netstandard13) (< netstandard15) (< win8) (< wpa81)) (&& (< net45) (>= netstandard15)) (>= dnxcore50) (>= netcore11)
-      Microsoft.NETCore.Targets (>= 1.1) - restriction: || (&& (< net45) (>= netstandard11) (< netstandard12) (< win8)) (&& (< net45) (>= netstandard12) (< netstandard13) (< win8) (< wpa81)) (&& (< net45) (>= netstandard13) (< netstandard15) (< win8) (< wpa81)) (&& (< net45) (>= netstandard15)) (>= dnxcore50) (>= netcore11)
-      System.Reflection (>= 4.3) - restriction: || (&& (< net45) (>= netstandard11) (< netstandard12) (< win8)) (&& (< net45) (>= netstandard12) (< netstandard13) (< win8) (< wpa81)) (&& (< net45) (>= netstandard13) (< netstandard15) (< win8) (< wpa81)) (&& (< net45) (>= netstandard15)) (>= dnxcore50) (>= netcore11)
-      System.Reflection.Primitives (>= 4.3) - restriction: || (&& (< net45) (>= netstandard11) (< netstandard12) (< win8)) (&& (< net45) (>= netstandard12) (< netstandard13) (< win8) (< wpa81)) (&& (< net45) (>= netstandard13) (< netstandard15) (< win8) (< wpa81)) (&& (< net45) (>= netstandard15)) (>= dnxcore50) (>= netcore11)
-      System.Runtime (>= 4.3) - restriction: || (&& (< net45) (>= netstandard11) (< netstandard12) (< win8)) (&& (< net45) (>= netstandard12) (< netstandard13) (< win8) (< wpa81)) (&& (< net45) (>= netstandard13) (< netstandard15) (< win8) (< wpa81)) (&& (< net45) (>= netstandard15)) (>= net462) (>= dnxcore50) (>= netcore11)
-      System.Runtime.Handles (>= 4.3) - restriction: || (&& (< net45) (>= netstandard13) (< netstandard15) (< win8) (< wpa81)) (&& (< net45) (>= netstandard15)) (>= dnxcore50) (>= netcore11)
-    System.Runtime.InteropServices.RuntimeInformation (4.3) - restriction: >= netstandard16
-      runtime.native.System (>= 4.3) - restriction: && (< net45) (>= netstandard11) (< win8) (< wpa81)
-      System.Reflection (>= 4.3) - restriction: || (&& (< net45) (>= netstandard11) (< win8) (< wpa81)) (>= dnxcore50)
-      System.Reflection.Extensions (>= 4.3) - restriction: || (&& (< net45) (>= netstandard11) (< win8) (< wpa81)) (>= dnxcore50)
-      System.Resources.ResourceManager (>= 4.3) - restriction: || (&& (< net45) (>= netstandard11) (< win8) (< wpa81)) (>= dnxcore50)
-      System.Runtime (>= 4.3) - restriction: || (&& (< net45) (>= netstandard11) (< win8) (< wpa81)) (>= dnxcore50)
-      System.Runtime.InteropServices (>= 4.3) - restriction: && (< net45) (>= netstandard11) (< win8) (< wpa81)
-      System.Threading (>= 4.3) - restriction: || (&& (< net45) (>= netstandard11) (< win8) (< wpa81)) (>= dnxcore50)
-    System.Runtime.Numerics (4.3) - restriction: >= netstandard16
-      System.Globalization (>= 4.3) - restriction: || (&& (< net45) (>= netstandard13) (< win8) (< wpa81)) (>= dnxcore50)
-      System.Resources.ResourceManager (>= 4.3) - restriction: || (&& (< net45) (>= netstandard13) (< win8) (< wpa81)) (>= dnxcore50)
-      System.Runtime (>= 4.3) - restriction: || (&& (< net45) (>= netstandard11) (< netstandard13) (< win8) (< wpa81)) (&& (< net45) (>= netstandard13) (< win8) (< wpa81)) (>= dnxcore50)
-      System.Runtime.Extensions (>= 4.3) - restriction: || (&& (< net45) (>= netstandard13) (< win8) (< wpa81)) (>= dnxcore50)
-    System.Security.Cryptography.Algorithms (4.3) - restriction: >= netstandard16
-      Microsoft.NETCore.Platforms (>= 1.1) - restriction: || (>= dnxcore50) (>= netstandard16)
-      runtime.native.System.Security.Cryptography.Apple (>= 4.3) - restriction: >= netstandard16
-      runtime.native.System.Security.Cryptography.OpenSsl (>= 4.3) - restriction: >= netstandard16
-      System.Collections (>= 4.3) - restriction: >= netstandard16
-      System.IO (>= 4.3) - restriction: || (&& (< net46) (>= netstandard13) (< netstandard14)) (&& (< net46) (>= netstandard14)) (>= net463) (>= dnxcore50) (>= netstandard16)
-      System.Resources.ResourceManager (>= 4.3) - restriction: || (>= dnxcore50) (>= netstandard16)
-      System.Runtime (>= 4.3) - restriction: || (&& (< net46) (>= netstandard13) (< netstandard14)) (&& (< net46) (>= netstandard14)) (>= net463) (>= dnxcore50) (>= netstandard16)
-      System.Runtime.Extensions (>= 4.3) - restriction: || (>= dnxcore50) (>= netstandard16)
-      System.Runtime.Handles (>= 4.3) - restriction: || (>= dnxcore50) (>= netstandard16)
-      System.Runtime.InteropServices (>= 4.3) - restriction: || (>= dnxcore50) (>= netstandard16)
-      System.Runtime.Numerics (>= 4.3) - restriction: >= netstandard16
-      System.Security.Cryptography.Encoding (>= 4.3) - restriction: || (>= net463) (>= dnxcore50) (>= netstandard16)
-      System.Security.Cryptography.Primitives (>= 4.3) - restriction: || (&& (>= net46) (< netstandard14)) (&& (< net46) (>= netstandard13) (< netstandard14)) (&& (< net46) (>= netstandard14)) (>= net461) (>= dnxcore50) (>= netstandard16)
-      System.Text.Encoding (>= 4.3) - restriction: || (>= dnxcore50) (>= netstandard16)
-    System.Security.Cryptography.Cng (4.3) - restriction: >= netstandard16
-      Microsoft.NETCore.Platforms (>= 1.1) - restriction: || (&& (< net46) (>= netstandard14)) (>= netstandard16)
-      System.IO (>= 4.3) - restriction: || (&& (< net46) (>= netstandard13) (< netstandard14)) (&& (< net46) (>= netstandard14)) (>= netstandard16)
-      System.Resources.ResourceManager (>= 4.3) - restriction: || (&& (< net46) (>= netstandard14)) (>= netstandard16)
-      System.Runtime (>= 4.3) - restriction: || (&& (< net46) (>= netstandard13) (< netstandard14)) (&& (< net46) (>= netstandard14)) (>= netstandard16)
-      System.Runtime.Extensions (>= 4.3) - restriction: || (&& (< net46) (>= netstandard14)) (>= netstandard16)
-      System.Runtime.Handles (>= 4.3) - restriction: || (&& (< net46) (>= netstandard13) (< netstandard14)) (&& (< net46) (>= netstandard14)) (>= netstandard16)
-      System.Runtime.InteropServices (>= 4.3) - restriction: || (&& (< net46) (>= netstandard14)) (>= netstandard16)
-      System.Security.Cryptography.Algorithms (>= 4.3) - restriction: || (&& (>= net46) (< netstandard14)) (&& (< net46) (>= netstandard13) (< netstandard14)) (&& (< net46) (>= netstandard14)) (>= net461) (>= netstandard16)
-      System.Security.Cryptography.Encoding (>= 4.3) - restriction: || (&& (< net46) (>= netstandard14)) (>= netstandard16)
-      System.Security.Cryptography.Primitives (>= 4.3) - restriction: || (&& (>= net46) (< netstandard14)) (&& (< net46) (>= netstandard13) (< netstandard14)) (&& (< net46) (>= netstandard14)) (>= net461) (>= netstandard16)
-      System.Text.Encoding (>= 4.3) - restriction: || (&& (< net46) (>= netstandard14)) (>= netstandard16)
-    System.Security.Cryptography.Csp (4.3) - restriction: >= netstandard16
-      Microsoft.NETCore.Platforms (>= 1.1) - restriction: && (< net46) (>= netstandard13)
-      System.IO (>= 4.3) - restriction: && (< net46) (>= netstandard13)
-      System.Reflection (>= 4.3) - restriction: && (< net46) (>= netstandard13)
-      System.Resources.ResourceManager (>= 4.3) - restriction: && (< net46) (>= netstandard13)
-      System.Runtime (>= 4.3) - restriction: && (< net46) (>= netstandard13)
-      System.Runtime.Extensions (>= 4.3) - restriction: && (< net46) (>= netstandard13)
-      System.Runtime.Handles (>= 4.3) - restriction: && (< net46) (>= netstandard13)
-      System.Runtime.InteropServices (>= 4.3) - restriction: && (< net46) (>= netstandard13)
-      System.Security.Cryptography.Algorithms (>= 4.3) - restriction: >= netstandard13
-      System.Security.Cryptography.Encoding (>= 4.3) - restriction: && (< net46) (>= netstandard13)
-      System.Security.Cryptography.Primitives (>= 4.3) - restriction: >= netstandard13
-      System.Text.Encoding (>= 4.3) - restriction: && (< net46) (>= netstandard13)
-      System.Threading (>= 4.3) - restriction: && (< net46) (>= netstandard13)
-    System.Security.Cryptography.Encoding (4.3) - restriction: >= netstandard16
-      Microsoft.NETCore.Platforms (>= 1.1) - restriction: && (< net46) (>= netstandard13)
-      runtime.native.System.Security.Cryptography.OpenSsl (>= 4.3) - restriction: && (< net46) (>= netstandard13)
-      System.Collections (>= 4.3) - restriction: && (< net46) (>= netstandard13)
-      System.Collections.Concurrent (>= 4.3) - restriction: && (< net46) (>= netstandard13)
-      System.Linq (>= 4.3) - restriction: && (< net46) (>= netstandard13)
-      System.Resources.ResourceManager (>= 4.3) - restriction: && (< net46) (>= netstandard13)
-      System.Runtime (>= 4.3) - restriction: && (< net46) (>= netstandard13)
-      System.Runtime.Extensions (>= 4.3) - restriction: && (< net46) (>= netstandard13)
-      System.Runtime.Handles (>= 4.3) - restriction: && (< net46) (>= netstandard13)
-      System.Runtime.InteropServices (>= 4.3) - restriction: && (< net46) (>= netstandard13)
-      System.Security.Cryptography.Primitives (>= 4.3) - restriction: && (< net46) (>= netstandard13)
-      System.Text.Encoding (>= 4.3) - restriction: && (< net46) (>= netstandard13)
-    System.Security.Cryptography.OpenSsl (4.3) - restriction: >= netstandard16
-      runtime.native.System.Security.Cryptography.OpenSsl (>= 4.3) - restriction: || (>= net463) (>= netstandard16)
-      System.Collections (>= 4.3) - restriction: >= netstandard16
-      System.IO (>= 4.3) - restriction: || (>= net463) (>= netstandard16)
-      System.Resources.ResourceManager (>= 4.3) - restriction: >= netstandard16
-      System.Runtime (>= 4.3) - restriction: || (>= net463) (>= netstandard16)
-      System.Runtime.Extensions (>= 4.3) - restriction: || (>= net463) (>= netstandard16)
-      System.Runtime.Handles (>= 4.3) - restriction: >= netstandard16
-      System.Runtime.InteropServices (>= 4.3) - restriction: >= netstandard16
-      System.Runtime.Numerics (>= 4.3) - restriction: >= netstandard16
-      System.Security.Cryptography.Algorithms (>= 4.3) - restriction: || (>= net463) (>= netstandard16)
-      System.Security.Cryptography.Encoding (>= 4.3) - restriction: || (>= net463) (>= netstandard16)
-      System.Security.Cryptography.Primitives (>= 4.3) - restriction: || (>= net463) (>= netstandard16)
-      System.Text.Encoding (>= 4.3) - restriction: >= netstandard16
-    System.Security.Cryptography.Primitives (4.3) - restriction: >= netstandard16
-      System.Diagnostics.Debug (>= 4.3) - restriction: && (< net46) (>= netstandard13)
-      System.Globalization (>= 4.3) - restriction: && (< net46) (>= netstandard13)
-      System.IO (>= 4.3) - restriction: && (< net46) (>= netstandard13)
-      System.Resources.ResourceManager (>= 4.3) - restriction: && (< net46) (>= netstandard13)
-      System.Runtime (>= 4.3) - restriction: && (< net46) (>= netstandard13)
-      System.Threading (>= 4.3) - restriction: && (< net46) (>= netstandard13)
-      System.Threading.Tasks (>= 4.3) - restriction: && (< net46) (>= netstandard13)
-    System.Security.Cryptography.X509Certificates (4.3) - restriction: >= netstandard16
-      Microsoft.NETCore.Platforms (>= 1.1) - restriction: || (>= dnxcore50) (>= netstandard16)
-      runtime.native.System (>= 4.3) - restriction: >= netstandard16
-      runtime.native.System.Net.Http (>= 4.3) - restriction: >= netstandard16
-      runtime.native.System.Security.Cryptography.OpenSsl (>= 4.3) - restriction: >= netstandard16
-      System.Collections (>= 4.3) - restriction: || (>= dnxcore50) (>= netstandard16)
-      System.Diagnostics.Debug (>= 4.3) - restriction: >= netstandard16
-      System.Globalization (>= 4.3) - restriction: || (>= dnxcore50) (>= netstandard16)
-      System.Globalization.Calendars (>= 4.3) - restriction: || (>= dnxcore50) (>= netstandard16)
-      System.IO (>= 4.3) - restriction: || (>= dnxcore50) (>= netstandard16)
-      System.IO.FileSystem (>= 4.3) - restriction: || (>= dnxcore50) (>= netstandard16)
-      System.IO.FileSystem.Primitives (>= 4.3) - restriction: >= netstandard16
-      System.Resources.ResourceManager (>= 4.3) - restriction: || (>= dnxcore50) (>= netstandard16)
-      System.Runtime (>= 4.3) - restriction: || (&& (< net46) (>= netstandard13) (< netstandard14)) (&& (< net46) (>= netstandard14)) (>= dnxcore50) (>= netstandard16)
-      System.Runtime.Extensions (>= 4.3) - restriction: || (>= dnxcore50) (>= netstandard16)
-      System.Runtime.Handles (>= 4.3) - restriction: || (&& (< net46) (>= netstandard13) (< netstandard14)) (&& (< net46) (>= netstandard14)) (>= dnxcore50) (>= netstandard16)
-      System.Runtime.InteropServices (>= 4.3) - restriction: || (>= dnxcore50) (>= netstandard16)
-      System.Runtime.Numerics (>= 4.3) - restriction: || (>= dnxcore50) (>= netstandard16)
-      System.Security.Cryptography.Algorithms (>= 4.3) - restriction: || (&& (>= net46) (< netstandard14)) (&& (< net46) (>= netstandard13) (< netstandard14)) (&& (< net46) (>= netstandard14)) (>= net461) (>= dnxcore50) (>= netstandard16)
-      System.Security.Cryptography.Cng (>= 4.3) - restriction: || (>= dnxcore50) (>= netstandard16)
-      System.Security.Cryptography.Csp (>= 4.3) - restriction: >= netstandard16
-      System.Security.Cryptography.Encoding (>= 4.3) - restriction: || (&& (>= net46) (< netstandard14)) (&& (< net46) (>= netstandard13) (< netstandard14)) (&& (< net46) (>= netstandard14)) (>= net461) (>= dnxcore50) (>= netstandard16)
-      System.Security.Cryptography.OpenSsl (>= 4.3) - restriction: >= netstandard16
-      System.Security.Cryptography.Primitives (>= 4.3) - restriction: || (>= dnxcore50) (>= netstandard16)
-      System.Text.Encoding (>= 4.3) - restriction: || (>= dnxcore50) (>= netstandard16)
-      System.Threading (>= 4.3) - restriction: || (>= dnxcore50) (>= netstandard16)
-    System.Text.Encoding (4.3) - restriction: >= netstandard16
-      Microsoft.NETCore.Platforms (>= 1.1) - restriction: || (&& (< net45) (>= netstandard10) (< netstandard13) (< win8) (< wp8) (< wpa81)) (&& (< net45) (>= netstandard13) (< win8) (< wpa81)) (>= dnxcore50)
-      Microsoft.NETCore.Targets (>= 1.1) - restriction: || (&& (< net45) (>= netstandard10) (< netstandard13) (< win8) (< wp8) (< wpa81)) (&& (< net45) (>= netstandard13) (< win8) (< wpa81)) (>= dnxcore50)
-      System.Runtime (>= 4.3) - restriction: || (&& (< net45) (>= netstandard10) (< netstandard13) (< win8) (< wp8) (< wpa81)) (&& (< net45) (>= netstandard13) (< win8) (< wpa81)) (>= dnxcore50)
-    System.Text.Encoding.Extensions (4.3) - restriction: >= netstandard16
-      Microsoft.NETCore.Platforms (>= 1.1) - restriction: || (&& (< net45) (>= netstandard10) (< netstandard13) (< win8) (< wp8) (< wpa81)) (&& (< net45) (>= netstandard13) (< win8) (< wpa81)) (>= dnxcore50)
-      Microsoft.NETCore.Targets (>= 1.1) - restriction: || (&& (< net45) (>= netstandard10) (< netstandard13) (< win8) (< wp8) (< wpa81)) (&& (< net45) (>= netstandard13) (< win8) (< wpa81)) (>= dnxcore50)
-      System.Runtime (>= 4.3) - restriction: || (&& (< net45) (>= netstandard10) (< netstandard13) (< win8) (< wp8) (< wpa81)) (&& (< net45) (>= netstandard13) (< win8) (< wpa81)) (>= dnxcore50)
-      System.Text.Encoding (>= 4.3) - restriction: || (&& (< net45) (>= netstandard10) (< netstandard13) (< win8) (< wp8) (< wpa81)) (&& (< net45) (>= netstandard13) (< win8) (< wpa81)) (>= dnxcore50)
-    System.Text.RegularExpressions (4.3) - restriction: >= netstandard16
-      System.Collections (>= 4.3) - restriction: || (>= dnxcore50) (&& (>= netstandard16) (< netcore11))
-      System.Globalization (>= 4.3) - restriction: || (>= dnxcore50) (&& (>= netstandard16) (< netcore11))
-      System.Resources.ResourceManager (>= 4.3) - restriction: || (>= dnxcore50) (&& (>= netstandard16) (< netcore11))
-      System.Runtime (>= 4.3) - restriction: || (&& (< net45) (>= netstandard10) (< netstandard13) (< win8) (< wp8) (< wpa81)) (&& (< net45) (>= netstandard13) (< win8) (< wpa81)) (>= dnxcore50) (>= netstandard16)
-      System.Runtime.Extensions (>= 4.3) - restriction: || (>= dnxcore50) (&& (>= netstandard16) (< netcore11))
-      System.Threading (>= 4.3) - restriction: || (>= dnxcore50) (&& (>= netstandard16) (< netcore11))
-    System.Threading (4.3) - restriction: >= netstandard16
-      System.Runtime (>= 4.3) - restriction: || (&& (< net45) (>= netstandard10) (< netstandard13) (< win8) (< wp8) (< wpa81)) (&& (< net45) (>= netstandard13) (< win8) (< wpa81)) (>= dnxcore50)
-      System.Threading.Tasks (>= 4.3) - restriction: || (&& (< net45) (>= netstandard10) (< netstandard13) (< win8) (< wp8) (< wpa81)) (&& (< net45) (>= netstandard13) (< win8) (< wpa81)) (>= dnxcore50)
-    System.Threading.Tasks (4.3) - restriction: >= netstandard16
-      Microsoft.NETCore.Platforms (>= 1.1) - restriction: || (&& (< net45) (>= netstandard10) (< netstandard13) (< win8) (< wp8) (< wpa81)) (&& (< net45) (>= netstandard13) (< win8) (< wpa81)) (>= dnxcore50)
-      Microsoft.NETCore.Targets (>= 1.1) - restriction: || (&& (< net45) (>= netstandard10) (< netstandard13) (< win8) (< wp8) (< wpa81)) (&& (< net45) (>= netstandard13) (< win8) (< wpa81)) (>= dnxcore50)
-      System.Runtime (>= 4.3) - restriction: || (&& (< net45) (>= netstandard10) (< netstandard13) (< win8) (< wp8) (< wpa81)) (&& (< net45) (>= netstandard13) (< win8) (< wpa81)) (>= dnxcore50)
-    System.Threading.Tasks.Extensions (4.3) - restriction: >= netstandard16
-      System.Collections (>= 4.3) - restriction: && (< net45) (>= netstandard10) (< win8) (< wp8) (< wpa81)
-      System.Runtime (>= 4.3) - restriction: && (< net45) (>= netstandard10) (< win8) (< wp8) (< wpa81)
-      System.Threading.Tasks (>= 4.3) - restriction: && (< net45) (>= netstandard10) (< win8) (< wp8) (< wpa81)
-    System.Threading.Tasks.Parallel (4.3) - restriction: >= netstandard16
-      System.Collections.Concurrent (>= 4.3) - restriction: || (&& (< net45) (>= netstandard11) (< netstandard13) (< win8) (< wpa81)) (&& (< net45) (>= netstandard13) (< win8) (< wpa81)) (>= dnxcore50)
-      System.Diagnostics.Debug (>= 4.3) - restriction: || (&& (< net45) (>= netstandard13) (< win8) (< wpa81)) (>= dnxcore50)
-      System.Diagnostics.Tracing (>= 4.3) - restriction: || (&& (< net45) (>= netstandard13) (< win8) (< wpa81)) (>= dnxcore50)
-      System.Resources.ResourceManager (>= 4.3) - restriction: || (&& (< net45) (>= netstandard13) (< win8) (< wpa81)) (>= dnxcore50)
-      System.Runtime (>= 4.3) - restriction: || (&& (< net45) (>= netstandard11) (< netstandard13) (< win8) (< wpa81)) (&& (< net45) (>= netstandard13) (< win8) (< wpa81)) (>= dnxcore50)
-      System.Runtime.Extensions (>= 4.3) - restriction: || (&& (< net45) (>= netstandard13) (< win8) (< wpa81)) (>= dnxcore50)
-      System.Threading (>= 4.3) - restriction: || (&& (< net45) (>= netstandard13) (< win8) (< wpa81)) (>= dnxcore50)
-      System.Threading.Tasks (>= 4.3) - restriction: || (&& (< net45) (>= netstandard11) (< netstandard13) (< win8) (< wpa81)) (&& (< net45) (>= netstandard13) (< win8) (< wpa81)) (>= dnxcore50)
-    System.Threading.Thread (4.3) - restriction: >= netstandard16
-      System.Runtime (>= 4.3) - restriction: && (< net46) (>= netstandard13)
-    System.Threading.ThreadPool (4.3) - restriction: >= netstandard16
-      System.Runtime (>= 4.3) - restriction: && (< net46) (>= netstandard13)
-      System.Runtime.Handles (>= 4.3) - restriction: && (< net46) (>= netstandard13)
-    System.Threading.Timer (4.3) - restriction: >= netstandard16
-      Microsoft.NETCore.Platforms (>= 1.1) - restriction: || (&& (< net451) (>= netstandard12) (< win81) (< wpa81)) (>= dnxcore50)
-      Microsoft.NETCore.Targets (>= 1.1) - restriction: || (&& (< net451) (>= netstandard12) (< win81) (< wpa81)) (>= dnxcore50)
-      System.Runtime (>= 4.3) - restriction: || (&& (< net451) (>= netstandard12) (< win81) (< wpa81)) (>= dnxcore50)
-    System.Xml.ReaderWriter (4.3) - restriction: >= netstandard16
-      System.Collections (>= 4.3) - restriction: || (&& (< net45) (>= netstandard13) (< win8) (< wpa81)) (>= dnxcore50)
-      System.Diagnostics.Debug (>= 4.3) - restriction: || (&& (< net45) (>= netstandard13) (< win8) (< wpa81)) (>= dnxcore50)
-      System.Globalization (>= 4.3) - restriction: || (&& (< net45) (>= netstandard13) (< win8) (< wpa81)) (>= dnxcore50)
-      System.IO (>= 4.3) - restriction: || (&& (< net45) (>= netstandard10) (< netstandard13) (< win8) (< wp8) (< wpa81)) (&& (< net45) (>= netstandard13) (< win8) (< wpa81)) (>= dnxcore50)
-      System.IO.FileSystem (>= 4.3) - restriction: || (&& (< net45) (>= netstandard13) (< win8) (< wpa81)) (>= dnxcore50)
-      System.IO.FileSystem.Primitives (>= 4.3) - restriction: || (&& (< net45) (>= netstandard13) (< win8) (< wpa81)) (>= dnxcore50)
-      System.Resources.ResourceManager (>= 4.3) - restriction: || (&& (< net45) (>= netstandard13) (< win8) (< wpa81)) (>= dnxcore50)
-      System.Runtime (>= 4.3) - restriction: || (&& (< net45) (>= netstandard10) (< netstandard13) (< win8) (< wp8) (< wpa81)) (&& (< net45) (>= netstandard13) (< win8) (< wpa81)) (>= dnxcore50)
-      System.Runtime.Extensions (>= 4.3) - restriction: || (&& (< net45) (>= netstandard13) (< win8) (< wpa81)) (>= dnxcore50)
-      System.Runtime.InteropServices (>= 4.3) - restriction: || (&& (< net45) (>= netstandard13) (< win8) (< wpa81)) (>= dnxcore50)
-      System.Text.Encoding (>= 4.3) - restriction: || (&& (< net45) (>= netstandard10) (< netstandard13) (< win8) (< wp8) (< wpa81)) (&& (< net45) (>= netstandard13) (< win8) (< wpa81)) (>= dnxcore50)
-      System.Text.Encoding.Extensions (>= 4.3) - restriction: || (&& (< net45) (>= netstandard13) (< win8) (< wpa81)) (>= dnxcore50)
-      System.Text.RegularExpressions (>= 4.3) - restriction: || (&& (< net45) (>= netstandard13) (< win8) (< wpa81)) (>= dnxcore50)
-      System.Threading.Tasks (>= 4.3) - restriction: || (&& (< net45) (>= netstandard10) (< netstandard13) (< win8) (< wp8) (< wpa81)) (&& (< net45) (>= netstandard13) (< win8) (< wpa81)) (>= dnxcore50)
-      System.Threading.Tasks.Extensions (>= 4.3) - restriction: || (&& (< net45) (>= netstandard13) (< win8) (< wpa81)) (>= dnxcore50)
-    System.Xml.XDocument (4.3) - restriction: >= netstandard16
-      System.Collections (>= 4.3) - restriction: || (&& (< net45) (>= netstandard13) (< win8) (< wpa81)) (>= dnxcore50)
-      System.Diagnostics.Debug (>= 4.3) - restriction: || (&& (< net45) (>= netstandard13) (< win8) (< wpa81)) (>= dnxcore50)
-      System.Diagnostics.Tools (>= 4.3) - restriction: || (&& (< net45) (>= netstandard13) (< win8) (< wpa81)) (>= dnxcore50)
-      System.Globalization (>= 4.3) - restriction: || (&& (< net45) (>= netstandard13) (< win8) (< wpa81)) (>= dnxcore50)
-      System.IO (>= 4.3) - restriction: || (&& (< net45) (>= netstandard10) (< netstandard13) (< win8) (< wp8) (< wpa81)) (&& (< net45) (>= netstandard13) (< win8) (< wpa81)) (>= dnxcore50)
-      System.Reflection (>= 4.3) - restriction: || (&& (< net45) (>= netstandard13) (< win8) (< wpa81)) (>= dnxcore50)
-      System.Resources.ResourceManager (>= 4.3) - restriction: || (&& (< net45) (>= netstandard13) (< win8) (< wpa81)) (>= dnxcore50)
-      System.Runtime (>= 4.3) - restriction: || (&& (< net45) (>= netstandard10) (< netstandard13) (< win8) (< wp8) (< wpa81)) (&& (< net45) (>= netstandard13) (< win8) (< wpa81)) (>= dnxcore50)
-      System.Runtime.Extensions (>= 4.3) - restriction: || (&& (< net45) (>= netstandard13) (< win8) (< wpa81)) (>= dnxcore50)
-      System.Text.Encoding (>= 4.3) - restriction: || (&& (< net45) (>= netstandard13) (< win8) (< wpa81)) (>= dnxcore50)
-      System.Threading (>= 4.3) - restriction: || (&& (< net45) (>= netstandard13) (< win8) (< wpa81)) (>= dnxcore50)
-      System.Xml.ReaderWriter (>= 4.3) - restriction: || (&& (< net45) (>= netstandard10) (< netstandard13) (< win8) (< wp8) (< wpa81)) (&& (< net45) (>= netstandard13) (< win8) (< wpa81)) (>= dnxcore50)
-
-GROUP Build
-RESTRICTION: == net46
-NUGET
-  remote: https://www.nuget.org/api/v2
-    FAKE (4.61.3)
-    FSharp.Core (4.2.1) - content: none, redirects: force
-=======
     runtime.opensuse.13.2-x64.runtime.native.System.Security.Cryptography.OpenSsl (4.3.1) - restriction: && (>= netstandard1.6) (< monotouch) (< xamarinios) (< xamarinmac)
     runtime.opensuse.42.1-x64.runtime.native.System.Security.Cryptography.OpenSsl (4.3.1) - restriction: && (>= netstandard1.6) (< monotouch) (< xamarinios) (< xamarinmac)
     runtime.osx.10.10-x64.runtime.native.System.Security.Cryptography.Apple (4.3) - restriction: && (>= netstandard1.6) (< monotouch) (< xamarinios) (< xamarinmac)
@@ -1128,4 +563,10 @@
       System.Text.Encoding (>= 4.3) - restriction: || (&& (< net45) (>= netstandard1.3) (< monotouch) (< xamarinios) (< xamarinmac) (< win8) (< wpa81)) (>= dnxcore50)
       System.Threading (>= 4.3) - restriction: || (&& (< net45) (>= netstandard1.3) (< monotouch) (< xamarinios) (< xamarinmac) (< win8) (< wpa81)) (>= dnxcore50)
       System.Xml.ReaderWriter (>= 4.3) - restriction: || (&& (< net45) (>= netstandard1.0) (< netstandard1.3) (< monoandroid) (< win8) (< wp8) (< wpa81)) (&& (< net45) (>= netstandard1.3) (< monotouch) (< xamarinios) (< xamarinmac) (< win8) (< wpa81)) (>= dnxcore50)
->>>>>>> 51ed8513
+
+GROUP Build
+RESTRICTION: == net46
+NUGET
+  remote: https://www.nuget.org/api/v2
+    FAKE (4.61.3)
+    FSharp.Core (4.2.1) - content: none, redirects: force