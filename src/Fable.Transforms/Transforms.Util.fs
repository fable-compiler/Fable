--- conflicted
+++ resolved
@@ -122,11 +122,10 @@
     let pyReflectedDecorator = "Fable.Core.Py.ReflectedDecoratorAttribute" // typeof<Fable.Core.Py.ReflectedDecoratorAttribute>.FullName
 
     [<Literal>]
-<<<<<<< HEAD
     let pyDecorate = "Fable.Core.Py.DecorateAttribute" // typeof<Fable.Core.Py.DecorateAttribute>.FullName
-=======
+
+    [<Literal>]
     let pyClassAttributes = "Fable.Core.Py.ClassAttributes" // typeof<Fable.Core.Py.ClassAttributes>.FullName
->>>>>>> 39c83e85
 
     [<Literal>]
     let dartIsConst = "Fable.Core.Dart.IsConstAttribute" // typeof<Fable.Core.Dart.IsConstAttribute>.FullName
