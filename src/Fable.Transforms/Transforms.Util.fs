--- conflicted
+++ resolved
@@ -469,25 +469,17 @@
                  Path = getLibPath com moduleName
                  Kind = LibraryImport }, t, None)
 
-<<<<<<< HEAD
-    let private makeInternalImport sourceFile t (selector: string) (path: string) kind =
-        let path =
-            if sourceFile = path then "./" + Path.GetFileName(path)
-            else Path.getRelativeFileOrDirPath false sourceFile false path
-        Import({ Selector = selector; Path = path; Kind = kind }, t, None)
-=======
-    let makeImportInternal (com: Compiler) t (selector: string) (path: string) =
+    let private makeInternalImport (com: Compiler) t (selector: string) (path: string) kind =
         let path =
             if com.CurrentFile = path then "./" + Path.GetFileName(path)
             else Path.getRelativeFileOrDirPath false com.CurrentFile false path
-        makeImportCompilerGenerated t selector path
->>>>>>> 7531e9a2
-
-    let makeInternalMemberImport sourceFile t isInstance (selector: string) (path: string) =
-        MemberImport(isInstance, path) |> makeInternalImport sourceFile t selector path
-
-    let makeInternalClassImport sourceFile (selector: string) (path: string) =
-        ClassImport(path) |> makeInternalImport sourceFile Any selector path
+        Import({ Selector = selector; Path = path; Kind = kind }, t, None)
+
+    let makeInternalMemberImport com t isInstance (selector: string) (path: string) =
+        MemberImport(isInstance, path) |> makeInternalImport com t selector path
+
+    let makeInternalClassImport com (selector: string) (path: string) =
+        ClassImport(path) |> makeInternalImport com Any selector path
 
     let makeCallInfo thisArg args sigArgTypes =
         CallInfo.Make(?thisArg=thisArg, args=args, sigArgTypes=sigArgTypes)
