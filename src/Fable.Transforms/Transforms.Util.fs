namespace Fable.Transforms

[<RequireQualifiedAccess>]
module Atts =
    let [<Literal>] customEquality = "Microsoft.FSharp.Core.CustomEqualityAttribute" // typeof<CustomEqualityAttribute>.FullName
    let [<Literal>] customComparison = "Microsoft.FSharp.Core.CustomComparisonAttribute" // typeof<CustomComparisonAttribute>.FullName
    let [<Literal>] abstractClass = "Microsoft.FSharp.Core.AbstractClassAttribute" // typeof<AbstractClassAttribute>.FullName
    let [<Literal>] compiledName = "Microsoft.FSharp.Core.CompiledNameAttribute" // typeof<CompiledNameAttribute>.FullName
    let [<Literal>] entryPoint = "Microsoft.FSharp.Core.EntryPointAttribute" // typeof<Microsoft.FSharp.Core.EntryPointAttribute>.FullName
    let [<Literal>] sealed_ = "Microsoft.FSharp.Core.SealedAttribute" // typeof<Microsoft.FSharp.Core.SealedAttribute>.FullName
    let [<Literal>] mangle = "Fable.Core.MangleAttribute" // typeof<Fable.Core.MangleAttribute>.FullName
    let [<Literal>] attachMembers = "Fable.Core.AttachMembersAttribute"
    let [<Literal>] import = "Fable.Core.Import"
    let [<Literal>] importAll = "Fable.Core.ImportAllAttribute" // typeof<Fable.Core.ImportAllAttribute>.FullName
    let [<Literal>] importDefault = "Fable.Core.ImportDefaultAttribute" // typeof<Fable.Core.ImportDefaultAttribute>.FullName
    let [<Literal>] importMember = "Fable.Core.ImportMemberAttribute" // typeof<Fable.Core.ImportMemberAttribute>.FullName
    let [<Literal>] global_ = "Fable.Core.GlobalAttribute" // typeof<Fable.Core.GlobalAttribute>.FullName
    let [<Literal>] emit = "Fable.Core.Emit"
    let [<Literal>] emitMethod = "Fable.Core.EmitMethodAttribute" // typeof<Fable.Core.EmitAttribute>.FullName
    let [<Literal>] emitConstructor = "Fable.Core.EmitConstructorAttribute" // typeof<Fable.Core.EmitAttribute>.FullName
    let [<Literal>] emitIndexer = "Fable.Core.EmitIndexerAttribute" // typeof<Fable.Core.EmitAttribute>.FullName
    let [<Literal>] emitProperty = "Fable.Core.EmitPropertyAttribute" // typeof<Fable.Core.EmitAttribute>.FullName
    let [<Literal>] erase = "Fable.Core.EraseAttribute" // typeof<Fable.Core.EraseAttribute>.FullName
    let [<Literal>] stringEnum = "Fable.Core.StringEnumAttribute" // typeof<Fable.Core.StringEnumAttribute>.FullName
    let [<Literal>] inject = "Fable.Core.InjectAttribute" // typeof<Fable.Core.InjectAttribute>.FullName

[<RequireQualifiedAccess>]
module Types =
    let [<Literal>] attribute = "System.Attribute"
    let [<Literal>] object = "System.Object"
    let [<Literal>] valueType = "System.ValueType"
    let [<Literal>] array = "System.Array"
    let [<Literal>] type_ = "System.Type"
    let [<Literal>] exception_ = "System.Exception"
    let [<Literal>] bool = "System.Boolean"
    let [<Literal>] char = "System.Char"
    let [<Literal>] string = "System.String"
    let [<Literal>] guid = "System.Guid"
    let [<Literal>] timespan = "System.TimeSpan"
    let [<Literal>] datetime = "System.DateTime"
    let [<Literal>] datetimeOffset = "System.DateTimeOffset"
    let [<Literal>] int8 = "System.SByte"
    let [<Literal>] uint8 = "System.Byte"
    let [<Literal>] int16 = "System.Int16"
    let [<Literal>] uint16 = "System.UInt16"
    let [<Literal>] int32 = "System.Int32"
    let [<Literal>] uint32 = "System.UInt32"
    let [<Literal>] int64 = "System.Int64"
    let [<Literal>] uint64 = "System.UInt64"
    let [<Literal>] float32 = "System.Single"
    let [<Literal>] float64 = "System.Double"
    let [<Literal>] decimal = "System.Decimal"
    let [<Literal>] bigint = "System.Numerics.BigInteger"
    let [<Literal>] regex = "System.Text.RegularExpressions.Regex"
    let [<Literal>] unit = "Microsoft.FSharp.Core.Unit"
    let [<Literal>] option = "Microsoft.FSharp.Core.FSharpOption`1"
    let [<Literal>] valueOption = "Microsoft.FSharp.Core.FSharpValueOption`1"
    let [<Literal>] result = "Microsoft.FSharp.Core.FSharpResult`2"
    let [<Literal>] matchFail = "Microsoft.FSharp.Core.MatchFailureException"
    let [<Literal>] choiceNonGeneric = "Microsoft.FSharp.Core.FSharpChoice"
    let [<Literal>] list = "Microsoft.FSharp.Collections.FSharpList`1"
    let [<Literal>] resizeArray = "System.Collections.Generic.List`1"
    let [<Literal>] dictionary = "System.Collections.Generic.Dictionary`2"
    let [<Literal>] idictionary = "System.Collections.Generic.IDictionary`2"
    let [<Literal>] ireadonlydictionary = "System.Collections.Generic.IReadOnlyDictionary`2"
    let [<Literal>] hashset = "System.Collections.Generic.HashSet`1"
    let [<Literal>] iset = "System.Collections.Generic.ISet`1"
    let [<Literal>] keyValuePair = "System.Collections.Generic.KeyValuePair`2"
    let [<Literal>] fsharpMap = "Microsoft.FSharp.Collections.FSharpMap`2"
    let [<Literal>] fsharpSet = "Microsoft.FSharp.Collections.FSharpSet`1"
    let [<Literal>] ienumerableGeneric = "System.Collections.Generic.IEnumerable`1"
    let [<Literal>] ienumerable = "System.Collections.IEnumerable"
    let [<Literal>] ienumeratorGeneric = "System.Collections.Generic.IEnumerator`1"
    let [<Literal>] ienumerator = "System.Collections.IEnumerator"
    let [<Literal>] icollectionGeneric = "System.Collections.Generic.ICollection`1"
    let [<Literal>] icollection = "System.Collections.ICollection"
    let [<Literal>] iequatableGeneric = "System.IEquatable`1"
    let [<Literal>] iequatable = "System.IEquatable"
    let [<Literal>] icomparableGeneric = "System.IComparable`1"
    let [<Literal>] icomparable = "System.IComparable"
    let [<Literal>] idisposable = "System.IDisposable"
    let [<Literal>] reference = "Microsoft.FSharp.Core.FSharpRef`1"
    let [<Literal>] printfModule = "Microsoft.FSharp.Core.PrintfModule"
    let [<Literal>] printfFormat = "Microsoft.FSharp.Core.PrintfFormat"
    let [<Literal>] createEvent = "Microsoft.FSharp.Core.CompilerServices.RuntimeHelpers.CreateEvent"

    // Types compatible with Inject attribute (fable library)
    let [<Literal>] comparer = "System.Collections.Generic.IComparer`1"
    let [<Literal>] equalityComparer = "System.Collections.Generic.IEqualityComparer`1"
    let [<Literal>] arrayCons = "Array.Cons`1"
    let [<Literal>] adder = "Fable.Core.IGenericAdder`1"
    let [<Literal>] averager = "Fable.Core.IGenericAverager`1"

[<RequireQualifiedAccess>]
module Operators =
    let [<Literal>] addition = "op_Addition"
    let [<Literal>] subtraction = "op_Subtraction"
    let [<Literal>] multiply = "op_Multiply"
    let [<Literal>] division = "op_Division"
    let [<Literal>] modulus = "op_Modulus"
    let [<Literal>] leftShift = "op_LeftShift"
    let [<Literal>] rightShift = "op_RightShift"
    let [<Literal>] bitwiseAnd = "op_BitwiseAnd"
    let [<Literal>] bitwiseOr = "op_BitwiseOr"
    let [<Literal>] exclusiveOr = "op_ExclusiveOr"
    let [<Literal>] booleanAnd = "op_BooleanAnd"
    let [<Literal>] booleanOr = "op_BooleanOr"
    let [<Literal>] logicalNot = "op_LogicalNot"
    let [<Literal>] unaryNegation = "op_UnaryNegation"
    let [<Literal>] divideByInt = "DivideByInt"

    let [<Literal>] equality = "op_Equality"
    let [<Literal>] inequality = "op_Inequality"
    let [<Literal>] lessThan = "op_LessThan"
    let [<Literal>] greaterThan = "op_GreaterThan"
    let [<Literal>] lessThanOrEqual = "op_LessThanOrEqual"
    let [<Literal>] greaterThanOrEqual = "op_GreaterThanOrEqual"

    let standardSet =
        set [ addition
              subtraction
              multiply
              division
              modulus
              leftShift
              rightShift
              bitwiseAnd
              bitwiseOr
              exclusiveOr
              booleanAnd
              booleanOr
              logicalNot
              unaryNegation ]

    // let equalitySet =
    //     set [ equality
    //           inequality
    //           lessThan
    //           greaterThan
    //           lessThanOrEqual
    //           greaterThanOrEqual ]

[<AutoOpen>]
module Extensions =
    type System.Collections.Generic.Dictionary<'TKey,'TValue> with
        member dic.GetOrAdd(key, addFn) =
            match dic.TryGetValue(key) with
            | true, v -> v
            | false, _ ->
                let v = addFn()
                dic.Add(key, v)
                v
        member dic.AddOrUpdate(key, addFn, updateFn) =
            let v =
                match dic.TryGetValue(key) with
                | true, v ->
                    dic.Remove(key) |> ignore
                    updateFn key v
                | false, _ -> addFn key
            dic.Add(key, v)
            v

[<AutoOpen>]
module Log =
    open Fable
    open Fable.AST

    type InlinePath = {
        ToFile: string
        ToRange: SourceLocation option
        FromFile: string
        FromRange: SourceLocation option
    }

    let private addLog (com: Compiler) (inlinePath: InlinePath list) range msg severity =
        let printInlineSource fromPath (p: InlinePath) =
            let path = Path.getRelativeFileOrDirPath false fromPath false p.FromFile
            match p.FromRange with
            | Some r -> $"%s{path}(%i{r.start.line},%i{r.start.column})"
            | None -> path
        let actualFile, msg =
            match inlinePath with
            | [] -> com.CurrentFile, msg
            | { ToFile = file }::_ ->
                let inlinePath =
                    inlinePath
                    |> List.map (printInlineSource file)
                    |> String.concat " < "
                file, msg + " - Inline call from " + inlinePath
        com.AddLog(msg, severity, ?range=range, fileName=actualFile)

    let addWarning (com: Compiler) inlinePath range warning =
        addLog com inlinePath range warning Severity.Warning

    let addError (com: Compiler) inlinePath range error =
        addLog com inlinePath range error Severity.Error

    let addWarningAndReturnNull (com: Compiler) inlinePath range error =
        addLog com inlinePath range error Severity.Warning
        AST.Fable.Value(AST.Fable.Null AST.Fable.Any, None)

    let addErrorAndReturnNull (com: Compiler) inlinePath range error =
        addLog com inlinePath range error Severity.Error
        AST.Fable.Value(AST.Fable.Null AST.Fable.Any, None)

    let attachRange (range: SourceLocation option) msg =
        match range with
        | Some range -> msg + " " + (string range)
        | None -> msg

    let attachRangeAndFile (range: SourceLocation option) (fileName: string) msg =
        match range with
        | Some range -> msg + " " + (string range) + " (" + fileName + ")"
        | None -> msg + " (" + fileName + ")"


[<AutoOpen>]
module AST =
    open Fable
    open Fable.AST
    open Fable.AST.Fable

    let inline (|ExprType|) (e: Expr) = e.Type
    let inline (|ExprTypeAs|) (e: Expr) = e.Type, e
    let inline (|IdentType|) (id: Ident) = id.Type

    let (|NestedLambdaType|_|) t =
        let rec nestedLambda acc = function
            | LambdaType(arg, returnType) ->
                nestedLambda (arg::acc) returnType
            | returnType -> Some(List.rev acc, returnType)
        match t with
        | LambdaType(arg, returnType) -> nestedLambda [arg] returnType
        | _ -> None

    /// Only matches lambda immediately nested within each other
    let rec nestedLambda checkArity expr =
        let rec inner accArgs body name =
            match body with
            | Lambda(arg, body, None) ->
                inner (arg::accArgs) body name
            | _ -> List.rev accArgs, body, name
        match expr with
        | Lambda(arg, body, name) ->
            let args, body, name = inner [arg] body name
            if checkArity then
                match expr.Type with
                | NestedLambdaType(argTypes, _)
                    when List.sameLength args argTypes -> Some(args, body, name)
                | _ -> None
            else
                Some(args, body, name)
        | _ -> None

    let (|NestedLambdaWithSameArity|_|) expr =
        nestedLambda true expr

    /// Doesn't check the type of lambda body has same arity as discovered arguments
    let (|NestedLambda|_|) expr =
        nestedLambda false expr

    let (|NestedApply|_|) expr =
        let rec nestedApply r t accArgs applied =
            match applied with
            | CurriedApply(applied, args, _, _) ->
                nestedApply r t (args@accArgs) applied
            | _ -> Some(applied, accArgs, t, r)
        match expr with
        | CurriedApply(applied, args, t, r) ->
            nestedApply r t args applied
        | _ -> None

    let (|LambdaUncurriedAtCompileTime|_|) arity expr =
        let rec uncurryLambdaInner name accArgs remainingArity expr =
            if remainingArity = Some 0
            then Delegate(List.rev accArgs, expr, name) |> Some
            else
                match expr, remainingArity with
                | Lambda(arg, body, name2), _ ->
                    let remainingArity = remainingArity |> Option.map (fun x -> x - 1)
                    uncurryLambdaInner (Option.orElse name2 name) (arg::accArgs) remainingArity body
                // If there's no arity expectation we can return the flattened part
                | _, None when List.isEmpty accArgs |> not ->
                    Delegate(List.rev accArgs, expr, name) |> Some
                // We cannot flatten lambda to the expected arity
                | _, _ -> None
        match expr with
        // Uncurry also function options
        | Value(NewOption(Some expr, _, isStruct), r) ->
            uncurryLambdaInner None [] arity expr
            |> Option.map (fun expr -> Value(NewOption(Some expr, expr.Type, isStruct), r))
        | _ -> uncurryLambdaInner None [] arity expr

    let (|NestedRevLets|_|) expr =
        let rec inner bindings = function
            | Let(i,v, body) -> inner ((i,v)::bindings) body
            | body -> bindings, body
        match expr with
        | Let(i, v, body) -> inner [i, v] body |> Some
        | _ -> None

    let (|MaybeCasted|) e =
        let rec inner = function
            | TypeCast(e,_) -> inner e
            | e -> e
        inner e

    /// Try to uncurry lambdas at compile time in dynamic assignments
    let (|MaybeLambdaUncurriedAtCompileTime|) = function
        | MaybeCasted(LambdaUncurriedAtCompileTime None lambda) -> lambda
        | e -> e

    let (|StringConst|_|) = function
        | MaybeCasted(Value(StringConstant str, _)) -> Some str
        | _ -> None

    let (|BoolConst|_|) = function
        | MaybeCasted(Value(BoolConstant v, _)) -> Some v
        | _ -> None

    // TODO: Improve this, see https://github.com/fable-compiler/Fable/issues/1659#issuecomment-445071965
    let rec canHaveSideEffects = function
        | Import _ -> false
        | Lambda _ | Delegate _ -> false
        | TypeCast(e,_) -> canHaveSideEffects e
        | Value(value,_) ->
            match value with
            | ThisValue _ | BaseValue _ -> true
            | TypeInfo _ | Null _ | UnitConstant | NumberConstant _ | BoolConstant _
            | CharConstant _ | StringConstant _ | RegexConstant _  -> false
            | EnumConstant(e, _) -> canHaveSideEffects e
            | NewList(None,_) | NewOption(None,_,_) -> false
            | NewOption(Some e,_,_) -> canHaveSideEffects e
            | NewList(Some(h,t),_) -> canHaveSideEffects h || canHaveSideEffects t
            | NewTuple(exprs,_)
            | NewUnion(exprs,_,_,_) -> (false, exprs) ||> List.fold (fun result e -> result || canHaveSideEffects e)
            // Arrays can be mutable
            | NewArray _ | NewArrayFrom _ -> true
            | NewRecord _ | NewAnonymousRecord _ -> true
        | IdentExpr id -> id.IsMutable
        | Get(e,kind,_,_) ->
            match kind with
            // OptionValue has a runtime check
            | ListHead | ListTail | TupleIndex _
            | UnionTag | UnionField _ -> canHaveSideEffects e
            | FieldGet(_, isMutable) ->
                if isMutable then true
                else canHaveSideEffects e
            | _ -> true
        | _ -> true

    /// For unit, unresolved generics or nested options or unknown types,
    /// create a runtime wrapper. See fable-library/Option.ts for more info.
    let rec mustWrapOption = function
        | Any | Unit | GenericParam _ | Option _ -> true
        | _ -> false

    /// ATTENTION: Make sure the ident name is unique
    let makeTypedIdent typ name =
        { Name = name
          Type = typ
          IsCompilerGenerated = true
          IsThisArgument = false
          IsMutable = false
          Range = None }

    /// ATTENTION: Make sure the ident name is unique
    let makeIdent name =
        makeTypedIdent Any name

    /// ATTENTION: Make sure the ident name is unique
    let makeIdentExpr name =
        makeIdent name |> IdentExpr

    let makeTypedIdentExpr typ name =
        makeTypedIdent typ name |> IdentExpr

    let makeWhileLoop range guardExpr bodyExpr =
        WhileLoop (guardExpr, bodyExpr, None, range)

    let makeForLoop range isUp ident start limit body =
        ForLoop (ident, start, limit, body, isUp, range)

    let makeBinOp range typ left right op =
        Operation(Binary(op, left, right), typ, range)

    let makeUnOp range typ arg op =
        Operation(Unary(op, arg), typ, range)

    let makeLogOp range left right op =
        Operation(Logical(op, left, right), Boolean, range)

    let makeEqOp range left right op =
        Operation(Binary(op, left, right), Boolean, range)

    let makeNull () =
        Value(Null Any, None)

    let makeValue r value =
        Value(value, r)

    let makeTuple r values =
        Value(NewTuple(values, false), r)

    let makeArray elementType arrExprs =
        NewArray(arrExprs, elementType) |> makeValue None

    let makeDelegate args body =
        Delegate(args, body, None)

    let makeLambda (args: Ident list) (body: Expr) =
        (args, body) ||> List.foldBack (fun arg body ->
            Lambda(arg, body, None))

    let makeBoolConst (x: bool) = BoolConstant x |> makeValue None
    let makeStrConst (x: string) = StringConstant x |> makeValue None
    let makeIntConst (x: int) = NumberConstant (float x, Int32, None) |> makeValue None
    let makeFloatConst (x: float) = NumberConstant (x, Float64, None) |> makeValue None

<<<<<<< HEAD
    let getLibPath (com: Compiler) moduleName =
        match com.Options.Language with
        | Rust -> com.LibraryDir + "/" + moduleName + ".rs" + "|" + moduleName
        | _ -> com.LibraryDir + "/" + moduleName + ".js"

=======
    let getLibPath (com: Compiler) (moduleName: string) =
        match com.Options.Language with
        | Python ->
            // Python modules should be all lower case without any dots (PEP8)
            let moduleName = moduleName.ToLower().Replace(".", "_")
            com.LibraryDir + "/" + moduleName + ".py"
        | _ -> com.LibraryDir + "/" + moduleName + ".js"
    
>>>>>>> 879c6f04
    let makeImportUserGenerated r t (selector: string) (path: string) =
        Import({ Selector = selector.Trim()
                 Path = path.Trim()
                 Kind = UserImport false }, t, r)

    let makeImportLib (com: Compiler) t memberName moduleName =
        Import({ Selector = memberName
                 Path = getLibPath com moduleName
                 Kind = LibraryImport }, t, None)

    let makeInternalMemberImport (com: Compiler) t isInstance (selector: string) (path: string) =
        Import({ Selector = selector
                 Path = Path.getRelativeFileOrDirPath false com.CurrentFile false path
                 Kind = MemberImport(isInstance, path) }, t, None)

    let makeInternalClassImport (com: Compiler) (selector: string) (path: string) =
        Import({ Selector = selector
                 Path = Path.getRelativeFileOrDirPath false com.CurrentFile false path
                 Kind = ClassImport(path) }, Any, None)

    let makeCallInfo thisArg args sigArgTypes =
        CallInfo.Make(?thisArg=thisArg, args=args, sigArgTypes=sigArgTypes)

    let emitJs r t args isStatement macro =
        let emitInfo =
            { Macro = macro
              IsStatement = isStatement
              CallInfo = CallInfo.Make(args=args) }
        Emit(emitInfo, t, r)

    let emitJsExpr r t args macro =
        emitJs r t args false macro

    let emitJsStatement r t args macro =
        emitJs r t args true macro

    let makeThrow r t err =
        Extended(Throw(err, t), r)

    let makeDebugger range =
        Extended(Debugger, range)

    let destructureTupleArgs = function
        | [MaybeCasted(Value(UnitConstant,_))] -> []
        | [MaybeCasted(Value(NewTuple(args,_),_))] -> args
        | args -> args

    let makeCall r t argInfo calleeExpr =
        Call(calleeExpr, argInfo, t, r)

    let getExpr r t left memb =
        Get(left, ExprGet memb, t, r)

    let setExpr r left memb (value: Expr) =
        Set(left, ExprSet memb, value.Type, value, r)

    let getAttachedMemberWith r t callee membName =
        Get(callee, FieldGet(membName, true), t, r)

    let getAttachedMember (e: Expr) membName =
        getAttachedMemberWith e.Range Any e membName

    let getNumberKindName kind =
        match kind with
        | Int8 -> "int8"
        | UInt8 -> "uint8"
        | Int16 -> "int16"
        | UInt16 -> "uint16"
        | Int32 -> "int32"
        | UInt32 -> "uint32"
        | Float32 -> "float32"
        | Float64 -> "float64"

    let getTypedArrayName (com: Compiler) numberKind =
        match numberKind with
        | Int8 -> "Int8Array"
        | UInt8 -> if com.Options.ClampByteArrays then "Uint8ClampedArray" else "Uint8Array"
        | Int16 -> "Int16Array"
        | UInt16 -> "Uint16Array"
        | Int32 -> "Int32Array"
        | UInt32 -> "Uint32Array"
        | Float32 -> "Float32Array"
        | Float64 -> "Float64Array"

    /// Used to compare arg idents of a lambda wrapping a function call
    let argEquals (argIdents: Ident list) argExprs =
        // When the lambda has a single unit arg, usually the method call has no args
        // so we ignore single unit args just in case
        let argIdents = match argIdents with [i] when i.Type = Unit -> [] | _ -> argIdents
        let argExprs = match argExprs with [Value(UnitConstant,_)] -> [] | _ -> argExprs

        if List.sameLength argIdents argExprs |> not then false
        else
            (true, List.zip argIdents argExprs)
            ||> List.fold (fun eq (id, expr) ->
                    if not eq then false
                    else
                        match expr with
                        | IdentExpr id2 -> id.Name = id2.Name
                        | _ -> false)

    let rec listEquals f li1 li2 =
        match li1, li2 with
        | [], [] -> true
        | h1::t1, h2::t2 -> f h1 h2 && listEquals f t1 t2
        | _ -> false

    /// When strict is false doesn't take generic params into account (e.g. when solving SRTP)
    let rec typeEquals strict typ1 typ2 =
        match typ1, typ2 with
        | Any, Any
        | Unit, Unit
        | Boolean, Boolean
        | Char, Char
        | String, String
        | Regex, Regex -> true
        | Number(kind1, None), Number(kind2, None) -> kind1 = kind2
        | Number(kind1, Some uom1), Number(kind2, Some uom2) -> uom1 = uom2 && kind1 = kind2
        | Enum ent1, Enum ent2 -> ent1 = ent2
        | Option(t1, isStruct1), Option(t2, isStruct2) -> isStruct1 = isStruct2 && typeEquals strict t1 t2
        | Array t1, Array t2
        | List t1, List t2 -> typeEquals strict t1 t2
        | Tuple(ts1, isStruct1), Tuple(ts2, isStruct2) -> isStruct1 = isStruct2 && listEquals (typeEquals strict) ts1 ts2
        | LambdaType(a1, t1), LambdaType(a2, t2) ->
            typeEquals strict a1 a2 && typeEquals strict t1 t2
        | DelegateType(as1, t1), DelegateType(as2, t2) ->
            listEquals (typeEquals strict) as1 as2 && typeEquals strict t1 t2
        | DeclaredType(ent1, gen1), DeclaredType(ent2, gen2) ->
            ent1 = ent2 && listEquals (typeEquals strict) gen1 gen2
        | GenericParam _, _ | _, GenericParam _ when not strict -> true
        | GenericParam(name1,_), GenericParam(name2,_) -> name1 = name2
        // Field names must be already sorted
        | AnonymousRecordType(fields1, gen1), AnonymousRecordType(fields2, gen2) ->
            fields1.Length = fields2.Length
            && Array.zip fields1 fields2 |> Array.forall (fun (f1, f2) -> f1 = f2)
            && listEquals (typeEquals strict) gen1 gen2
        | _ -> false

    let getNumberFullName uom kind =
        let name =
            match kind with
            | Int8    -> Types.int8
            | UInt8   -> Types.uint8
            | Int16   -> Types.int16
            | UInt16  -> Types.uint16
            | Int32   -> Types.int32
            | UInt32  -> Types.uint32
            | Float32 -> Types.float32
            | Float64 -> Types.float64
        match uom with
        | None -> name
        | Some uom -> name + "[" + uom + "]"

    let rec getTypeFullName prettify t =
        let getEntityFullName (entRef: EntityRef) gen =
            let fullname = entRef.FullName
            if List.isEmpty gen then fullname
            else
                let gen = (List.map (getTypeFullName prettify) gen |> String.concat ",")
                let fullname =
                    if prettify then
                        match fullname with
                        | Types.result -> "Result"
                        | Naming.StartsWith Types.choiceNonGeneric _ -> "Choice"
                        | _ -> fullname // TODO: Prettify other types?
                    else fullname
                fullname + "[" + gen + "]"
        match t with
        | Measure fullname -> fullname
        | AnonymousRecordType _ -> ""
        | GenericParam(name,_) -> "'" + name
        | Enum ent -> getEntityFullName ent []
        | Regex    -> Types.regex
        | MetaType -> Types.type_
        | Unit    -> Types.unit
        | Boolean -> Types.bool
        | Char    -> Types.char
        | String  -> Types.string
        | Any -> Types.object
        | Number(kind, uom) -> getNumberFullName uom kind
        | LambdaType(argType, returnType) ->
            let argType = getTypeFullName prettify argType
            let returnType = getTypeFullName prettify returnType
            if prettify
            then argType + " -> " + returnType
            else "Microsoft.FSharp.Core.FSharpFunc`2[" + argType + "," + returnType + "]"
        | DelegateType(argTypes, returnType) ->
            sprintf "System.Func`%i[%s,%s]"
                (List.length argTypes + 1)
                (List.map (getTypeFullName prettify) argTypes |> String.concat ",")
                (getTypeFullName prettify returnType)
        | Tuple(genArgs, isStruct) ->
            let genArgs = List.map (getTypeFullName prettify) genArgs
            if prettify
            then (if isStruct then "struct " else "") + String.concat " * " genArgs
            else
                let isStruct = if isStruct then "Value" else ""
                let genArgsLength = List.length genArgs
                let genArgs = String.concat "," genArgs
                $"System.{isStruct}Tuple`{genArgsLength}[{genArgs}]"
        | Array gen ->
            (getTypeFullName prettify gen) + "[]"
        | Option(gen, isStruct) ->
            let gen = getTypeFullName prettify gen
            if prettify then gen + " " + (if isStruct then "v" else "") + "option"
            else (if isStruct then Types.valueOption else Types.option) + "[" + gen + "]"
        | List gen ->
            let gen = getTypeFullName prettify gen
            if prettify then gen + " list" else Types.list + "[" + gen + "]"
        | DeclaredType(ent, gen) ->
            getEntityFullName ent gen

    let addRanges (locs: SourceLocation option seq) =
        let addTwo (r1: SourceLocation option) (r2: SourceLocation option) =
            match r1, r2 with
            | Some r1, None -> Some r1
            | None, Some r2 -> Some r2
            | None, None -> None
            | Some r1, Some r2 -> Some(r1 + r2)
        (None, locs) ||> Seq.fold addTwo<|MERGE_RESOLUTION|>--- conflicted
+++ resolved
@@ -417,22 +417,17 @@
     let makeIntConst (x: int) = NumberConstant (float x, Int32, None) |> makeValue None
     let makeFloatConst (x: float) = NumberConstant (x, Float64, None) |> makeValue None
 
-<<<<<<< HEAD
-    let getLibPath (com: Compiler) moduleName =
-        match com.Options.Language with
-        | Rust -> com.LibraryDir + "/" + moduleName + ".rs" + "|" + moduleName
-        | _ -> com.LibraryDir + "/" + moduleName + ".js"
-
-=======
     let getLibPath (com: Compiler) (moduleName: string) =
         match com.Options.Language with
         | Python ->
             // Python modules should be all lower case without any dots (PEP8)
             let moduleName = moduleName.ToLower().Replace(".", "_")
             com.LibraryDir + "/" + moduleName + ".py"
+        | Rust ->
+            // Rust imports can have a namespace after the path, separated by "|"
+            com.LibraryDir + "/" + moduleName + ".rs" + "|" + moduleName
         | _ -> com.LibraryDir + "/" + moduleName + ".js"
-    
->>>>>>> 879c6f04
+
     let makeImportUserGenerated r t (selector: string) (path: string) =
         Import({ Selector = selector.Trim()
                  Path = path.Trim()
