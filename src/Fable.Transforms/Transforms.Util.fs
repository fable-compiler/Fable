namespace Fable.Transforms

[<RequireQualifiedAccess>]
module Atts =
    let [<Literal>] noEquality = "Microsoft.FSharp.Core.NoEqualityAttribute" // typeof<NoEqualityAttribute>.FullName
    let [<Literal>] noComparison = "Microsoft.FSharp.Core.NoComparisonAttribute" // typeof<NoComparisonAttribute>.FullName
    let [<Literal>] customEquality = "Microsoft.FSharp.Core.CustomEqualityAttribute" // typeof<CustomEqualityAttribute>.FullName
    let [<Literal>] customComparison = "Microsoft.FSharp.Core.CustomComparisonAttribute" // typeof<CustomComparisonAttribute>.FullName
    let [<Literal>] abstractClass = "Microsoft.FSharp.Core.AbstractClassAttribute" // typeof<AbstractClassAttribute>.FullName
    let [<Literal>] compiledName = "Microsoft.FSharp.Core.CompiledNameAttribute" // typeof<CompiledNameAttribute>.FullName
    let [<Literal>] compiledValue = "Fable.Core.CompiledValueAttribute" // typeof<CompiledValueAttribute>.FullName
    let [<Literal>] entryPoint = "Microsoft.FSharp.Core.EntryPointAttribute" // typeof<Microsoft.FSharp.Core.EntryPointAttribute>.FullName
    let [<Literal>] sealed_ = "Microsoft.FSharp.Core.SealedAttribute" // typeof<Microsoft.FSharp.Core.SealedAttribute>.FullName
    let [<Literal>] mangle = "Fable.Core.MangleAttribute" // typeof<Fable.Core.MangleAttribute>.FullName
    let [<Literal>] attachMembers = "Fable.Core.AttachMembersAttribute"
    let [<Literal>] import = "Fable.Core.Import"
    let [<Literal>] importAttr = "Fable.Core.ImportAttribute" // typeof<Fable.Core.ImportAttribute>.FullName
    let [<Literal>] importAll = "Fable.Core.ImportAllAttribute" // typeof<Fable.Core.ImportAllAttribute>.FullName
    let [<Literal>] importDefault = "Fable.Core.ImportDefaultAttribute" // typeof<Fable.Core.ImportDefaultAttribute>.FullName
    let [<Literal>] importMember = "Fable.Core.ImportMemberAttribute" // typeof<Fable.Core.ImportMemberAttribute>.FullName
    let [<Literal>] global_ = "Fable.Core.GlobalAttribute" // typeof<Fable.Core.GlobalAttribute>.FullName
    let [<Literal>] emit = "Fable.Core.Emit"
    let [<Literal>] emitAttr = "Fable.Core.EmitAttribute" // typeof<Fable.Core.EmitAttribute>.FullName
    let [<Literal>] emitMethod = "Fable.Core.EmitMethodAttribute" // typeof<Fable.Core.EmitMethodAttribute>.FullName
    let [<Literal>] emitConstructor = "Fable.Core.EmitConstructorAttribute" // typeof<Fable.Core.EmitConstructorAttribute>.FullName
    let [<Literal>] emitIndexer = "Fable.Core.EmitIndexerAttribute" // typeof<Fable.Core.EmitIndexerAttribute>.FullName
    let [<Literal>] emitProperty = "Fable.Core.EmitPropertyAttribute" // typeof<Fable.Core.EmitPropertyAttribute>.FullName
    let [<Literal>] erase = "Fable.Core.EraseAttribute" // typeof<Fable.Core.EraseAttribute>.FullName
    let [<Literal>] tsTaggedUnion = "Fable.Core.TypeScriptTaggedUnionAttribute" // typeof<Fable.Core.TypeScriptTaggedUnionAttribute>.FullName
    let [<Literal>] stringEnum = "Fable.Core.StringEnumAttribute" // typeof<Fable.Core.StringEnumAttribute>.FullName
    let [<Literal>] inject = "Fable.Core.InjectAttribute" // typeof<Fable.Core.InjectAttribute>.FullName
    let [<Literal>] paramList = "Fable.Core.ParamListAttribute"// typeof<Fable.Core.ParamListAttribute>.FullName
    let [<Literal>] paramObject = "Fable.Core.ParamObjectAttribute"// typeof<Fable.Core.ParamObjectAttribute>.FullName
    let [<Literal>] referenceType = "Fable.Core.Rust.ReferenceTypeAttribute" // typeof<Fable.Core.PointerTypeAttribute>.FullName
    let [<Literal>] jsDecorator = "Fable.Core.JS.DecoratorAttribute" // typeof<Fable.Core.JS.DecoratorAttribute>.FullName
    let [<Literal>] jsReflectedDecorator = "Fable.Core.JS.ReflectedDecoratorAttribute" // typeof<Fable.Core.JS.ReflectedDecoratorAttribute>.FullName
    let [<Literal>] jsxComponent = "Fable.Core.JSX.ComponentAttribute" // typeof<Fable.Core.JSX.ComponentAttribute>.FullName
    let [<Literal>] pyDecorator = "Fable.Core.PY.DecoratorAttribute" // typeof<Fable.Core.PY.DecoratorAttribute>.FullName
    let [<Literal>] pyReflectedDecorator = "Fable.Core.PY.ReflectedDecoratorAttribute" // typeof<Fable.Core.PY.ReflectedDecoratorAttribute>.FullName
    let [<Literal>] dartIsConst = "Fable.Core.Dart.IsConstAttribute" // typeof<Fable.Core.Dart.IsConstAttribute>.FullName
    let [<Literal>] rustByRef = "Fable.Core.Rust.ByRefAttribute"// typeof<Fable.Core.Rust.ByRefAttribute>.FullName
    let [<Literal>] rustOuterAttr = "Fable.Core.Rust.OuterAttrAttribute"// typeof<Fable.Core.Rust.OuterAttrAttribute>.FullName
    let [<Literal>] rustInnerAttr = "Fable.Core.Rust.InnerAttrAttribute"// typeof<Fable.Core.Rust.InnerAttrAttribute>.FullName

[<RequireQualifiedAccess>]
module Types =
    let [<Literal>] attribute = "System.Attribute"
    let [<Literal>] object = "System.Object"
    let [<Literal>] valueType = "System.ValueType"
    let [<Literal>] array = "System.Array"
    let [<Literal>] type_ = "System.Type"
    let [<Literal>] exception_ = "System.Exception"
    let [<Literal>] systemException = "System.SystemException"
    let [<Literal>] timeoutException = "System.TimeoutException"
    let [<Literal>] bool = "System.Boolean"
    let [<Literal>] char = "System.Char"
    let [<Literal>] string = "System.String"
    let [<Literal>] guid = "System.Guid"
    let [<Literal>] timespan = "System.TimeSpan"
    let [<Literal>] datetime = "System.DateTime"
    let [<Literal>] datetimeOffset = "System.DateTimeOffset"
    let [<Literal>] dateOnly = "System.DateOnly"
    let [<Literal>] timeOnly = "System.TimeOnly"
    let [<Literal>] int8 = "System.SByte"
    let [<Literal>] uint8 = "System.Byte"
    let [<Literal>] int16 = "System.Int16"
    let [<Literal>] uint16 = "System.UInt16"
    let [<Literal>] int32 = "System.Int32"
    let [<Literal>] uint32 = "System.UInt32"
    let [<Literal>] int64 = "System.Int64"
    let [<Literal>] uint64 = "System.UInt64"
    let [<Literal>] nativeint = "System.IntPtr"
    let [<Literal>] unativeint = "System.UIntPtr"
    let [<Literal>] float32 = "System.Single"
    let [<Literal>] float64 = "System.Double"
    let [<Literal>] decimal = "System.Decimal"
    let [<Literal>] bigint = "System.Numerics.BigInteger"
    let [<Literal>] regex = "System.Text.RegularExpressions.Regex"
    let [<Literal>] unit = "Microsoft.FSharp.Core.Unit"
    let [<Literal>] option = "Microsoft.FSharp.Core.FSharpOption`1"
    let [<Literal>] valueOption = "Microsoft.FSharp.Core.FSharpValueOption`1"
    let [<Literal>] result = "Microsoft.FSharp.Core.FSharpResult`2"
    let [<Literal>] matchFail = "Microsoft.FSharp.Core.MatchFailureException"
    let [<Literal>] byref = "Microsoft.FSharp.Core.byref`1"
    let [<Literal>] byref2 = "Microsoft.FSharp.Core.byref`2"
    let [<Literal>] ievent = "Microsoft.FSharp.Control.IEvent`2"
    let [<Literal>] byrefKindIn = "Microsoft.FSharp.Core.ByRefKinds.In"
    let [<Literal>] byrefKindInOut = "Microsoft.FSharp.Core.ByRefKinds.InOut"
    let [<Literal>] byrefKindOut = "Microsoft.FSharp.Core.ByRefKinds.Out"
    let [<Literal>] choiceNonGeneric = "Microsoft.FSharp.Core.FSharpChoice"
    let [<Literal>] list = "Microsoft.FSharp.Collections.FSharpList`1"
    let [<Literal>] resizeArray = "System.Collections.Generic.List`1"
    let [<Literal>] dictionary = "System.Collections.Generic.Dictionary`2"
    let [<Literal>] idictionary = "System.Collections.Generic.IDictionary`2"
    let [<Literal>] ireadonlydictionary = "System.Collections.Generic.IReadOnlyDictionary`2"
    let [<Literal>] hashset = "System.Collections.Generic.HashSet`1"
    let [<Literal>] iset = "System.Collections.Generic.ISet`1"
    let [<Literal>] stack = "System.Collections.Generic.Stack`1"
    let [<Literal>] queue = "System.Collections.Generic.Queue`1"
    let [<Literal>] keyValuePair = "System.Collections.Generic.KeyValuePair`2"
    let [<Literal>] keyCollection = "System.Collections.Generic.Dictionary`2.KeyCollection"
    let [<Literal>] valueCollection = "System.Collections.Generic.Dictionary`2.ValueCollection"
    let [<Literal>] fsharpMap = "Microsoft.FSharp.Collections.FSharpMap`2"
    let [<Literal>] fsharpSet = "Microsoft.FSharp.Collections.FSharpSet`1"
    let [<Literal>] fsharpAsyncGeneric = "Microsoft.FSharp.Control.FSharpAsync`1"
    let [<Literal>] mailboxProcessor = "Microsoft.FSharp.Control.FSharpMailboxProcessor`1"
    let [<Literal>] taskBuilder = "Microsoft.FSharp.Control.TaskBuilder"
    let [<Literal>] taskBuilderModule = "Microsoft.FSharp.Control.TaskBuilderModule"
    let [<Literal>] task = "System.Threading.Tasks.Task"
    let [<Literal>] taskGeneric = "System.Threading.Tasks.Task`1"
    let [<Literal>] thread = "System.Threading.Thread"
    let [<Literal>] cancellationToken = "System.Threading.CancellationToken"
    let [<Literal>] ienumerableGeneric = "System.Collections.Generic.IEnumerable`1"
    let [<Literal>] ienumerable = "System.Collections.IEnumerable"
    let [<Literal>] ienumeratorGeneric = "System.Collections.Generic.IEnumerator`1"
    let [<Literal>] ienumerator = "System.Collections.IEnumerator"
    let [<Literal>] icollectionGeneric = "System.Collections.Generic.ICollection`1"
    let [<Literal>] icollection = "System.Collections.ICollection"
    let [<Literal>] iequatableGeneric = "System.IEquatable`1"
    let [<Literal>] icomparableGeneric = "System.IComparable`1"
    let [<Literal>] icomparable = "System.IComparable"
    let [<Literal>] iStructuralEquatable = "System.Collections.IStructuralEquatable"
    let [<Literal>] iStructuralComparable = "System.Collections.IStructuralComparable"
    let [<Literal>] idisposable = "System.IDisposable"
    let [<Literal>] iformattable = "System.IFormattable"
    let [<Literal>] iobserverGeneric = "System.IObserver`1"
    let [<Literal>] iobservableGeneric = "System.IObservable`1"
    let [<Literal>] refCell = "Microsoft.FSharp.Core.FSharpRef`1"
    let [<Literal>] printfModule = "Microsoft.FSharp.Core.PrintfModule"
    let [<Literal>] printfFormat = "Microsoft.FSharp.Core.PrintfFormat"
    let [<Literal>] createEvent = "Microsoft.FSharp.Core.CompilerServices.RuntimeHelpers.CreateEvent"
<<<<<<< HEAD
    let [<Literal>] equalityComparer = "System.Collections.IEqualityComparer"
=======
    let [<Literal>] measureProduct2 = "Microsoft.FSharp.Core.CompilerServices.MeasureProduct`2"
>>>>>>> 7da01f0c

    // Types compatible with Inject attribute (fable library)
    let [<Literal>] comparer = "System.Collections.Generic.IComparer`1"    
    let [<Literal>] equalityComparerGeneric = "System.Collections.Generic.IEqualityComparer`1"                                       
    let [<Literal>] arrayCons = "Array.Cons`1"
    let [<Literal>] adder = "Fable.Core.IGenericAdder`1"
    let [<Literal>] averager = "Fable.Core.IGenericAverager`1"

[<RequireQualifiedAccess>]
module Operators =
    let [<Literal>] addition = "op_Addition"
    let [<Literal>] subtraction = "op_Subtraction"
    let [<Literal>] multiply = "op_Multiply"
    let [<Literal>] division = "op_Division"
    let [<Literal>] modulus = "op_Modulus"
    let [<Literal>] leftShift = "op_LeftShift"
    let [<Literal>] rightShift = "op_RightShift"
    let [<Literal>] bitwiseAnd = "op_BitwiseAnd"
    let [<Literal>] bitwiseOr = "op_BitwiseOr"
    let [<Literal>] exclusiveOr = "op_ExclusiveOr"
    let [<Literal>] booleanAnd = "op_BooleanAnd"
    let [<Literal>] booleanOr = "op_BooleanOr"
    let [<Literal>] logicalNot = "op_LogicalNot"
    let [<Literal>] unaryNegation = "op_UnaryNegation"
    let [<Literal>] divideByInt = "DivideByInt"

    let [<Literal>] equality = "op_Equality"
    let [<Literal>] inequality = "op_Inequality"
    let [<Literal>] lessThan = "op_LessThan"
    let [<Literal>] greaterThan = "op_GreaterThan"
    let [<Literal>] lessThanOrEqual = "op_LessThanOrEqual"
    let [<Literal>] greaterThanOrEqual = "op_GreaterThanOrEqual"

    let standardSet =
        set [ addition
              subtraction
              multiply
              division
              modulus
              leftShift
              rightShift
              bitwiseAnd
              bitwiseOr
              exclusiveOr
              booleanAnd
              booleanOr
              logicalNot
              unaryNegation ]

    let compareSet =
        set [ equality; "Eq"
              inequality; "Neq"
              lessThan; "Lt"
              lessThanOrEqual; "Lte"
              greaterThan; "Gt"
              greaterThanOrEqual; "Gte" ]

[<AutoOpen>]
module Extensions =
    type System.Collections.Generic.Dictionary<'TKey,'TValue> with
        member dic.GetOrAdd(key, addFn) =
            match dic.TryGetValue(key) with
            | true, v -> v
            | false, _ ->
                let v = addFn()
                dic.Add(key, v)
                v
        member dic.AddOrUpdate(key, addFn, updateFn) =
            let v =
                match dic.TryGetValue(key) with
                | true, v ->
                    dic.Remove(key) |> ignore
                    updateFn key v
                | false, _ -> addFn key
            dic.Add(key, v)
            v

[<AutoOpen>]
module Log =
    open Fable
    open Fable.AST

    type InlinePath = {
        ToFile: string
        ToRange: SourceLocation option
        FromFile: string
        FromRange: SourceLocation option
    }

    let private addLog (com: Compiler) (inlinePath: InlinePath list) range msg severity =
        let printInlineSource fromPath (p: InlinePath) =
            let path = Path.getRelativeFileOrDirPath false fromPath false p.FromFile
            match p.FromRange with
            | Some r -> $"%s{path}(%i{r.start.line},%i{r.start.column})"
            | None -> path
        let actualFile, msg =
            match inlinePath with
            | [] -> com.CurrentFile, msg
            | { ToFile = file }::_ ->
                let inlinePath =
                    inlinePath
                    |> List.map (printInlineSource file)
                    |> String.concat " < "
                file, msg + " - Inline call from " + inlinePath
        com.AddLog(msg, severity, ?range=range, fileName=actualFile)

    let addWarning (com: Compiler) inlinePath range warning =
        addLog com inlinePath range warning Severity.Warning

    let addError (com: Compiler) inlinePath range error =
        addLog com inlinePath range error Severity.Error

    let addWarningAndReturnNull (com: Compiler) inlinePath range error =
        addLog com inlinePath range error Severity.Warning
        Fable.Value(Fable.Null Fable.Any, None)

    let addErrorAndReturnNull (com: Compiler) inlinePath range error =
        addLog com inlinePath range error Severity.Error
        Fable.Value(Fable.Null Fable.Any, None)

    let attachRange (range: SourceLocation option) msg =
        match range with
        | Some range -> msg + " " + (string range)
        | None -> msg

    let attachRangeAndFile (range: SourceLocation option) (fileName: string) msg =
        match range with
        | Some range -> msg + " " + (string range) + " (" + fileName + ")"
        | None -> msg + " (" + fileName + ")"


[<AutoOpen>]
module AST =
    open Fable
    open Fable.AST
    open Fable.AST.Fable

    let inline (|ExprType|) (e: Expr) = e.Type
    let inline (|ExprTypeAs|) (e: Expr) = e.Type, e
    let inline (|IdentType|) (id: Ident) = id.Type
    let inline (|EntFullName|) (e: EntityRef) = e.FullName

    let (|NestedLambdaType|_|) t =
        let rec nestedLambda acc = function
            | LambdaType(arg, returnType) ->
                nestedLambda (arg::acc) returnType
            | returnType -> Some(List.rev acc, returnType)
        match t with
        | LambdaType(arg, returnType) -> nestedLambda [arg] returnType
        | _ -> None

    /// In lambdas with tuple arguments, F# compiler deconstructs the tuple before the next nested lambda.
    /// This makes it harder to uncurry lambdas, so we try to move the bindings to the inner lambda.
    let flattenLambdaBodyWithTupleArgs (arg: Ident) (body: Expr) =
        let rec flattenBindings accBindings (tupleArg: Ident) (body: Expr) =
            match body with
            | Lambda(arg, body, info) ->
                let body =
                    (body, accBindings) ||> List.fold (fun body (id, value) ->
                        Let(id, value, body))
                Lambda(arg, body, info) |> Some
            | Let(id, (Get(IdentExpr tupleIdent, TupleIndex _, _, _) as value), body)
                when tupleIdent.Name = tupleArg.Name ->
                    flattenBindings ((id, value)::accBindings) tupleArg body
            | _ -> None

        match arg.Type with
        | Tuple _ ->
            flattenBindings [] arg body
            |> Option.defaultValue body
        | _ -> body

    /// Only matches lambda immediately nested within each other
    let rec nestedLambda checkArity expr =
        let rec inner accArgs body name =
            match body with
            | Lambda(arg, body, None) ->
                inner (arg::accArgs) body name
            | _ -> List.rev accArgs, body, name
        match expr with
        | Lambda(arg, body, name) ->
            let args, body, name = inner [arg] body name
            if checkArity then
                match expr.Type with
                | NestedLambdaType(argTypes, _)
                    when List.sameLength args argTypes -> Some(args, body, name)
                | _ -> None
            else
                Some(args, body, name)
        | _ -> None

    let (|NestedLambdaWithSameArity|_|) expr =
        nestedLambda true expr

    /// Doesn't check the type of lambda body has same arity as discovered arguments
    let (|NestedLambda|_|) expr =
        nestedLambda false expr

    let (|NestedApply|_|) expr =
        let rec nestedApply r t accArgs applied =
            match applied with
            | CurriedApply(applied, args, _, _) ->
                nestedApply r t (args@accArgs) applied
            | _ -> Some(applied, accArgs, t, r)
        match expr with
        | CurriedApply(applied, args, t, r) ->
            nestedApply r t args applied
        | _ -> None

    let (|LambdaUncurriedAtCompileTime|_|) arity expr =
        let rec uncurryLambdaInner (name: string option) accArgs remainingArity expr =
            if remainingArity = Some 0 then
                Delegate(List.rev accArgs, expr, name, Tags.empty) |> Some
            else
                match expr, remainingArity with
                | Lambda(arg, body, name2), _ ->
                    let remainingArity = remainingArity |> Option.map (fun x -> x - 1)
                    uncurryLambdaInner (Option.orElse name2 name) (arg::accArgs) remainingArity body
                // If there's no arity expectation we can return the flattened part
                | _, None when List.isEmpty accArgs |> not ->
                    Delegate(List.rev accArgs, expr, name, Tags.empty) |> Some
                // We cannot flatten lambda to the expected arity
                | _, _ -> None
        match expr with
        // Uncurry also function options
        | Value(NewOption(Some expr, _, isStruct), r) ->
            uncurryLambdaInner None [] arity expr
            |> Option.map (fun expr -> Value(NewOption(Some expr, expr.Type, isStruct), r))
        | _ -> uncurryLambdaInner None [] arity expr

    let (|NestedRevLets|_|) expr =
        let rec inner bindings = function
            | Let(i,v, body) -> inner ((i,v)::bindings) body
            | body -> bindings, body
        match expr with
        | Let(i, v, body) -> inner [i, v] body |> Some
        | _ -> None

    let (|MaybeCasted|) e =
        let rec inner = function
            | TypeCast(e,_) -> inner e
            | e -> e
        inner e

    let (|MaybeOption|) e =
        match e with
        | Option(e, _) -> e
        | e -> e

    /// Try to uncurry lambdas at compile time in dynamic assignments
    let (|MaybeLambdaUncurriedAtCompileTime|) = function
        | MaybeCasted(LambdaUncurriedAtCompileTime None lambda) -> lambda
        | e -> e

    let (|StringConst|_|) = function
        | MaybeCasted(Value(StringConstant str, _)) -> Some str
        | _ -> None

    let (|BoolConst|_|) = function
        | MaybeCasted(Value(BoolConstant v, _)) -> Some v
        | _ -> None

    let (|NumberConst|_|) = function
        | MaybeCasted(Value(NumberConstant(value, kind, _), _)) -> Some(value, kind)
        | _ -> None

    let (|NullConst|_|) = function
        | MaybeCasted(Value(Null _, _)) -> Some()
        | _ -> None

    // TODO: Improve this, see https://github.com/fable-compiler/Fable/issues/1659#issuecomment-445071965
    // This is mainly used for inlining so a computation is understood as a side effect too
    // (because we don't want to duplicate or change the order of execution)
    let rec canHaveSideEffects = function
        | Import _ -> false
        | Lambda _ | Delegate _ -> false
        | TypeCast(e,_) ->
            match Compiler.Language with
            | Dart -> true
            | _ -> canHaveSideEffects e
        | Value(value,_) ->
            match value with
            | ThisValue _ | BaseValue _ -> true
            | TypeInfo _ | Null _ | UnitConstant | NumberConstant _
            | BoolConstant _ | CharConstant _ | StringConstant _ | RegexConstant _  -> false
            | NewList(None,_) | NewOption(None,_,_) -> false
            | NewOption(Some e,_,_) -> canHaveSideEffects e
            | NewList(Some(h,t),_) -> canHaveSideEffects h || canHaveSideEffects t
            | StringTemplate(_,_,exprs)
            | NewTuple(exprs,_)
            | NewUnion(exprs,_,_,_) -> List.exists canHaveSideEffects exprs
            | NewArray(newKind, _, kind) ->
                match kind, newKind with
                | ImmutableArray, ArrayFrom expr -> canHaveSideEffects expr
                | ImmutableArray, ArrayValues exprs -> List.exists canHaveSideEffects exprs
                | _, ArrayAlloc _
                | _, ArrayValues [] -> false
                | _ -> true
            | NewRecord _ | NewAnonymousRecord _ -> true
        | IdentExpr id -> id.IsMutable
        | Get(e,kind,_,_) ->
            match kind with
            | OptionValue ->
                match Compiler.Language with
                | Dart -> canHaveSideEffects e
                // Other languages include a runtime check for options
                | _ -> true
            | ListHead | ListTail | TupleIndex _
            | UnionTag | UnionField _ -> canHaveSideEffects e
            | FieldGet info ->
                if info.CanHaveSideEffects then true
                else canHaveSideEffects e
            | ExprGet _ -> true
        | _ -> true

    /// For unit, unresolved generics or nested options or unknown types,
    /// create a runtime wrapper. See fable-library/Option.ts for more info.
    let rec mustWrapOption = function
        | Any | Unit | GenericParam _ | Option _ -> true
        | _ -> false

    /// ATTENTION: Make sure the ident name is unique
    let makeTypedIdent typ name =
        { Name = name
          Type = typ
          IsCompilerGenerated = true
          IsThisArgument = false
          IsMutable = false
          Range = None }

    /// ATTENTION: Make sure the ident name is unique
    let makeIdent name =
        makeTypedIdent Any name

    /// ATTENTION: Make sure the ident name is unique
    let makeIdentExpr name =
        makeIdent name |> IdentExpr

    let makeTypedIdentExpr typ name =
        makeTypedIdent typ name |> IdentExpr

    let makeWhileLoop range guardExpr bodyExpr =
        WhileLoop (guardExpr, bodyExpr, range)

    let makeForLoop range isUp ident start limit body =
        ForLoop (ident, start, limit, body, isUp, range)

    let makeBinOp range typ left right op =
        Operation(Binary(op, left, right), typ, range)

    let makeUnOp range typ arg op =
        Operation(Unary(op, arg), typ, range)

    let makeLogOp range left right op =
        Operation(Logical(op, left, right), Boolean, range)

    let makeEqOp range left right op =
        Operation(Binary(op, left, right), Boolean, range)

    let makeNullTyped t =
        Value(Null t, None)

    let makeNull () =
        Value(Null Any, None)

    let makeNone t =
        Value(NewOption(None, t, false), None)

    let makeValue r value =
        Value(value, r)

    let makeTypeInfo r t =
        TypeInfo(t, Tags.empty) |> makeValue r

    let makeTypeDefinitionInfo r t =
        let t =
            match t with
            | Option(_, isStruct) -> Option(Any, isStruct)
            | Array(_, kind) -> Array(Any, kind)
            | List _ -> List Any
            | Tuple(genArgs, isStruct) ->
                Tuple(genArgs |> List.map (fun _ -> Any), isStruct)
            | DeclaredType(ent, genArgs) ->
                let genArgs = genArgs |> List.map (fun _ -> Any)
                DeclaredType(ent, genArgs)
            // TODO: Do something with FunctionType and ErasedUnion?
            | t -> t
        makeTypeInfo r t

    let makeTuple r isStruct values =
        Value(NewTuple(values, isStruct), r)

    let makeResizeArray elementType arrExprs =
        NewArray(ArrayValues arrExprs, elementType, ResizeArray) |> makeValue None

    let makeArray elementType arrExprs =
        NewArray(ArrayValues arrExprs, elementType, MutableArray) |> makeValue None

    let makeArrayWithRange r elementType arrExprs =
        NewArray(ArrayValues arrExprs, elementType, MutableArray) |> makeValue r

    let makeDelegate args body =
        Delegate(args, body, None, Tags.empty)

    let makeLambda (args: Ident list) (body: Expr) =
        (args, body) ||> List.foldBack (fun arg body ->
            Lambda(arg, body, None))

    let makeBoolConst (x: bool) = BoolConstant x |> makeValue None
    let makeStrConst (x: string) = StringConstant x |> makeValue None
    let makeIntConst (x: int) = NumberConstant (x, Int32, NumberInfo.Empty) |> makeValue None
    let makeFloatConst (x: float) = NumberConstant (x, Float64, NumberInfo.Empty) |> makeValue None

    let makeRegexConst r (pattern: string) flags =
        let flags = RegexGlobal::RegexUnicode::flags // .NET regex are always global & unicode
        RegexConstant(pattern, flags) |> makeValue r

    let makeConstFromObj (value: obj) =
        match value with
        | :? bool as x -> BoolConstant x |> makeValue None
        | :? string as x -> StringConstant x |> makeValue None
        | :? char as x -> CharConstant x |> makeValue None
        // Integer types
        | :? int8 as x -> NumberConstant(x, Int8, NumberInfo.Empty) |> makeValue None
        | :? uint8 as x -> NumberConstant(x, UInt8, NumberInfo.Empty) |> makeValue None
        | :? int16 as x -> NumberConstant(x, Int16, NumberInfo.Empty) |> makeValue None
        | :? uint16 as x -> NumberConstant(x, UInt16, NumberInfo.Empty) |> makeValue None
        | :? int32 as x -> NumberConstant(x, Int32, NumberInfo.Empty) |> makeValue None
        | :? uint32 as x -> NumberConstant(x, UInt32, NumberInfo.Empty) |> makeValue None
        | :? int64 as x -> NumberConstant(x, Int64, NumberInfo.Empty) |> makeValue None
        | :? uint64 as x -> NumberConstant(x, UInt64, NumberInfo.Empty) |> makeValue None
        // Float types
        | :? float32 as x -> NumberConstant(x, Float32, NumberInfo.Empty) |> makeValue None
        | :? float as x -> NumberConstant(x, Float64, NumberInfo.Empty) |> makeValue None
        | :? decimal as x -> NumberConstant(x, Decimal, NumberInfo.Empty) |> makeValue None
        | _ -> FableError $"Cannot create expression for object {value} (%s{value.GetType().FullName})" |> raise

    let makeTypeConst r (typ: Type) (value: obj) =
        match typ, value with
        | Boolean, (:? bool as x) -> BoolConstant x |> makeValue r
        | String, (:? string as x) -> StringConstant x |> makeValue r
        | Char, (:? char as x) -> CharConstant x |> makeValue r
        | Number(kind, info), x -> NumberConstant(x, kind, info) |> makeValue r
        | Unit, _ -> UnitConstant |> makeValue r
        // Arrays with small data type (ushort, byte) are represented
        // in F# AST as BasicPatterns.Const
        | Array (Number(kind, uom), arrayKind), (:? (byte[]) as arr) ->
            let values = arr |> Array.map (fun x -> NumberConstant (x, kind, uom) |> makeValue None) |> Seq.toList
            NewArray (ArrayValues values, Number(kind, uom), arrayKind) |> makeValue r
        | Array (Number(kind, uom), arrayKind), (:? (uint16[]) as arr) ->
            let values = arr |> Array.map (fun x -> NumberConstant (x, kind, uom) |> makeValue None) |> Seq.toList
            NewArray (ArrayValues values, Number(kind, uom), arrayKind) |> makeValue r
        | _ -> FableError $"Unexpected type %A{typ} for literal {value} (%s{value.GetType().FullName})" |> raise

    let getLibPath (com: Compiler) (moduleName: string) =
        match com.Options.Language with
        | Python ->
            // Python modules should be all lower case without any dots (PEP8)
            let moduleName' = moduleName |> Naming.applyCaseRule Fable.Core.CaseRules.SnakeCase |> (fun str -> str.Replace(".", "_"))
            com.LibraryDir + "/" + moduleName' + ".py"
        | Rust -> com.LibraryDir + "/" + moduleName + ".rs"
        | Dart -> com.LibraryDir + "/" + moduleName + ".dart"
        | _ -> com.LibraryDir + "/" + moduleName + ".js"

    let makeImportUserGenerated r t (selector: string) (path: string) =
        Import({ Selector = selector.Trim()
                 Path = path.Trim()
                 Kind = UserImport false }, t, r)

    let makeImportLib (com: Compiler) t memberName moduleName =
        let selector =
            match com.Options.Language with
            | Rust -> moduleName + "_::" + memberName //TODO: fix when imports change
            | _ -> memberName
        Import({ Selector = selector
                 Path = getLibPath com moduleName
                 Kind = LibraryImport }, t, None)

    let private makeInternalImport (com: Compiler) t (selector: string) (path: string) kind =
        let path =
            if com.CurrentFile = path then "./" + Path.GetFileName(path)
            else Path.getRelativeFileOrDirPath false com.CurrentFile false path
        Import({ Selector = selector; Path = path; Kind = kind }, t, None)

    let makeInternalMemberImport com t isInstance (selector: string) (path: string) =
        MemberImport(isInstance, path) |> makeInternalImport com t selector path

    let makeInternalClassImport com (selector: string) (path: string) =
        ClassImport(path) |> makeInternalImport com Any selector path

    let makeCallInfo thisArg args sigArgTypes =
        CallInfo.Create(?thisArg=thisArg, args=args, sigArgTypes=sigArgTypes)

    let emit r t args isStatement macro =
        let emitInfo =
            { Macro = macro
              IsStatement = isStatement
              CallInfo = CallInfo.Create(args=args) }
        Emit(emitInfo, t, r)

    let emitExpr r t args macro =
        emit r t args false macro

    let emitStatement r t args macro =
        emit r t args true macro

    let makeThrow r t (err: Expr) =
        Extended(Throw(Some err, t), r)

    let makeDebugger range =
        Extended(Debugger, range)

    let destructureTupleArgs = function
        | [MaybeCasted(Value(UnitConstant,_))] -> []
        | [MaybeCasted(Value(NewTuple(args,_),_))] -> args
        | args -> args

    let makeCall r t callInfo calleeExpr =
        Call(calleeExpr, callInfo, t, r)

    let getExpr r t left memb =
        Get(left, ExprGet memb, t, r)

    let getOptionValue r t e =
        Get(e, OptionValue, t, r)

    let setExpr r left memb (value: Expr) =
        Set(left, ExprSet memb, value.Type, value, r)

    let getImmutableFieldWith r t callee membName =
        Get(callee, FieldInfo.Create(membName), t, r)

    let getFieldWith r t callee membName =
        Get(callee, FieldInfo.Create(membName, maybeCalculated=true), t, r)

    let getField (e: Expr) membName =
        getFieldWith e.Range Any e membName

    let setField r callee membName (value: Expr) =
        Set(callee, FieldSet membName, value.Type, value, r)

    let getNumberKindName kind =
        match kind with
        | Int8 -> "int8"
        | UInt8 -> "uint8"
        | Int16 -> "int16"
        | UInt16 -> "uint16"
        | Int32 -> "int32"
        | UInt32 -> "uint32"
        | Int64 -> "int64"
        | UInt64 -> "uint64"
        | BigInt  -> "bigint"
        | NativeInt -> "nativeint"
        | UNativeInt -> "unativeint"
        | Float32 -> "float32"
        | Float64 -> "float64"
        | Decimal -> "decimal"

    type ParamsInfo = {|
        NamedIndex: int option
        Parameters: Parameter list
        HasSpread: bool
    |}

    let tryGetParamsInfo (com: Compiler) (callInfo: CallInfo): ParamsInfo option =
        callInfo.MemberRef
        |> Option.bind com.TryGetMember
        |> function
        | None -> None
        // ParamObject/NamedParams attribute is not compatible with arg spread
        | Some memberInfo when memberInfo.HasSpread ->
            {| NamedIndex = None
               HasSpread = true
               Parameters = List.concat memberInfo.CurriedParameterGroups |}
            |> Some
        | Some memberInfo ->
            let parameters = List.concat memberInfo.CurriedParameterGroups
            {| HasSpread = false
               Parameters = parameters
               NamedIndex = parameters |> List.tryFindIndex (fun p -> p.IsNamed) |}
            |> Some

    let splitNamedArgs (args: Expr list) (info: ParamsInfo) =
        match info.NamedIndex with
        | None -> args, []
        | Some index when index > args.Length || index > info.Parameters.Length -> args, []
        | Some index ->
            let args, namedValues = List.splitAt index args
            let namedKeys = List.skip index info.Parameters |> List.truncate namedValues.Length
            args, List.zipSafe namedKeys namedValues

    /// Used to compare arg idents of a lambda wrapping a function call
    let argEquals (argIdents: Ident list) argExprs =
        // When the lambda has a single unit arg, usually the method call has no args
        // so we ignore single unit args just in case
        let argIdents = match argIdents with [i] when i.Type = Unit -> [] | _ -> argIdents
        let argExprs = match argExprs with [Value(UnitConstant,_)] -> [] | _ -> argExprs

        if List.sameLength argIdents argExprs |> not then false
        else
            (true, List.zip argIdents argExprs)
            ||> List.fold (fun eq (id, expr) ->
                    if not eq then false
                    else
                        match expr with
                        | IdentExpr id2 -> id.Name = id2.Name
                        | _ -> false)

    let rec listEquals f li1 li2 =
        match li1, li2 with
        | [], [] -> true
        | h1::t1, h2::t2 -> f h1 h2 && listEquals f t1 t2
        | _ -> false

    /// When strict is false doesn't take generic params into account (e.g. when solving SRTP)
    let rec typeEquals strict typ1 typ2 =
        match typ1, typ2 with
        | MetaType, MetaType
        | Any, Any
        | Unit, Unit
        | Boolean, Boolean
        | Char, Char
        | String, String
        | Regex, Regex -> true
        | Number(kind1, info1), Number(kind2, info2) -> kind1 = kind2 && info1 = info2
        | Option(t1, isStruct1), Option(t2, isStruct2) -> isStruct1 = isStruct2 && typeEquals strict t1 t2
        | Array(t1, kind1), Array(t2, kind2) -> kind1 = kind2 && typeEquals strict t1 t2
        | List t1, List t2 -> typeEquals strict t1 t2
        | Tuple(ts1, isStruct1), Tuple(ts2, isStruct2) -> isStruct1 = isStruct2 && listEquals (typeEquals strict) ts1 ts2
        | LambdaType(a1, t1), LambdaType(a2, t2) ->
            typeEquals strict a1 a2 && typeEquals strict t1 t2
        | DelegateType(as1, t1), DelegateType(as2, t2) ->
            listEquals (typeEquals strict) as1 as2 && typeEquals strict t1 t2
        | DeclaredType(ent1, gen1), DeclaredType(ent2, gen2) ->
            ent1 = ent2 && listEquals (typeEquals strict) gen1 gen2
        | GenericParam _, _ | _, GenericParam _ when not strict -> true
        | GenericParam(name=name1), GenericParam(name=name2) -> name1 = name2
        // Field names must be already sorted
        | AnonymousRecordType(fields1, gen1, isStruct1), AnonymousRecordType(fields2, gen2, isStruct2) ->
            fields1.Length = fields2.Length
            && Array.zip fields1 fields2 |> Array.forall (fun (f1, f2) -> f1 = f2)
            && listEquals (typeEquals strict) gen1 gen2
            && isStruct1 = isStruct2
        | _ -> false

    let rec getEntityFullName prettify (entRef: EntityRef) gen =
        let fullname = entRef.FullName
        if List.isEmpty gen then fullname
        else
            let gen = (List.map (getTypeFullName prettify) gen |> String.concat ",")
            let fullname =
                if prettify then
                    match fullname with
                    | Types.result -> "Result"
                    | Naming.StartsWith Types.choiceNonGeneric _ -> "Choice"
                    | _ -> fullname // TODO: Prettify other types?
                else fullname
            fullname + "[" + gen + "]"

    and getNumberFullName prettify kind info =
        let getKindName = function
            | Int8    -> Types.int8
            | UInt8   -> Types.uint8
            | Int16   -> Types.int16
            | UInt16  -> Types.uint16
            | Int32   -> Types.int32
            | UInt32  -> Types.uint32
            | Int64   -> Types.int64
            | UInt64  -> Types.uint64
            | BigInt  -> Types.bigint
            | NativeInt -> Types.nativeint
            | UNativeInt -> Types.unativeint
            | Float32 -> Types.float32
            | Float64 -> Types.float64
            | Decimal -> Types.decimal
        match info with
        | NumberInfo.Empty -> getKindName kind
        | NumberInfo.IsMeasure uom -> getKindName kind + "[" + uom + "]"
        | NumberInfo.IsEnum ent -> getEntityFullName prettify ent []

    and getTypeFullName prettify t =
        match t with
        | Measure fullname -> fullname
        | AnonymousRecordType _ -> ""
        | GenericParam(name=name) -> "'" + name
        | Regex    -> Types.regex
        | MetaType -> Types.type_
        | Unit    -> Types.unit
        | Boolean -> Types.bool
        | Char    -> Types.char
        | String  -> Types.string
        | Any -> Types.object
        | Number(kind, info) -> getNumberFullName prettify kind info
        | LambdaType(argType, returnType) ->
            let argType = getTypeFullName prettify argType
            let returnType = getTypeFullName prettify returnType
            if prettify
            then argType + " -> " + returnType
            else "Microsoft.FSharp.Core.FSharpFunc`2[" + argType + "," + returnType + "]"
        | DelegateType(argTypes, returnType) ->
            sprintf "System.Func`%i[%s,%s]"
                (List.length argTypes + 1)
                (List.map (getTypeFullName prettify) argTypes |> String.concat ",")
                (getTypeFullName prettify returnType)
        | Tuple(genArgs, isStruct) ->
            let genArgs = List.map (getTypeFullName prettify) genArgs
            if prettify
            then (if isStruct then "struct " else "") + String.concat " * " genArgs
            else
                let isStruct = if isStruct then "Value" else ""
                let genArgsLength = List.length genArgs
                let genArgs = String.concat "," genArgs
                $"System.{isStruct}Tuple`{genArgsLength}[{genArgs}]"
        | Array(gen, _kind) -> // TODO: Check kind
            (getTypeFullName prettify gen) + "[]"
        | Option(gen, isStruct) ->
            let gen = getTypeFullName prettify gen
            if prettify then gen + " " + (if isStruct then "v" else "") + "option"
            else (if isStruct then Types.valueOption else Types.option) + "[" + gen + "]"
        | List gen ->
            let gen = getTypeFullName prettify gen
            if prettify then gen + " list" else Types.list + "[" + gen + "]"
        | DeclaredType(ent, gen) ->
            getEntityFullName prettify ent gen

    let addRanges (locs: SourceLocation option seq) =
        let addTwo (r1: SourceLocation option) (r2: SourceLocation option) =
            match r1, r2 with
            | Some r1, None -> Some r1
            | None, Some r2 -> Some r2
            | None, None -> None
            | Some r1, Some r2 -> Some(r1 + r2)
        (None, locs) ||> Seq.fold addTwo

    let visit f e =
        match e with
        | Unresolved _ -> e // Unresolved expressions must be matched explicitly
        | IdentExpr _ -> e
        | TypeCast(e, t) -> TypeCast(f e, t)
        | Import(info, t, r) ->
            Import({ info with Selector = info.Selector
                               Path = info.Path }, t, r)
        | Extended(kind, r) ->
            match kind with
            | Curry(e, arity) -> Extended(Curry(f e, arity), r)
            | Throw(e, t) -> Extended(Throw(Option.map f e, t), r)
            | Debugger -> e
        | Value(kind, r) ->
            match kind with
            | ThisValue _ | BaseValue _
            | TypeInfo _ | Null _ | UnitConstant
            | BoolConstant _ | CharConstant _ | StringConstant _
            | NumberConstant _ | RegexConstant _ -> e
            | StringTemplate(tag, parts, exprs) -> StringTemplate(tag, parts, List.map f exprs) |> makeValue r
            | NewOption(e, t, isStruct) -> NewOption(Option.map f e, t, isStruct) |> makeValue r
            | NewTuple(exprs, isStruct) -> NewTuple(List.map f exprs, isStruct) |> makeValue r
            | NewArray(ArrayValues exprs, t, i) -> NewArray(List.map f exprs |> ArrayValues, t, i) |> makeValue r
            | NewArray(ArrayFrom expr, t, i) -> NewArray(f expr |> ArrayFrom, t, i) |> makeValue r
            | NewArray(ArrayAlloc expr, t, i) -> NewArray(f expr |> ArrayAlloc, t, i) |> makeValue r
            | NewList(ht, t) ->
                let ht = ht |> Option.map (fun (h,t) -> f h, f t)
                NewList(ht, t) |> makeValue r
            | NewRecord(exprs, ent, genArgs) ->
                NewRecord(List.map f exprs, ent, genArgs) |> makeValue r
            | NewAnonymousRecord(exprs, ent, genArgs, isStruct) ->
                NewAnonymousRecord(List.map f exprs, ent, genArgs, isStruct) |> makeValue r
            | NewUnion(exprs, uci, ent, genArgs) ->
                NewUnion(List.map f exprs, uci, ent, genArgs) |> makeValue r
        | Test(e, kind, r) -> Test(f e, kind, r)
        | Lambda(arg, body, name) -> Lambda(arg, f body, name)
        | Delegate(args, body, name, tag) -> Delegate(args, f body, name, tag)
        | ObjectExpr(members, t, baseCall) ->
            let baseCall = Option.map f baseCall
            let members = members |> List.map (fun m -> { m with Body = f m.Body })
            ObjectExpr(members, t, baseCall)
        | CurriedApply(callee, args, t, r) ->
            CurriedApply(f callee, List.map f args, t, r)
        | Call(callee, info, t, r) ->
            let info = { info with ThisArg = Option.map f info.ThisArg
                                   Args = List.map f info.Args }
            Call(f callee, info, t, r)
        | Emit(info, t, r) ->
            let callInfo =
                { info.CallInfo with ThisArg = Option.map f info.CallInfo.ThisArg
                                     Args = List.map f info.CallInfo.Args }
            Emit({ info with CallInfo = callInfo }, t, r)
        | Operation(kind, t, r) ->
            match kind with
            | Unary(operator, operand) ->
                Operation(Unary(operator, f operand), t, r)
            | Binary(op, left, right) ->
                Operation(Binary(op, f left, f right), t, r)
            | Logical(op, left, right) ->
                Operation(Logical(op, f left, f right), t, r)
        | Get(e, kind, t, r) ->
            match kind with
            | ListHead | ListTail | OptionValue | TupleIndex _ | UnionTag
            | UnionField _ | FieldGet _ -> Get(f e, kind, t, r)
            | ExprGet e2 -> Get(f e, ExprGet(f e2), t, r)
        | Sequential exprs -> Sequential(List.map f exprs)
        | Let(ident, value, body) -> Let(ident, f value, f body)
        | LetRec(bs, body) ->
            let bs = bs |> List.map (fun (i,e) -> i, f e)
            LetRec(bs, f body)
        | IfThenElse(cond, thenExpr, elseExpr, r) ->
            IfThenElse(f cond, f thenExpr, f elseExpr, r)
        | Set(e, kind, t, v, r) ->
            match kind with
            | ExprSet e2 -> Set(f e, ExprSet(f e2), t, f v, r)
            | FieldSet _ | ValueSet -> Set(f e, kind, t, f v, r)
        | WhileLoop(e1, e2, r) -> WhileLoop(f e1, f e2, r)
        | ForLoop(i, e1, e2, e3, up, r) -> ForLoop(i, f e1, f e2, f e3, up, r)
        | TryCatch(body, catch, finalizer, r) ->
            TryCatch(f body,
                     Option.map (fun (i, e) -> i, f e) catch,
                     Option.map f finalizer, r)
        | DecisionTree(expr, targets) ->
            let targets = targets |> List.map (fun (idents, v) -> idents, f v)
            DecisionTree(f expr, targets)
        | DecisionTreeSuccess(idx, boundValues, t) ->
            DecisionTreeSuccess(idx, List.map f boundValues, t)

    let rec visitFromInsideOut f e =
        visit (visitFromInsideOut f) e |> f

    let rec visitFromOutsideIn (f: Expr->Expr option) e =
        match f e with
        | Some e -> e
        | None -> visit (visitFromOutsideIn f) e<|MERGE_RESOLUTION|>--- conflicted
+++ resolved
@@ -129,11 +129,8 @@
     let [<Literal>] printfModule = "Microsoft.FSharp.Core.PrintfModule"
     let [<Literal>] printfFormat = "Microsoft.FSharp.Core.PrintfFormat"
     let [<Literal>] createEvent = "Microsoft.FSharp.Core.CompilerServices.RuntimeHelpers.CreateEvent"
-<<<<<<< HEAD
+    let [<Literal>] measureProduct2 = "Microsoft.FSharp.Core.CompilerServices.MeasureProduct`2"
     let [<Literal>] equalityComparer = "System.Collections.IEqualityComparer"
-=======
-    let [<Literal>] measureProduct2 = "Microsoft.FSharp.Core.CompilerServices.MeasureProduct`2"
->>>>>>> 7da01f0c
 
     // Types compatible with Inject attribute (fable library)
     let [<Literal>] comparer = "System.Collections.Generic.IComparer`1"    
