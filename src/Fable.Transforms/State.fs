--- conflicted
+++ resolved
@@ -180,17 +180,10 @@
 
 /// Type with utilities for compiling F# files to JS.
 /// Not thread-safe, an instance must be created per file
-<<<<<<< HEAD
-type CompilerImpl(currentFile, project: Project, options, fableLibraryDir: string, ?outDir: string, ?outType: string, ?watchDependencies) =
-    let logs = ResizeArray<Log>()
-    let watchDependencies = defaultArg watchDependencies false
-    let watchDependenciesSet = HashSet<string>()
-=======
-type CompilerImpl(currentFile, project: Project, options, fableLibraryDir: string, ?outDir: string,
+type CompilerImpl(currentFile, project: Project, options, fableLibraryDir: string, ?outDir: string, ?outType: string,
                         ?watchDependencies: HashSet<string>, ?logs: ResizeArray<Log>, ?isPrecompilingInlineFunction: bool) =
 
     let logs = Option.defaultWith ResizeArray logs
->>>>>>> 7531e9a2
     let fableLibraryDir = fableLibraryDir.TrimEnd('/')
     let outputType =
         match outType with
@@ -221,7 +214,7 @@
             let fableLibraryDir =
                 Path.Combine(Path.GetDirectoryName(currentFile), fableLibraryDir)
                 |> Path.getRelativeFileOrDirPath false file true
-            CompilerImpl(file, project, options, fableLibraryDir, ?outDir=outDir,
+            CompilerImpl(file, project, options, fableLibraryDir, ?outDir=outDir, ?outType=outType,
                 ?watchDependencies=watchDependencies, logs=logs, isPrecompilingInlineFunction=true)
 
         member _.GetImplementationFile(fileName) =
