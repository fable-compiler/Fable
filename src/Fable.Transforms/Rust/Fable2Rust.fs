--- conflicted
+++ resolved
@@ -3130,13 +3130,8 @@
             )
             false
         // collect all closed over names that are not arguments
-<<<<<<< HEAD
         deepExists addClosedOver body |> ignore
-        capturedNames |> Set.ofSeq // remove duplicates in some contexts
-=======
-        FableTransforms.deepExists addClosedOver body |> ignore
         capturedIdents
->>>>>>> c656330b
 
     let getFunctionCtx com ctx (name: string option) (args: Fable.Ident list) (body: Fable.Expr) isTailRec =
         let usages = calcIdentUsages body
