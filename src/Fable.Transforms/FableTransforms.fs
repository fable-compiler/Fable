module Fable.Transforms.FableTransforms

open Fable
open Fable.AST.Fable

let getSubExpressions = function
    | Unresolved _ -> []
    | IdentExpr _ -> []
    | TypeCast(e,_) -> [e]
    | Import _ -> []
    | Extended(kind, _) ->
        match kind with
        | Return e
        | Curry(e, _)
        | Throw(e, _) -> [e]
        | Break _
        | Debugger -> []
    | Value(kind,_) ->
        match kind with
        | ThisValue _ | BaseValue _
        | TypeInfo _ | Null _ | UnitConstant
        | BoolConstant _ | CharConstant _ | StringConstant _
        | NumberConstant _ | RegexConstant _ -> []
        | EnumConstant(e, _) -> [e]
        | NewOption(e, _, _) -> Option.toList e
        | NewTuple(exprs, _) -> exprs
        | NewArray(exprs, _) -> exprs
        | NewArrayFrom(e, _) -> [e]
        | NewList(ht, _) ->
            match ht with Some(h,t) -> [h;t] | None -> []
        | NewRecord(exprs, _, _) -> exprs
        | NewAnonymousRecord(exprs, _, _) -> exprs
        | NewUnion(exprs, _, _, _) -> exprs
    | Test(e, _, _) -> [e]
    | Lambda(_, body, _) -> [body]
    | Delegate(_, body, _) -> [body]
    | ObjectExpr(members, _, baseCall) ->
        let members = members |> List.map (fun m -> m.Body)
        match baseCall with Some b -> b::members | None -> members
    | CurriedApply(callee, args, _, _) -> callee::args
    | Call(e1, info, _, _) -> e1 :: (Option.toList info.ThisArg) @ info.Args
    | Emit(info, _, _) -> (Option.toList info.CallInfo.ThisArg) @ info.CallInfo.Args
    | Operation(kind, _, _) ->
        match kind with
        | Unary(_, operand) -> [operand]
        | Binary(_, left, right) -> [left; right]
        | Logical(_, left, right) -> [left; right]
    | Get(e, kind, _, _) ->
        match kind with
        | ListHead | ListTail | OptionValue | TupleIndex _ | UnionTag
        | UnionField _ | FieldGet _ -> [e]
        | ExprGet e2 -> [e; e2]
    | Sequential exprs -> exprs
    | Let(_, value, body) -> [value; body]
    | LetRec(bs, body) -> (List.map snd bs) @ [body]
    | IfThenElse(cond, thenExpr, elseExpr, _) -> [cond; thenExpr; elseExpr]
    | Set(e, kind, _, v, _) ->
        match kind with
        | ExprSet e2 -> [e; e2; v]
        | FieldSet _ | ValueSet -> [e; v]
    | WhileLoop(e1, e2, _, _) -> [e1; e2]
    | ForLoop(_, e1, e2, e3, _, _) -> [e1; e2; e3]
    | TryCatch(body, catch, finalizer, _) ->
        match catch with
        | Some(_,c) -> body::c::(Option.toList finalizer)
        | None -> body::(Option.toList finalizer)
    | DecisionTree(expr, targets) -> expr::(List.map snd targets)
    | DecisionTreeSuccess(_, boundValues, _) -> boundValues

let deepExists (f: Expr -> bool) expr =
    let rec deepExistsInner (exprs: ResizeArray<Expr>) =
        let mutable found = false
        let subExprs = ResizeArray()
        for e in exprs do
            if not found then
                subExprs.AddRange(getSubExpressions e)
                found <- f e
        if found then true
        elif subExprs.Count > 0 then deepExistsInner subExprs
        else false
    ResizeArray [|expr|] |> deepExistsInner

let isIdentUsed identName expr =
    expr |> deepExists (function
        | IdentExpr i -> i.Name = identName
        | _ -> false)

let isIdentCaptured identName expr =
    let rec loop isClosure exprs =
        match exprs with
        | [] -> false
        | expr::restExprs ->
            match expr with
            | IdentExpr i when i.Name = identName -> isClosure
            | Lambda(_,body,_) -> loop true [body] || loop isClosure restExprs
            | Delegate(_,body,_) -> loop true [body] || loop isClosure restExprs
            | ObjectExpr(members, _, baseCall) ->
                let memberExprs = members |> List.map (fun m -> m.Body)
                loop true memberExprs || loop isClosure (Option.toList baseCall @ restExprs)
            | e ->
                let sub = getSubExpressions e
                loop isClosure (sub @ restExprs)
    loop false [expr]

let replaceValues replacements expr =
    if Map.isEmpty replacements
    then expr
    else expr |> visitFromInsideOut (function
        | IdentExpr id as e ->
            match Map.tryFind id.Name replacements with
            | Some e -> e
            | None -> e
        | e -> e)

let replaceNames replacements expr =
    if Map.isEmpty replacements
    then expr
    else expr |> visitFromInsideOut (function
        | IdentExpr id as e ->
            match Map.tryFind id.Name replacements with
            | Some name -> { id with Name=name } |> IdentExpr
            | None -> e
        | e -> e)

let countReferences limit identName body =
    let mutable count = 0
    body |> deepExists (function
        | IdentExpr id2 when id2.Name = identName ->
            count <- count + 1
            count > limit
        | _ -> false) |> ignore
    count

let noSideEffectBeforeIdent identName expr =
    let mutable sideEffect = false
    let orSideEffect found =
        if found then true
        else
            sideEffect <- true
            true

    let rec findIdentOrSideEffect = function
        | Unresolved _ -> false
        | IdentExpr id ->
            if id.Name = identName then true
            elif id.IsMutable then
                sideEffect <- true
                true
            else false
        // If the field is mutable we cannot inline, see #2683
        | Get(e, ByKey(FieldKey fi), _, _) ->
            if fi.IsMutable then
                sideEffect <- true
                true
            else findIdentOrSideEffect e
        // We don't have enough information here, so just assume there's a side effect just in case
        | Get(_, ByKey(ExprKey _), _, _) ->
            sideEffect <- true
            true
        | Get(e, (TupleIndex _|UnionField _|UnionTag|ListHead|ListTail|OptionValue _), _, _) ->
            findIdentOrSideEffect e
        | Import _ | Lambda _ | Delegate _ -> false
        | Extended((Return _|Throw _|Break _|Debugger),_) -> true
        | Extended(Curry(e,_),_) -> findIdentOrSideEffect e
        | CurriedApply(callee, args, _, _) ->
            callee::args |> findIdentOrSideEffectInList |> orSideEffect
        | Call(e1, info, _, _) ->
            match info.OptimizableInto, info.Args with
            // HACK: let beta reduction jump over keyValueList/createObj in Fable.React
            | Some "pojo", IdentExpr i::_ -> i.Name = identName
            | _ ->
                e1 :: (Option.toList info.ThisArg) @ info.Args
                |> findIdentOrSideEffectInList |> orSideEffect
        | Operation(kind, _, _) ->
            match kind with
            | Unary(_, operand) -> findIdentOrSideEffect operand
            | Binary(_, left, right)
            | Logical(_, left, right) -> findIdentOrSideEffect left || findIdentOrSideEffect right
        | Value(value,_) ->
            match value with
            | ThisValue _ | BaseValue _
            | TypeInfo _ | Null _ | UnitConstant | NumberConstant _ | BoolConstant _
            | CharConstant _ | StringConstant _ | RegexConstant _  -> false
            | EnumConstant(e, _) -> findIdentOrSideEffect e
            | NewList(None,_) | NewOption(None,_,_) -> false
            | NewArrayFrom(e,_)
            | NewOption(Some e,_,_) -> findIdentOrSideEffect e
            | NewList(Some(h,t),_) -> findIdentOrSideEffect h || findIdentOrSideEffect t
            | NewArray(exprs,_)
            | NewTuple(exprs,_)
            | NewUnion(exprs,_,_,_)
            | NewRecord(exprs,_,_)
            | NewAnonymousRecord(exprs,_,_) -> findIdentOrSideEffectInList exprs
        | Sequential exprs -> findIdentOrSideEffectInList exprs
        | Let(_,v,b) -> findIdentOrSideEffect v || findIdentOrSideEffect b
<<<<<<< HEAD
        | TypeCast(e,_)
        | Get(e,_,_,_)
        | Test(e,_,_) -> findIdentOrSideEffect e
=======
        | TypeCast(e,_,_)
        | Test(e,_,_)
        | Curry(e,_,_,_) -> findIdentOrSideEffect e
>>>>>>> 652cd97b
        | IfThenElse(cond, thenExpr, elseExpr,_) ->
            findIdentOrSideEffect cond || findIdentOrSideEffect thenExpr || findIdentOrSideEffect elseExpr
        // TODO: Check member bodies in ObjectExpr
        | ObjectExpr _ | LetRec _ | Emit _ | Set _
        | DecisionTree _ | DecisionTreeSuccess _ // Check sub expressions here?
        | WhileLoop _ | ForLoop _ | TryCatch _ ->
            sideEffect <- true
            true

    and findIdentOrSideEffectInList exprs =
        (false, exprs) ||> List.fold (fun result e ->
            result || findIdentOrSideEffect e)

    findIdentOrSideEffect expr && not sideEffect

let canInlineArg identName value body =
    (canHaveSideEffects value |> not && countReferences 1 identName body <= 1)
     || (noSideEffectBeforeIdent identName body
         && isIdentCaptured identName body |> not
         // Make sure is at least referenced once so the expression is not erased
         && countReferences 1 identName body = 1)

module private Transforms =
    let (|LambdaOrDelegate|_|) = function
        | Lambda(arg, body, name) -> Some([arg], body, name)
        | Delegate(args, body, name) -> Some(args, body, name)
        | _ -> None

    let (|ImmediatelyApplicable|_|) = function
        | Lambda(arg, body, _) -> Some(arg, body)
        // If the lambda is immediately applied we don't need the closures
        | NestedRevLets(bindings, Lambda(arg, body, _)) ->
            let body = List.fold (fun body (i,v) -> Let(i, v, body)) body bindings
            Some(arg, body)
        | _ -> None

    let lambdaBetaReduction (_com: Compiler) e =
        let applyArgs (args: Ident list) argExprs body =
            let bindings, replacements =
                (([], Map.empty), args, argExprs)
                |||> List.fold2 (fun (bindings, replacements) ident expr ->
                    if canInlineArg ident.Name expr body
                    then bindings, Map.add ident.Name expr replacements
                    else (ident, expr)::bindings, replacements)
            match bindings with
            | [] -> replaceValues replacements body
            | bindings ->
                let body = replaceValues replacements body
                bindings |> List.fold (fun body (i, v) -> Let(i, v, body)) body
        match e with
        // TODO: Other binary operations and numeric types, also recursive?
        | Operation(Binary(AST.BinaryPlus, Value(StringConstant str1, r1), Value(StringConstant str2, r2)),_,_) ->
            Value(StringConstant(str1 + str2), addRanges [r1; r2])
        | Call(Delegate(args, body, _), info, _, _) when List.sameLength args info.Args ->
            applyArgs args info.Args body
        | CurriedApply(applied, argExprs, t, r) ->
            let rec tryImmediateApplication r t applied argExprs =
                match argExprs with
                | [] -> applied
                | argExpr::restArgs ->
                    match applied with
                    | ImmediatelyApplicable(arg, body) ->
                        let applied = applyArgs [arg] [argExpr] body
                        tryImmediateApplication r t applied restArgs
                    | _ -> CurriedApply(applied, argExprs, t, r)
            tryImmediateApplication r t applied argExprs
        | e -> e

    let bindingBetaReduction (com: Compiler) e =
        // Don't erase user-declared bindings in debug mode for better output
        let isErasingCandidate (ident: Ident) =
            (not com.Options.DebugMode) || ident.IsCompilerGenerated
        match e with
        | Let(ident, value, letBody) when (not ident.IsMutable) && isErasingCandidate ident ->
            let canEraseBinding =
                match value with
                | Import(i,_,_) -> i.IsCompilerGenerated
                | NestedLambda(_, lambdaBody, _) ->
                    match lambdaBody with
                    | Import(i,_,_) -> i.IsCompilerGenerated
                    // Check the lambda doesn't reference itself recursively
                    | _ -> countReferences 0 ident.Name lambdaBody = 0
                           && canInlineArg ident.Name value letBody
                | _ -> canInlineArg ident.Name value letBody
            if canEraseBinding then
                let value =
                    match value with
                    // Ident becomes the name of the function (mainly used for tail call optimizations)
                    | Lambda(arg, funBody, _) -> Lambda(arg, funBody, Some ident.Name)
                    | Delegate(args, funBody, _) -> Delegate(args, funBody, Some ident.Name)
                    | value -> value
                replaceValues (Map [ident.Name, value]) letBody
            else e
        | e -> e

    /// Returns arity of lambda (or lambda option) types
    let getLambdaTypeArity t =
        let rec getLambdaTypeArity acc = function
            | LambdaType(_, returnType) ->
                getLambdaTypeArity (acc + 1) returnType
            | t -> acc, t
        match t with
        | LambdaType(_, returnType)
        | Option(LambdaType(_, returnType),_) ->
            getLambdaTypeArity 1 returnType
        | _ -> 0, t

    let curryIdentsInBody replacements body =
        visitFromInsideOut (function
            | IdentExpr id as e ->
                match Map.tryFind id.Name replacements with
                | Some arity -> Extended(Curry(e, arity), e.Range)
                | None -> e
            | e -> e) body

    let uncurryIdentsAndReplaceInBody (idents: Ident list) body =
        let replacements =
            (Map.empty, idents) ||> List.fold (fun replacements id ->
                let arity, _ = getLambdaTypeArity id.Type
                if arity > 1
                then Map.add id.Name arity replacements
                else replacements)
        if Map.isEmpty replacements
        then body
        else curryIdentsInBody replacements body

    let uncurryExpr com arity expr =
        let matches arity arity2 =
            match arity with
            // TODO: check cases where arity <> arity2
            | Some arity -> arity = arity2
            // Remove currying for dynamic operations (no arity)
            | None -> true
        match expr, expr with
        | MaybeCasted(LambdaUncurriedAtCompileTime arity lambda), _ -> lambda
        | _, Extended(Curry(innerExpr, arity2),_)
            when matches arity arity2 -> innerExpr
        | _, Get(Extended(Curry(innerExpr, arity2),_), OptionValue, t, r)
            when matches arity arity2 -> Get(innerExpr, OptionValue, t, r)
        | _, Value(NewOption(Some(Extended(Curry(innerExpr, arity2),_)), t, isStruct), r)
            when matches arity arity2 -> Value(NewOption(Some(innerExpr), t, isStruct), r)
        | _ ->
            match arity with
            | Some arity -> Replacements.uncurryExprAtRuntime com arity expr
            | None -> expr

    // For function arguments check if the arity of their own function arguments is expected or not
    // TODO: Do we need to do this recursively, and check options and delegates too?
    let checkSubArguments com expectedType (expr: Expr) =
        match expectedType, expr with
        | NestedLambdaType(expectedArgs,_), ExprType(NestedLambdaType(actualArgs,_)) ->
            let expectedLength = List.length expectedArgs
            if List.length actualArgs < expectedLength then expr
            else
                let actualArgs = List.truncate expectedLength actualArgs
                let _, replacements =
                    ((0, Map.empty), expectedArgs, actualArgs)
                    |||> List.fold2 (fun (index, replacements) expected actual ->
                        match expected, actual with
                        | GenericParam _, NestedLambdaType(args2, _) when List.isMultiple args2 ->
                            index + 1, Map.add index (0, List.length args2) replacements
                        | NestedLambdaType(args1, _), NestedLambdaType(args2, _)
                                when not(List.sameLength args1 args2) ->
                            let expectedArity = List.length args1
                            let actualArity = List.length args2
                            index + 1, Map.add index (expectedArity, actualArity) replacements
                        | _ -> index + 1, replacements)
                if Map.isEmpty replacements then expr
                else
                    let mappings =
                        actualArgs |> List.mapi (fun i _ ->
                            match Map.tryFind i replacements with
                            | Some (expectedArity, actualArity) ->
                                makeTuple None [makeIntConst expectedArity; makeIntConst actualArity]
                            | None -> makeIntConst 0)
                        |> makeArray Any
                    Replacements.Helper.LibCall(com, "Util", "mapCurriedArgs", expectedType, [expr; mappings])
        | _ -> expr

    let uncurryArgs com autoUncurrying argTypes args =
        let mapArgs f argTypes args =
            let rec mapArgsInner f acc argTypes args =
                match argTypes, args with
                | head1::tail1, head2::tail2 ->
                    let x = f head1 head2
                    mapArgsInner f (x::acc) tail1 tail2
                | [], head2::tail2 when autoUncurrying ->
                    let x = f Any head2
                    mapArgsInner f (x::acc) [] tail2
                | [], args2 -> (List.rev acc)@args2
                | _, [] -> List.rev acc
            mapArgsInner f [] argTypes args
        (argTypes, args) ||> mapArgs (fun expectedType arg ->
            match expectedType with
            | Any when autoUncurrying -> uncurryExpr com None arg
            | _ ->
                let arg = checkSubArguments com expectedType arg
                let arity, _ = getLambdaTypeArity expectedType
                if arity > 1
                then uncurryExpr com (Some arity) arg
                else arg)

    let uncurryInnerFunctions (_: Compiler) e =
        let curryIdentInBody identName (args: Ident list) body =
            curryIdentsInBody (Map [identName, List.length args]) body
        match e with
        | Let(ident, NestedLambdaWithSameArity(args, fnBody, _), letBody) when List.isMultiple args
                                                                          && not ident.IsMutable ->
            let fnBody = curryIdentInBody ident.Name args fnBody
            let letBody = curryIdentInBody ident.Name args letBody
            Let(ident, Delegate(args, fnBody, None), letBody)
        // Anonymous lambda immediately applied
        | CurriedApply(NestedLambdaWithSameArity(args, fnBody, Some name), argExprs, t, r)
                        when List.isMultiple args && List.sameLength args argExprs ->
            let fnBody = curryIdentInBody name args fnBody
            let info = makeCallInfo None argExprs (args |> List.map (fun a -> a.Type))
            Delegate(args, fnBody, Some name)
            |> makeCall r t info
        | e -> e

    let propagateUncurryingThroughLets (_: Compiler) = function
        | Let(ident, value, body) when not ident.IsMutable ->
            let ident, value, arity =
                match value with
                | Extended(Curry(innerExpr, arity),_) ->
                    ident, innerExpr, Some arity
                | Get(Extended(Curry(innerExpr, arity),_), OptionValue, t, r) ->
                    ident, Get(innerExpr, OptionValue, t, r), Some arity
                | Value(NewOption(Some(Extended(Curry(innerExpr, arity),_)), t, isStruct), r) ->
                    ident, Value(NewOption(Some(innerExpr), t, isStruct), r), Some arity
                | _ -> ident, value, None
            match arity with
            | None -> Let(ident, value, body)
            | Some arity ->
                let replacements = Map [ident.Name, arity]
                Let(ident, value, curryIdentsInBody replacements body)
        | e -> e

    let uncurryMemberArgs (m: MemberDecl) =
        if m.Info.IsValue then m
        else { m with Body = uncurryIdentsAndReplaceInBody m.Args m.Body }

    let uncurryReceivedArgs (com: Compiler) e =
        match e with
        // TODO: This breaks cases when we actually need to import a curried function
        // // Sometimes users type imports as lambdas but if they come from JS they're not curried
        // | ExprTypeAs(NestedLambdaType(argTypes, retType), (Import(info, t, r) as e))
        //             when not info.IsCompilerGenerated && List.isMultiple argTypes ->
        //     Curry(e, List.length argTypes, t, r)
        | Lambda(arg, body, name) ->
            let body = uncurryIdentsAndReplaceInBody [arg] body
            Lambda(arg, body, name)
        | Delegate(args, body, name) ->
            let body = uncurryIdentsAndReplaceInBody args body
            Delegate(args, body, name)
        // Uncurry also values received from getters
        | Get(callee, (FieldGet _ | UnionField _), t, r) ->
            match getLambdaTypeArity t, callee.Type with
            // For anonymous records, if the lambda returns a generic the actual
            // arity may be higher than expected, so we need a runtime partial application
            | (arity, GenericParam _), AnonymousRecordType _ when arity > 0 ->
                let callee = makeImportLib com Any "checkArity" "Util"
                let info = makeCallInfo None [makeIntConst arity; e] []
                let e = Call(callee, info, t, r)
                if arity > 1 then Extended(Curry(e, arity), e.Range)
                else e
            | (arity, _), _ when arity > 1 -> Extended(Curry(e, arity), e.Range)
            | _ -> e
        | ObjectExpr(members, t, baseCall) ->
            ObjectExpr(List.map uncurryMemberArgs members, t, baseCall)
        | e -> e

    let uncurrySendingArgs (com: Compiler) e =
        let uncurryConsArgs args (fields: seq<Field>) =
            let argTypes =
                fields
                |> Seq.map (fun fi -> fi.FieldType)
                |> Seq.toList
            uncurryArgs com false argTypes args
        match e with
        | Call(callee, info, t, r) ->
            let args = uncurryArgs com false info.SignatureArgTypes info.Args
            let info = { info with Args = args }
            Call(callee, info, t, r)
        | CurriedApply(callee, args, t, r) ->
            match callee.Type with
            | NestedLambdaType(argTypes, _) ->
                CurriedApply(callee, uncurryArgs com false argTypes args, t, r)
            | _ -> e
        | Emit({ CallInfo = callInfo } as emitInfo, t, r) ->
            let args = uncurryArgs com true callInfo.SignatureArgTypes callInfo.Args
            Emit({ emitInfo with CallInfo = { callInfo with Args = args } }, t, r)
        // Uncurry also values in setters or new record/union/tuple
        | Value(NewRecord(args, ent, genArgs), r) ->
            let args = com.GetEntity(ent).FSharpFields |> uncurryConsArgs args
            Value(NewRecord(args, ent, genArgs), r)
        | Value(NewAnonymousRecord(args, fieldNames, genArgs), r) ->
            let args = uncurryArgs com false genArgs args
            Value(NewAnonymousRecord(args, fieldNames, genArgs), r)
        | Value(NewUnion(args, tag, ent, genArgs), r) ->
            let uci = com.GetEntity(ent).UnionCases.[tag]
            let args = uncurryConsArgs args uci.UnionCaseFields
            Value(NewUnion(args, tag, ent, genArgs), r)
        | Set(e, FieldSet(fieldName), t, value, r) ->
            let value = uncurryArgs com false [t] [value]
            Set(e, FieldSet(fieldName), t, List.head value, r)
        | ObjectExpr(members, t, baseCall) ->
            let membersMap =
                match t with
                | DeclaredType(e, _genArgs) ->
                    com.GetEntity(e).MembersFunctionsAndValues
                    |> Seq.choose (fun m ->
                        if m.IsGetter || m.IsValue then
                            Some(m.CompiledName, m.ReturnParameter.Type)
                        else None)
                    |> Map
                | _ -> Map.empty
            let members =
                members |> List.map (fun m ->
                    let hasGenerics = m.Body.Type.Generics |> List.isEmpty |> not
                    if m.Info.IsGetter || (m.Info.IsValue && not hasGenerics) then
                        let membType =
                            Map.tryFind m.Name membersMap
                            |> Option.defaultValue m.Body.Type
                        let value = uncurryArgs com false [membType] [m.Body]
                        { m with Body = List.head value }
                    else m)
            ObjectExpr(members, t, baseCall)
        | e -> e

    let rec uncurryApplications (com: Compiler) e =
        let uncurryApply r t applied args uncurriedArity =
            let argsLen = List.length args
            if uncurriedArity = argsLen then
                // This is already uncurried we don't need the signature arg types anymore,
                // just make a normal call
                let info = makeCallInfo None args []
                makeCall r t info applied |> Some
            else
                Replacements.partialApplyAtRuntime com t (uncurriedArity - argsLen) applied args |> Some
        match e with
        | NestedApply(applied, args, t, r) ->
            let applied = visitFromOutsideIn (uncurryApplications com) applied
            let args = args |> List.map (visitFromOutsideIn (uncurryApplications com))
            match applied with
            | Extended(Curry(applied, uncurriedArity),_) ->
                uncurryApply r t applied args uncurriedArity
            | Get(Extended(Curry(applied, uncurriedArity),_), OptionValue, t2, r2) ->
                uncurryApply r t (Get(applied, OptionValue, t2, r2)) args uncurriedArity
            | _ -> CurriedApply(applied, args, t, r) |> Some
        | _ -> None

open Transforms

// ATTENTION: Order of transforms matters
// TODO: Optimize binary operations with numerical or string literals
let getTransformations (_com: Compiler) =
    [ // First apply beta reduction
      fun com e -> visitFromInsideOut (bindingBetaReduction com) e
      fun com e -> visitFromInsideOut (lambdaBetaReduction com) e
      // Make an extra binding reduction pass after applying lambdas
      fun com e -> visitFromInsideOut (bindingBetaReduction com) e
      // Then apply uncurry optimizations
      fun com e -> visitFromInsideOut (uncurryReceivedArgs com) e
      fun com e -> visitFromInsideOut (uncurryInnerFunctions com) e
      fun com e -> visitFromInsideOut (propagateUncurryingThroughLets com) e
      fun com e -> visitFromInsideOut (uncurrySendingArgs com) e
      // uncurryApplications must come after uncurrySendingArgs as it erases argument type info
      fun com e -> visitFromOutsideIn (uncurryApplications com) e
    ]

let rec transformDeclaration transformations (com: Compiler) file decl =
    let transformExpr (com: Compiler) e =
        List.fold (fun e f -> f com e) e transformations

    let transformMemberBody com (m: MemberDecl) =
        { m with Body = transformExpr com m.Body }

    match decl with
    | ModuleDeclaration decl ->
        let members =
            decl.Members
            |> List.map (transformDeclaration transformations com file)
        { decl with Members = members }
        |> ModuleDeclaration

    | ActionDeclaration decl ->
        { decl with Body = transformExpr com decl.Body }
        |> ActionDeclaration

    | MemberDeclaration m ->
        com.ApplyMemberDeclarationPlugin(file, m)
        |> uncurryMemberArgs
        |> transformMemberBody com
        |> MemberDeclaration

    | ClassDeclaration decl ->
        // (ent, ident, cons, baseCall, attachedMembers)
        let attachedMembers =
            decl.AttachedMembers
            |> List.map (uncurryMemberArgs >> transformMemberBody com)

        let cons, baseCall =
            match decl.Constructor, decl.BaseCall with
            | None, _ -> None, None
            | Some cons, None ->
                uncurryMemberArgs cons |> transformMemberBody com |> Some, None
            | Some cons, Some baseCall ->
                // In order to uncurry correctly the baseCall arguments,
                // we need to include it in the constructor body
                Sequential [baseCall; cons.Body]
                |> uncurryIdentsAndReplaceInBody cons.Args
                |> transformExpr com
                |> function
                    | Sequential [baseCall; body] -> Some { cons with Body = body }, Some baseCall
                    | body -> Some { cons with Body = body }, None // Unexpected, raise error?

        { decl with Constructor = cons
                    BaseCall = baseCall
                    AttachedMembers = attachedMembers }
        |> ClassDeclaration

let transformFile (com: Compiler) (file: File) =
    let transformations = getTransformations com
    let newDecls = List.map (transformDeclaration transformations com file) file.Declarations
    File(newDecls, usedRootNames=file.UsedNamesInRootScope)<|MERGE_RESOLUTION|>--- conflicted
+++ resolved
@@ -148,13 +148,13 @@
                 true
             else false
         // If the field is mutable we cannot inline, see #2683
-        | Get(e, ByKey(FieldKey fi), _, _) ->
-            if fi.IsMutable then
+        | Get(e, FieldGet(_, isMutable), _, _) ->
+            if isMutable then
                 sideEffect <- true
                 true
             else findIdentOrSideEffect e
         // We don't have enough information here, so just assume there's a side effect just in case
-        | Get(_, ByKey(ExprKey _), _, _) ->
+        | Get(_, ExprGet _, _, _) ->
             sideEffect <- true
             true
         | Get(e, (TupleIndex _|UnionField _|UnionTag|ListHead|ListTail|OptionValue _), _, _) ->
@@ -193,15 +193,8 @@
             | NewAnonymousRecord(exprs,_,_) -> findIdentOrSideEffectInList exprs
         | Sequential exprs -> findIdentOrSideEffectInList exprs
         | Let(_,v,b) -> findIdentOrSideEffect v || findIdentOrSideEffect b
-<<<<<<< HEAD
         | TypeCast(e,_)
-        | Get(e,_,_,_)
         | Test(e,_,_) -> findIdentOrSideEffect e
-=======
-        | TypeCast(e,_,_)
-        | Test(e,_,_)
-        | Curry(e,_,_,_) -> findIdentOrSideEffect e
->>>>>>> 652cd97b
         | IfThenElse(cond, thenExpr, elseExpr,_) ->
             findIdentOrSideEffect cond || findIdentOrSideEffect thenExpr || findIdentOrSideEffect elseExpr
         // TODO: Check member bodies in ObjectExpr
