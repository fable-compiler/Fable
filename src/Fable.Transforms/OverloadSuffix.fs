[<RequireQualifiedAccess>]
module rec Fable.Transforms.OverloadSuffix

open Fable
open Fable.AST
open System.Collections.Generic

type ParamTypes = Fable.Type list

[<RequireQualifiedAccess>]
module private Atts =
    let [<Literal>] noOverloadSuffix = "Fable.Core.NoOverloadSuffixAttribute" // typeof<Fable.Core.OverloadSuffixAttribute>.FullName

let private tryFindAttributeArgs fullName (atts: Fable.Attribute seq) =
    atts |> Seq.tryPick (fun att ->
        if att.Entity.FullName = fullName then Some att.ConstructorArgs
        else None)

// -------- End of helper functions

let private hashToString (i: int) =
    if i < 0
    then "Z" + (abs i).ToString("X")
    else i.ToString("X")

// Not perfect but hopefully covers most of the cases
// Using only common constrains from https://docs.microsoft.com/en-us/dotnet/fsharp/language-reference/generics/constraints
<<<<<<< HEAD
let private getConstraintHash genParams = function
    // TODO: Full member signature hash?
    | Fable.Constraint.HasMember(name, isStatic) ->
        (if isStatic then "static " else "") + "member " + name
    | Fable.Constraint.CoercesTo t ->
        ":>" + getTypeFastFullName genParams t
    | Fable.Constraint.IsNullable -> "null"
    | Fable.Constraint.IsValueType -> "struct"
    | Fable.Constraint.IsReferenceType -> "not struct"
    | Fable.Constraint.IsUnmanaged -> "unmanaged"
    | Fable.Constraint.HasDefaultConstructor -> "new"
    | Fable.Constraint.HasComparison -> "comparison"
    | Fable.Constraint.HasEquality -> "equality"

let rec private getTypeFastFullName (genParams: IDictionary<_,_>) (t: Fable.Type) =
    match t with
    | Fable.Measure fullname -> fullname
    | Fable.GenericParam(name, constraints) ->
        match genParams.TryGetValue(name) with
=======
let private getGenericParamConstrainsHash genParams (p: FSharpGenericParameter) =
    let getConstrainHash (c: FSharpGenericParameterConstraint) =
        if c.IsCoercesToConstraint then
            ":>" + getTypeFastFullName genParams c.CoercesToTarget
        elif c.IsSupportsNullConstraint then
            "null"
        elif c.IsMemberConstraint then
            let d = c.MemberConstraintData // TODO: Full member signature hash?
            (if d.MemberIsStatic then "static " else "") + "member " + d.MemberName
        elif c.IsRequiresDefaultConstructorConstraint then
            "new"
        elif c.IsNonNullableValueTypeConstraint then
            "struct"
        elif c.IsReferenceTypeConstraint then
            "not struct"
        elif c.IsComparisonConstraint then
            "comparison"
        elif c.IsEqualityConstraint then
            "equality"
        elif c.IsUnmanagedConstraint then
            "unmanaged"
        elif c.IsEnumConstraint then
            "enum"
        else ""
    p.Constraints |> Seq.map getConstrainHash |> String.concat ","

// Attention: we need to keep this similar to FSharp2Fable.TypeHelpers.makeType
let rec private getTypeFastFullName (genParams: IDictionary<_,_>) (t: FSharpType) =
    let t = nonAbbreviatedType t
    if t.IsGenericParameter then
        match genParams.TryGetValue(t.GenericParameter.Name) with
>>>>>>> d9df5d80
        | true, i -> i
        | false, _ -> constraints |> List.map (getConstraintHash genParams) |> String.concat ","
    | Fable.Tuple(genArgs, isStruct) ->
        let genArgs = genArgs |> Seq.map (getTypeFastFullName genParams) |> String.concat " * "
        if isStruct then "struct " + genArgs
        else genArgs
    | Fable.Array genArg ->
        getTypeFastFullName genParams genArg + "[]"
    | Fable.List genArg ->
        getTypeFastFullName genParams genArg + " list"
    | Fable.Option(genArg, isStruct) ->
        (if isStruct then "struct " else "") + (getTypeFastFullName genParams genArg) + " option"
    | Fable.LambdaType(argType, returnType) ->
        [argType; returnType] |> List.map (getTypeFastFullName genParams) |> String.concat " -> "
    // TODO: Use Func` instead?
    | Fable.DelegateType(argTypes, returnType) ->
        argTypes @ [returnType] |> List.map (getTypeFastFullName genParams) |> String.concat " -> "
    | Fable.AnonymousRecordType(fieldNames, genArgs) ->
        let fields =
            Seq.zip fieldNames genArgs
            |> Seq.map (fun (key, typ) -> key + " : " + getTypeFastFullName genParams typ)
            |> String.concat "; "
        "{|" + fields + "|}"
    | Fable.DeclaredType(tdef, genArgs) ->
        let genArgs = genArgs |> Seq.map (getTypeFastFullName genParams) |> String.concat ","
        let genArgs = if genArgs = "" then "" else "[" + genArgs + "]"
        tdef.FullName + genArgs
    | Fable.MetaType -> Types.type_
    | Fable.Any -> Types.object
    | Fable.Unit -> Types.unit
    | Fable.Boolean -> Types.bool
    | Fable.Char -> Types.char
    | Fable.String -> Types.string
    | Fable.Regex -> Types.regex
    | Fable.Enum ref -> ref.FullName
    | Fable.Number(kind, uom) -> getNumberFullName uom kind

// From https://stackoverflow.com/a/37449594
let private combineHashCodes (hashes: int seq) =
    let hashes = Seq.toArray hashes
    if hashes.Length = 0
    then 0
    else hashes |> Array.reduce (fun h1 h2 -> ((h1 <<< 5) + h1) ^^^ h2)

// F# hash function gives different results in different runs
// Taken from fable-library/Util.ts. Possible variant in https://stackoverflow.com/a/1660613
let private stringHash (s: string) =
    let mutable h = 5381
    for i = 0 to s.Length - 1 do
        h <- (h * 33) ^^^ (int s.[i])
    h

let private getHashPrivate (entAtts: Fable.Attribute seq) (paramTypes: ParamTypes) genParams =
    // TODO: This is only useful when compiling fable-library,
    // use conditional compilation?
    match tryFindAttributeArgs Atts.noOverloadSuffix entAtts with
    | Some _ -> ""
    | _ ->
        paramTypes
        |> List.map (getTypeFastFullName genParams >> stringHash)
        |> combineHashCodes
        |> hashToString

let hasEmptyOverloadSuffix (curriedParamTypes: ParamTypes) =
    // Don't use overload suffix for members without arguments
    match curriedParamTypes with
    | [] -> true
    | [Fable.Unit] -> true
    | _ -> false

let getHashFromCurriedParamGroups (entity: Fable.Entity) (curriedParamGroups: Fable.Parameter list list) =
    match curriedParamGroups with
    | [params'] ->
        let paramTypes = params' |> List.map (fun p -> p.Type)
        if hasEmptyOverloadSuffix paramTypes then ""
        else
            // Generics can have different names in signature
            // and implementation files, use the position instead
            let genParams =
                entity.GenericParameters
                |> List.mapi (fun i p -> p.Name, string i)
                |> dict
            getHashPrivate entity.Attributes paramTypes genParams
    // Members with curried params cannot be overloaded in F#
    // TODO: Also private methods defined with `let` cannot be overloaded
    // but I don't know how to identify them in the AST
    | _ -> ""

let getHash (entity: Fable.Entity) (m: Fable.MemberFunctionOrValue) =
    getHashFromCurriedParamGroups entity m.CurriedParameterGroups

/// Used for extension members
let getExtensionHash (m: Fable.MemberFunctionOrValue) =
    match m.CurriedParameterGroups with
    | [params'] ->
        let paramTypes = params' |> List.map (fun p -> p.Type)
        if hasEmptyOverloadSuffix paramTypes then ""
        else
            // Type resolution in extension member seems to be different
            // and doesn't take generics into account
            dict [] |> getHashPrivate [] paramTypes
    // Members with curried params cannot be overloaded in F#
    | _ -> ""<|MERGE_RESOLUTION|>--- conflicted
+++ resolved
@@ -25,7 +25,6 @@
 
 // Not perfect but hopefully covers most of the cases
 // Using only common constrains from https://docs.microsoft.com/en-us/dotnet/fsharp/language-reference/generics/constraints
-<<<<<<< HEAD
 let private getConstraintHash genParams = function
     // TODO: Full member signature hash?
     | Fable.Constraint.HasMember(name, isStatic) ->
@@ -39,45 +38,13 @@
     | Fable.Constraint.HasDefaultConstructor -> "new"
     | Fable.Constraint.HasComparison -> "comparison"
     | Fable.Constraint.HasEquality -> "equality"
+    | Fable.Constraint.IsEnum -> "enum"
 
 let rec private getTypeFastFullName (genParams: IDictionary<_,_>) (t: Fable.Type) =
     match t with
     | Fable.Measure fullname -> fullname
     | Fable.GenericParam(name, constraints) ->
         match genParams.TryGetValue(name) with
-=======
-let private getGenericParamConstrainsHash genParams (p: FSharpGenericParameter) =
-    let getConstrainHash (c: FSharpGenericParameterConstraint) =
-        if c.IsCoercesToConstraint then
-            ":>" + getTypeFastFullName genParams c.CoercesToTarget
-        elif c.IsSupportsNullConstraint then
-            "null"
-        elif c.IsMemberConstraint then
-            let d = c.MemberConstraintData // TODO: Full member signature hash?
-            (if d.MemberIsStatic then "static " else "") + "member " + d.MemberName
-        elif c.IsRequiresDefaultConstructorConstraint then
-            "new"
-        elif c.IsNonNullableValueTypeConstraint then
-            "struct"
-        elif c.IsReferenceTypeConstraint then
-            "not struct"
-        elif c.IsComparisonConstraint then
-            "comparison"
-        elif c.IsEqualityConstraint then
-            "equality"
-        elif c.IsUnmanagedConstraint then
-            "unmanaged"
-        elif c.IsEnumConstraint then
-            "enum"
-        else ""
-    p.Constraints |> Seq.map getConstrainHash |> String.concat ","
-
-// Attention: we need to keep this similar to FSharp2Fable.TypeHelpers.makeType
-let rec private getTypeFastFullName (genParams: IDictionary<_,_>) (t: FSharpType) =
-    let t = nonAbbreviatedType t
-    if t.IsGenericParameter then
-        match genParams.TryGetValue(t.GenericParameter.Name) with
->>>>>>> d9df5d80
         | true, i -> i
         | false, _ -> constraints |> List.map (getConstraintHash genParams) |> String.concat ","
     | Fable.Tuple(genArgs, isStruct) ->
