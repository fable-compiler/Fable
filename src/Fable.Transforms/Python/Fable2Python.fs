--- conflicted
+++ resolved
@@ -3751,13 +3751,9 @@
 
         let constructors =
           [
-<<<<<<< HEAD
 
             for tag, case in ent.UnionCases |> Seq.indexed do
 
-=======
-            for case in ent.UnionCases do
->>>>>>> 99c855dd
               let name = Identifier case.Name
               let args =
                 Arguments.arguments
@@ -3766,8 +3762,6 @@
                       Arg.arg(com.GetIdentifier(ctx, field.Name))
                   ]
               let decorators = [Expression.name "staticmethod"]
-<<<<<<< HEAD
-
 
               let values =
                 [
@@ -3788,21 +3782,13 @@
 
               let body =
                 [Statement.return' unionExpr]
-=======
-              let body =
-                // todo
-                [Statement.return' (Expression.constant 1)]
->>>>>>> 99c855dd
 
               let returnType =
                 match args.VarArg with
                 | None -> Expression.name entName
                 | Some _ ->
                   Expression.subscript(Expression.name entName, Expression.name genTypeArgument.Arg)
-<<<<<<< HEAD
-
-=======
->>>>>>> 99c855dd
+
               Statement.functionDef(name, args, body = body, returns = returnType, decoratorList = decorators)
           ]
         let baseExpr = libValue com ctx "types" "Union" |> Some
