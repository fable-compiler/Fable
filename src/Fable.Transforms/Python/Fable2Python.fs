module rec Fable.Transforms.Fable2Python

open System
open System.Collections.Generic

open Fable
open Fable.AST
open Fable.AST.Python
open Fable.PY
open Fable.Core
open Fable.Transforms.Fable2Extended

type ReturnStrategy =
    /// Return last expression
    | Return
    /// Return unit
    | ReturnUnit
    /// Return within a with-statement (to make sure we don't TC with statements)
    | ResourceManager
    | Assign of Expression
    | Target of Identifier

type ArgsInfo =
    | CallInfo of Fable.CallInfo
    | NoCallInfo of args: Fable.Expr list

type Import =
    { Module: string
      LocalIdent: Identifier option
      Name: string option }

type ITailCallOpportunity =
    abstract Label: string
    abstract Args: Arg list
    abstract IsRecursiveRef: Fable.Expr -> bool

type UsedNames =
    { RootScope: HashSet<string>
      DeclarationScopes: HashSet<string>
      CurrentDeclarationScope: HashSet<string> }

/// Python specific, used for keeping track of existing variable bindings to
/// know if we need to declare an identifier as nonlocal or global.
type BoundVars =
    { GlobalScope: HashSet<string>
      EnclosingScope: HashSet<string>
      LocalScope: HashSet<string> }

    member this.EnterScope() =
        let enclosingScope = HashSet<string>()
        enclosingScope.UnionWith(this.EnclosingScope)
        enclosingScope.UnionWith(this.LocalScope)

        { this with
            LocalScope = HashSet()
            EnclosingScope = enclosingScope }

    member this.Bind(name: string) = this.LocalScope.Add name |> ignore

    member this.Bind(ids: Identifier list) =
        for (Identifier name) in ids do
            this.LocalScope.Add name |> ignore

    member this.NonLocals(idents: Identifier list) =
        [ for ident in idents do
              let (Identifier name) = ident

              if
                  not (this.LocalScope.Contains name)
                  && this.EnclosingScope.Contains name
              then
                  ident
              else
                  this.Bind(name) ]

type Context =
    { File: Fable.File
      UsedNames: UsedNames
      BoundVars: BoundVars
      DecisionTargets: (Fable.Ident list * Fable.Expr) list
      HoistVars: Fable.Ident list -> bool
      TailCallOpportunity: ITailCallOpportunity option
      OptimizeTailCall: unit -> unit
      ScopedTypeParams: Set<string>
      TypeParamsScope: int }

type IPythonCompiler =
    inherit Compiler
    abstract AddTypeVar: ctx: Context * name: string -> Expression
    abstract GetIdentifier: ctx: Context * name: string -> Identifier
    abstract GetIdentifierAsExpr: ctx: Context * name: string -> Expression
    abstract GetAllImports: unit -> Import list
    abstract GetAllTypeVars: unit -> HashSet<string>
    abstract GetImportExpr: Context * moduleName: string * ?name: string * ?loc: SourceLocation -> Expression
    abstract TransformAsExpr: Context * Fable.Expr -> Expression * Statement list
    abstract TransformAsStatements: Context * ReturnStrategy option * Fable.Expr -> Statement list
    abstract TransformImport: Context * selector: string * path: string -> Expression
    abstract TransformFunction: Context * string option * Fable.Ident list * Fable.Expr * Set<string> -> Arguments * Statement list

    abstract WarnOnlyOnce: string * ?range: SourceLocation -> unit

// TODO: All things that depend on the library should be moved to Replacements
// to become independent of the specific implementation
module Lib =
    let libCall (com: IPythonCompiler) ctx r moduleName memberName args =
        Expression.call (com.TransformImport(ctx, memberName, getLibPath com moduleName), args, ?loc = r)

    let libConsCall (com: IPythonCompiler) ctx r moduleName memberName args =
        Expression.call (com.TransformImport(ctx, memberName, getLibPath com moduleName), args, ?loc = r)

    let libValue (com: IPythonCompiler) ctx moduleName memberName =
        com.TransformImport(ctx, memberName, getLibPath com moduleName)

    let tryPyConstructor (com: IPythonCompiler) ctx ent =
        match PY.Replacements.tryPyConstructor com ent with
        | Some e -> com.TransformAsExpr(ctx, e) |> Some
        | None -> None

    let pyConstructor (com: IPythonCompiler) ctx ent =
        let entRef = PY.Replacements.pyConstructor com ent
        com.TransformAsExpr(ctx, entRef)

module Reflection =
    open Lib

    let private libReflectionCall (com: IPythonCompiler) ctx r memberName args =
        libCall com ctx r "reflection" (memberName + "_type") args

    let private transformRecordReflectionInfo com ctx r (ent: Fable.Entity) generics =
        // TODO: Refactor these three bindings to reuse in transformUnionReflectionInfo
        let fullname = ent.FullName
        let fullnameExpr = Expression.constant (fullname)

        let genMap =
            let genParamNames =
                ent.GenericParameters
                |> List.mapToArray (fun x -> x.Name)
                |> Seq.toList

            List.zip genParamNames generics |> Map

        let fields, stmts =
            ent.FSharpFields
            |> Seq.map (fun fi ->
                let typeInfo, stmts = transformTypeInfo com ctx r genMap fi.FieldType

                (Expression.tuple (
                    [ Expression.constant (fi.Name)
                      typeInfo ]
                )),
                stmts)
            |> Seq.toList
            |> Helpers.unzipArgs

        let fields = Expression.lambda (Arguments.arguments [], Expression.list (fields))

        let py, stmts' = pyConstructor com ctx ent

        [ fullnameExpr
          Expression.list (generics)
          py
          fields ]
        |> libReflectionCall com ctx None "record",
        stmts @ stmts'

    let private transformUnionReflectionInfo com ctx r (ent: Fable.Entity) generics =
        let fullname = ent.FullName
        let fullnameExpr = Expression.constant (fullname)

        let genMap =
            let genParamNames =
                ent.GenericParameters
                |> List.map (fun x -> x.Name)
                |> Seq.toList

            List.zip genParamNames generics |> Map

        let cases =
            ent.UnionCases
            |> Seq.map (fun uci ->
                uci.UnionCaseFields
                |> List.map (fun fi ->
                    Expression.tuple (
                        [ fi.Name |> Expression.constant
                          let expr, stmts = transformTypeInfo com ctx r genMap fi.FieldType

                          expr ]
                    ))
                |> Expression.list)
            |> Seq.toList

        let cases = Expression.lambda (Arguments.arguments [], Expression.list (cases))

        let py, stmts = pyConstructor com ctx ent

        [ fullnameExpr
          Expression.list (generics)
          py
          cases ]
        |> libReflectionCall com ctx None "union",
        stmts

    let transformTypeInfo (com: IPythonCompiler) ctx r (genMap: Map<string, Expression>) t : Expression * Statement list =
        let primitiveTypeInfo name =
            libValue com ctx "Reflection" (name + "_type")

        let numberInfo kind =
            getNumberKindName kind |> primitiveTypeInfo

        let nonGenericTypeInfo fullname =
            [ Expression.constant (fullname) ]
            |> libReflectionCall com ctx None "class"

        let resolveGenerics generics : Expression list * Statement list =
            generics
            |> Array.map (transformTypeInfo com ctx r genMap)
            |> List.ofArray
            |> Helpers.unzipArgs

        let genericTypeInfo name genArgs =
            let resolved, stmts = resolveGenerics genArgs
            libReflectionCall com ctx None name resolved, stmts

        let genericEntity (fullname: string) (generics: Expression list) =
            libReflectionCall
                com
                ctx
                None
                "class"
                [ Expression.constant (fullname)
                  if not (List.isEmpty generics) then
                      Expression.list (generics) ]

        match t with
        | Fable.Measure _
        | Fable.Any -> primitiveTypeInfo "obj", []
        | Fable.GenericParam (name, _) ->
            match Map.tryFind name genMap with
            | Some t -> t, []
            | None ->
                Replacements.genericTypeInfoError name
                |> addError com [] r

                Expression.none, []
        | Fable.Unit -> primitiveTypeInfo "unit", []
        | Fable.Boolean -> primitiveTypeInfo "bool", []
        | Fable.Char -> primitiveTypeInfo "char", []
        | Fable.String -> primitiveTypeInfo "string", []
        | Fable.Enum entRef ->
            let ent = com.GetEntity(entRef)
            let mutable numberKind = Int32

            let cases =
                ent.FSharpFields
                |> Seq.choose (fun fi ->
                    // F# seems to include a field with this name in the underlying type
                    match fi.Name with
                    | "value__" ->
                        match fi.FieldType with
                        | Fable.Number (kind, _) -> numberKind <- kind
                        | _ -> ()

                        None
                    | name ->
                        let value =
                            match fi.LiteralValue with
                            | Some v -> System.Convert.ToDouble v
                            | None -> 0.

                        Expression.tuple (
                            [ Expression.constant (name)
                              Expression.constant (value) ]
                        )
                        |> Some)
                |> Seq.toList
                |> Expression.list

            [ Expression.constant (entRef.FullName)
              numberInfo numberKind
              cases ]
            |> libReflectionCall com ctx None "enum",
            []
        | Fable.Number (kind, _) -> numberInfo kind, []
        | Fable.LambdaType (argType, returnType) -> genericTypeInfo "lambda" [| argType; returnType |]
        | Fable.DelegateType (argTypes, returnType) -> genericTypeInfo "delegate" ([| yield! argTypes; yield returnType |])
        | Fable.Tuple (genArgs, _) -> genericTypeInfo "tuple" (List.toArray genArgs)
        | Fable.Option (genArg, _) -> genericTypeInfo "option" [| genArg |]
        | Fable.Array genArg -> genericTypeInfo "array" [| genArg |]
        | Fable.List genArg -> genericTypeInfo "list" [| genArg |]
        | Fable.Regex -> nonGenericTypeInfo Types.regex, []
        | Fable.MetaType -> nonGenericTypeInfo Types.type_, []
        | Fable.AnonymousRecordType (fieldNames, genArgs) ->
            let genArgs, stmts = resolveGenerics (List.toArray genArgs)

            List.zip (List.ofArray fieldNames) genArgs
            |> List.map (fun (k, t) ->
                Expression.tuple [ Expression.constant (k)
                                   t ])
            |> libReflectionCall com ctx None "anonRecord",
            stmts
        | Fable.DeclaredType (entRef, generics) ->
            let fullName = entRef.FullName

            match fullName, generics with
            | Replacements.BuiltinEntity kind ->
                match kind with
                | Replacements.BclGuid
                | Replacements.BclTimeSpan
                | Replacements.BclDateTime
                | Replacements.BclDateTimeOffset
                | Replacements.BclDateOnly
                | Replacements.BclTimeOnly
                | Replacements.BclTimer
                | Replacements.BclInt64
                | Replacements.BclUInt64
                | Replacements.BclDecimal
                | Replacements.BclBigInt -> genericEntity fullName [], []
                | Replacements.BclHashSet gen
                | Replacements.FSharpSet gen ->
                    let gens, stmts = transformTypeInfo com ctx r genMap gen
                    genericEntity fullName [ gens ], stmts
                | Replacements.BclDictionary (key, value)
                | Replacements.BclKeyValuePair (key, value)
                | Replacements.FSharpMap (key, value) ->
                    let keys, stmts = transformTypeInfo com ctx r genMap key
                    let values, stmts' = transformTypeInfo com ctx r genMap value
                    genericEntity fullName [ keys; values ], stmts @ stmts'
                | Replacements.FSharpResult (ok, err) ->
                    let ent = com.GetEntity(entRef)
                    let ok', stmts = transformTypeInfo com ctx r genMap ok
                    let err', stmts' = transformTypeInfo com ctx r genMap err

                    let expr, stmts'' = transformUnionReflectionInfo com ctx r ent [ ok'; err' ]

                    expr, stmts @ stmts' @ stmts''
                | Replacements.FSharpChoice gen ->
                    let ent = com.GetEntity(entRef)

                    let gen, stmts =
                        List.map (transformTypeInfo com ctx r genMap) gen
                        |> Helpers.unzipArgs

                    let expr, stmts' = gen |> transformUnionReflectionInfo com ctx r ent

                    expr, stmts @ stmts'
                | Replacements.FSharpReference gen ->
                    let ent = com.GetEntity(entRef)
                    let gen, stmts = transformTypeInfo com ctx r genMap gen

                    let expr, stmts' =
                        [ gen ]
                        |> transformRecordReflectionInfo com ctx r ent

                    expr, stmts @ stmts'
            | _ ->
                let ent = com.GetEntity(entRef)

                let generics, stmts =
                    generics
                    |> List.map (transformTypeInfo com ctx r genMap)
                    |> Helpers.unzipArgs
                /// Check if the entity is actually declared in JS code
                if ent.IsInterface
                   || FSharp2Fable.Util.isErasedOrStringEnumEntity ent
                   || FSharp2Fable.Util.isGlobalOrImportedEntity ent
                   || FSharp2Fable.Util.isReplacementCandidate ent then
                    genericEntity ent.FullName generics, stmts
                else
                    let reflectionMethodExpr =
                        FSharp2Fable.Util.entityRefWithSuffix com ent Naming.reflectionSuffix

                    let callee, stmts' = com.TransformAsExpr(ctx, reflectionMethodExpr)

                    Expression.call (callee, generics), stmts @ stmts'

    let transformReflectionInfo com ctx r (ent: Fable.Entity) generics =
        if ent.IsFSharpRecord then
            transformRecordReflectionInfo com ctx r ent generics
        elif ent.IsFSharpUnion then
            transformUnionReflectionInfo com ctx r ent generics
        else
            let fullname = ent.FullName

            let exprs, stmts =
                [ yield Expression.constant (fullname), []
                  match generics with
                  | [] -> yield Util.undefined None, []
                  | generics -> yield Expression.list (generics), []
                  match tryPyConstructor com ctx ent with
                  | Some (cons, stmts) -> yield cons, stmts
                  | None -> ()
                  match ent.BaseType with
                  | Some d ->
                      let genMap =
                          Seq.zip ent.GenericParameters generics
                          |> Seq.map (fun (p, e) -> p.Name, e)
                          |> Map

                      yield
                          Fable.DeclaredType(d.Entity, d.GenericArgs)
                          |> transformTypeInfo com ctx r genMap
                  | None -> () ]
                |> Helpers.unzipArgs

            exprs |> libReflectionCall com ctx r "class", stmts

    let private ofString s = Expression.constant (s)
    let private ofArray babelExprs = Expression.list (babelExprs)

    let transformTypeTest (com: IPythonCompiler) ctx range expr (typ: Fable.Type) : Expression * Statement list =
        let warnAndEvalToFalse msg =
            "Cannot type test (evals to false): " + msg
            |> addWarning com [] range

            Expression.constant (false)

        let pyTypeof (primitiveType: string) (Util.TransformExpr com ctx (expr, stmts)) : Expression * Statement list =
            let typeof =
                let func = Expression.name (Identifier("type"))
                let str = Expression.name (Identifier("str"))
                let typ = Expression.call (func, [ expr ])
                Expression.call (str, [ typ ])

            Expression.compare (typeof, [ Eq ], [ Expression.constant (primitiveType) ], ?loc = range), stmts

        let jsInstanceof consExpr (Util.TransformExpr com ctx (expr, stmts)) : Expression * Statement list =
            let func = Expression.name (Identifier("isinstance"))
            let args = [ expr; consExpr ]
            Expression.call (func, args), stmts

        match typ with
        | Fable.Measure _ // Dummy, shouldn't be possible to test against a measure type
        | Fable.Any -> Expression.constant (true), []
        | Fable.Unit ->
            let expr, stmts = com.TransformAsExpr(ctx, expr)
            Expression.compare (expr, [ Is ], [ Util.undefined None ], ?loc = range), stmts
        | Fable.Boolean -> pyTypeof "<class 'bool'>" expr
        | Fable.Char
        | Fable.String _ -> pyTypeof "<class 'str'>" expr
        | Fable.Number _
        | Fable.Enum _ -> pyTypeof "<class 'int'>" expr
        | Fable.Regex -> jsInstanceof (Expression.identifier ("RegExp")) expr
        | Fable.LambdaType _
        | Fable.DelegateType _ -> pyTypeof "<class 'function'>" expr
        | Fable.Array _
        | Fable.Tuple _ ->
            let expr, stmts = com.TransformAsExpr(ctx, expr)
            libCall com ctx None "util" "isArrayLike" [ expr ], stmts
        | Fable.List _ -> jsInstanceof (libValue com ctx "List" "FSharpList") expr
        | Fable.AnonymousRecordType _ -> warnAndEvalToFalse "anonymous records", []
        | Fable.MetaType -> jsInstanceof (libValue com ctx "Reflection" "TypeInfo") expr
        | Fable.Option _ -> warnAndEvalToFalse "options", [] // TODO
        | Fable.GenericParam _ -> warnAndEvalToFalse "generic parameters", []
        | Fable.DeclaredType (ent, genArgs) ->
            match ent.FullName with
            | Types.idisposable ->
                match expr with
                | MaybeCasted (ExprType (Fable.DeclaredType (ent2, _))) when
                    com.GetEntity(ent2)
                    |> FSharp2Fable.Util.hasInterface Types.idisposable
                    ->
                    Expression.constant (true), []
                | _ ->
                    let expr, stmts = com.TransformAsExpr(ctx, expr)
                    libCall com ctx None "util" "isDisposable" [ expr ], stmts
            | Types.ienumerable ->
                let expr, stmts = com.TransformAsExpr(ctx, expr)

                [ expr ]
                |> libCall com ctx None "util" "isIterable",
                stmts
            | Types.array ->
                let expr, stmts = com.TransformAsExpr(ctx, expr)

                [ expr ]
                |> libCall com ctx None "util" "isArrayLike",
                stmts
            | Types.exception_ ->
                let expr, stmts = com.TransformAsExpr(ctx, expr)

                [ expr ]
                |> libCall com ctx None "types" "isException",
                stmts
            | _ ->
                let ent = com.GetEntity(ent)

                if ent.IsInterface then
                    warnAndEvalToFalse "interfaces", []
                else
                    match tryPyConstructor com ctx ent with
                    | Some (cons, stmts) ->
                        if not (List.isEmpty genArgs) then
                            com.WarnOnlyOnce("Generic args are ignored in type testing", ?range = range)

                        let expr, stmts' = jsInstanceof cons expr
                        expr, stmts @ stmts'
                    | None -> warnAndEvalToFalse ent.FullName, []

module Helpers =
    let (|PythonModule|_|) (modulePath: string) =
        match modulePath with
        | name when
            (name.Contains("/")
             || name.EndsWith(".fs")
             || name.EndsWith(".py"))
            ->
            None
        | name -> Some(name)

    /// Returns true if type can be None in Python
    let isOptional (fields: Fable.Ident []) =
        if fields.Length < 1 then
            false
        else
            match fields.[0].Type with
            | Fable.GenericParam _ -> true
            | Fable.Option _ -> true
            | Fable.Unit -> true
            | Fable.Any -> true
            | _ -> false

    let index = (Seq.initInfinite id).GetEnumerator()

    let removeNamespace (fullName: string) =
        fullName.Split('.')
        |> Array.last
        |> (fun name -> name.Replace("`", "_"))
        |> Helpers.clean

    let getUniqueIdentifier (name: string) : Identifier =
        do index.MoveNext() |> ignore
        let idx = index.Current.ToString()

        let deliminator =
            if Char.IsLower name.[0] then
                "_"
            else
                ""

        Identifier($"{name}{deliminator}{idx}")

    /// Replaces all '$' and `.`with '_'
    let clean (name: string) =
        match name with
        | "Infinity" -> "float('inf')"
        | _ ->
            (name, Naming.NoMemberPart)
            ||> Naming.sanitizeIdent (fun _ -> false)

    /// Normalize Fable import to be relative to compiled file in outDir.
    let normalizeModulePath (com: IPythonCompiler) modulePath =
        // printfn "---"
        // printfn "ModulePath: %s" modulePath
        let fileDir = Path.GetDirectoryName modulePath
        let projDir = Path.GetDirectoryName(com.ProjectFile)

        let modulePathname =
            match fileDir with
            | ""
            | "." -> fileDir
            | _ ->
                IO.Path.GetFullPath(Path.Combine(Path.GetDirectoryName(com.CurrentFile), fileDir))
                |> Path.normalizePath

        let outDir = com.OutputDir |> Option.defaultValue projDir

        // printfn "modulePathname: %A" modulePathname
        // printfn $"OutputDir: {com.OutputDir}"
        // printfn $"LibraryDir: {com.LibraryDir}"
        // printfn $"CurrentFile: {com.CurrentFile}"
        // printfn $"ProjectFile: {com.ProjectFile}"

        let commonPrefix =
            Path.getCommonBaseDir [ modulePathname
                                    com.ProjectFile ]

        let relativePath =
            // We know all modules will be placed somewhere in outDir or in a subdir below
            modulePathname
                .Replace(outDir, String.Empty) // Remove outDir from module path
                .Replace(projDir, String.Empty) // Remove projectDir from module path
            |> (fun path ->
                // Remove any common prefix between module path and project file
                if commonPrefix.Length > 0 then
                    path.Replace(commonPrefix, String.Empty)
                else
                    path)
            |> (fun path ->
                // We cannot reference anything outside fable_modules from modules inside fable_modules
                if Naming.isInFableModules com.CurrentFile then
                    path.Replace(Naming.fableModules, String.Empty)
                else
                    path)
            |> (fun path ->
                // Cleanup path
                path.Replace("//", "/"))

        //printfn "relativePath: %A" relativePath

        // Relative path from current file (up) to project dir
        let fileRelative =
            let commonPrefix =
                // Avoid going out of fable_modules and back down again, i.e ../fable_modules/fable_library
                if Naming.isInFableModules com.CurrentFile then
                    Path.getCommonBaseDir [ com.CurrentFile
                                            IO.Path.GetFullPath(Path.Combine(Path.GetDirectoryName(com.CurrentFile), com.LibraryDir)) ]
                else
                    Path.getCommonBaseDir [ com.CurrentFile
                                            com.ProjectFile ]

            Path
                .GetDirectoryName(com.CurrentFile.Replace(commonPrefix, String.Empty))
                .Split('/')
            |> Array.filter (fun x -> x.Length > 0)
            |> Array.map (fun _ -> "..")
            |> String.concat "/"
            // If empty path, then we're in the same dir
            |> (fun str -> if str.Length = 0 then "." else str)

        // printfn "fileRelative: %A" fileRelative
        // printfn "mod, rel: %A" (modulePathname, relativePath)
        match modulePathname, relativePath with
        | "", _
        | ".", _ -> fileDir
        | _, "" -> "."
        | _ -> Path.Combine(fileRelative, relativePath)

    /// This function is a bit complex. Python imports are a bit tricky.
    /// - Python libraries should use relative imports.
    /// - Python program must use absolute imports
    /// - Python cannot import outside the sub-dirs of the main Program (without setting PYTHONPATH)
    /// In addition when compiling a Fable project as a program, all dependencies will also be compiled as a program, even if they are
    /// a library (fable-modules). Thus we need to handle a lot of corner cases.
    ///
    ///  - outDir
    ///    - fable_modules
    ///      - fable_library (may import itself)
    ///      - nuget_library (may import fable library)
    ///    - referenced_project
    ///      - util.py
    ///    - subdir
    ///      - misc.py
    ///    - program.py
    ///
    let rewriteFablePathImport (com: IPythonCompiler) (modulePath: string) =
        let commonPrefix =
            Path.getCommonBaseDir [ com.ProjectFile
                                    com.CurrentFile ]

        let normalizedPath = normalizeModulePath com modulePath
        let projDir = Path.GetDirectoryName(com.ProjectFile)
        let fileDir = Path.GetDirectoryName(com.CurrentFile)

        /// True if we import something in a project reference
        let isProjectReference =
            let notInProjectDir = (not (projDir.EndsWith(commonPrefix)))
            if normalizedPath.Length > 1 then
                notInProjectDir
                // import exists in file dir
                && IO.Directory.Exists(Path.Combine(fileDir, normalizedPath))
                // import exists in project dir
                && (not (IO.Directory.Exists(Path.Combine(projDir, normalizedPath))))
            else
                notInProjectDir

        // printfn "Prefix: %A" (commonPrefix, isProjectReference)
        let relative =
            match com.OutputType, isProjectReference with
            // If the compiled file is not in a sub-dir underneath the project file (e.g project reference) then use
            // relative imports if and only if the normalizedPath exists within that referenced project. This is e.g the
            // case when a test project references the library it's testing and the library wants to import own files
            | _, true -> true
            | OutputType.Exe, _ -> false
            | _ -> true

        // printfn $"Relative: {relative}, {com.ProjectFile}, {com.CurrentFile}"
        // printfn $"OutputDir: {com.OutputDir}  "
        // printfn $"LibraryDir: {com.LibraryDir}"
        // printfn "normalizedPath: %A" (relative, normalizedPath)

        let moduleName =
            let lower =
                let fileName = Path.GetFileNameWithoutExtension(modulePath)

                match fileName with
                | "" when modulePath.StartsWith(".") -> modulePath.[1..]
                | _ ->
                    fileName
                    |> Naming.applyCaseRule CaseRules.SnakeCase

            (lower, Naming.NoMemberPart)
            ||> Naming.sanitizeIdent (fun _ -> false)

        let path =
            match relative, normalizedPath with
            | _, "" -> ""
            | true, "." -> "."
            | true, path ->
                path
                    .Replace("../../../", "....") // translate path to Python relative syntax
                    .Replace("../../", "...")
                    .Replace("../", "..")
                    .Replace("./", ".")
                    .Replace("/", ".")
                + "."
            | false, "." -> ""
            | false, path ->
                path
                    .Replace("../", "")
                    .Replace("./", "")
                    .Replace("/", ".")
                + "."

        $"{path}{moduleName}"

    let rewriteFableImport (com: IPythonCompiler) (modulePath: string) =
        match modulePath with
        | PythonModule name -> name
        | _ -> rewriteFablePathImport com modulePath

    let unzipArgs (args: (Expression * Statement list) list) : Expression list * Python.Statement list =
        let stmts = args |> List.map snd |> List.collect id
        let args = args |> List.map fst
        args, stmts

    /// A few statements in the generated Python AST do not produce any effect,
    /// and should not be printed.
    let isProductiveStatement (stmt: Statement) =
        let rec hasNoSideEffects (e: Expression) =
            match e with
            | Constant _ -> true
            | Dict { Keys = keys } -> keys.IsEmpty // Empty object
            | Name _ -> true // E.g `void 0` is translated to Name(None)
            | _ -> false

        match stmt with
        // Remove `self = self`
        | Statement.Assign { Targets = [ Name { Id = Identifier (x) } ]
                             Value = Name { Id = Identifier (y) } } when x = y -> None
        | Statement.AnnAssign { Target = Name { Id = Identifier (x) }
                                Value = Some (Name { Id = Identifier (y) }) } when x = y -> None
        | Expr expr ->
            if hasNoSideEffects expr.Value then
                None
            else
                Some stmt
        | _ -> Some stmt

// https://www.python.org/dev/peps/pep-0484/
module Annotation =
    open Lib

    let getEntityGenParams (ent: Fable.Entity) =
        ent.GenericParameters
        |> Seq.map (fun x -> x.Name)
        |> Set.ofSeq

    let makeTypeParamDecl (com: IPythonCompiler) ctx (genParams: Set<string>) =
        if (Set.isEmpty genParams) then
            []
        else
            com.GetImportExpr(ctx, "typing", "Generic")
            |> ignore

            com.GetImportExpr(ctx, "typing", "TypeVar")
            |> ignore

            let genParams =
                genParams
                |> Set.toList
                |> List.map (fun genParam ->
                    let arg = Util.getUniqueNameInRootScope (ctx: Context) genParam
                    com.AddTypeVar(ctx, genParam))

            let generic = Expression.name "Generic"
            [ Expression.subscript (generic, Expression.tuple genParams) ]

    let private libReflectionCall (com: IPythonCompiler) ctx r memberName args =
        libCall com ctx r "reflection" (memberName + "_type") args

    let fableModuleAnnotation (com: IPythonCompiler) ctx moduleName memberName args =
        let expr = com.TransformImport(ctx, memberName, getLibPath com moduleName)

        match args with
        | [] -> expr
        | [ arg ] -> Expression.subscript (expr, arg)
        | args -> Expression.subscript (expr, Expression.tuple (args))

    let stdlibModuleAnnotation (com: IPythonCompiler) ctx moduleName memberName args =
        let expr = com.TransformImport(ctx, memberName, moduleName)

        match memberName, args with
        | _, [] -> expr
        | _, [ arg ] -> Expression.subscript (expr, arg)
        | "Callable", args ->
            let returnType = List.last args

            let args =
                args
                |> List.removeAt (args.Length - 1)
                |> List.choose (function
                    | Expression.Name ({ Id = Identifier "None" }) when args.Length = 2 -> None
                    | x -> Some x)
                |> Expression.list

            Expression.subscript (expr, Expression.tuple ([ args; returnType ]))
        | _, args -> Expression.subscript (expr, Expression.tuple (args))

    let fableModuleTypeHint com ctx moduleName memberName genArgs repeatedGenerics =
        let resolved, stmts = resolveGenerics com ctx genArgs repeatedGenerics

        fableModuleAnnotation com ctx moduleName memberName resolved, stmts

    let stdlibModuleTypeHint com ctx moduleName memberName genArgs =
        let resolved, stmts = resolveGenerics com ctx genArgs None
        stdlibModuleAnnotation com ctx moduleName memberName resolved, stmts

    let makeGenTypeParamInst com ctx (genArgs: Fable.Type list) (repeatedGenerics: Set<string> option) =
        match genArgs with
        | [] -> []
        | _ ->
            genArgs
            |> List.map (typeAnnotation com ctx repeatedGenerics)
            |> List.map fst

    let makeGenericTypeAnnotation
        (com: IPythonCompiler)
        ctx
        (id: string)
        (genArgs: Fable.Type list)
        (repeatedGenerics: Set<string> option)
        =
        stdlibModuleAnnotation com ctx "__future__" "annotations" []
        |> ignore

        let typeParamInst = makeGenTypeParamInst com ctx genArgs repeatedGenerics

        let name = Expression.name id

        if typeParamInst.IsEmpty then
            name
        else
            Expression.subscript (name, Expression.tuple typeParamInst)

    let makeGenericTypeAnnotation' (com: IPythonCompiler) ctx (id: string) (genArgs: string list) (repeatedGenerics: Set<string> option) =
        stdlibModuleAnnotation com ctx "__future__" "annotations" []
        |> ignore

        let name = Expression.name id

        if genArgs.IsEmpty then
            name
        else
            let genArgs =
                match repeatedGenerics with
                | Some generics ->
                    let genArgs =
                        genArgs
                        |> Set.ofList
                        |> Set.intersect generics
                        |> Set.toList

                    if genArgs.IsEmpty then
                        [ stdlibModuleAnnotation com ctx "typing" "Any" [] ]
                    else
                        genArgs
                        |> List.map (fun name -> com.AddTypeVar(ctx, name))
                | _ ->
                    genArgs
                    |> List.map (fun name -> com.AddTypeVar(ctx, name))

            Expression.subscript (name, Expression.tuple genArgs)

    let resolveGenerics com ctx generics repeatedGenerics : Expression list * Statement list =
        generics
        |> List.map (typeAnnotation com ctx repeatedGenerics)
        |> Helpers.unzipArgs

    let typeAnnotation (com: IPythonCompiler) ctx (repeatedGenerics: Set<string> option) t : Expression * Statement list =
        let getNumberKindName kind =
            match kind with
            | Int8
            | UInt8
            | Int16
            | UInt16
            | Int32
            | UInt32 -> "int"
            | Float32
            | Float64 -> "float"

        let numberInfo kind =
            Expression.name (getNumberKindName kind)

        // printfn "typeAnnotation: %A" t
        match t with
        | Fable.Measure _
        | Fable.Any -> stdlibModuleTypeHint com ctx "typing" "Any" []
        | Fable.GenericParam (name, _) ->
            match repeatedGenerics with
            | Some names when names.Contains name ->
                com.GetImportExpr(ctx, "typing", "TypeVar")
                |> ignore

                let name = Helpers.clean name
                com.AddTypeVar(ctx, name), []
            | Some _ -> stdlibModuleTypeHint com ctx "typing" "Any" []
            | None ->
                com.GetImportExpr(ctx, "typing", "TypeVar")
                |> ignore

                let name = Helpers.clean name
                com.AddTypeVar(ctx, name), []
        | Fable.Unit -> Expression.none, []
        | Fable.Boolean -> Expression.name "bool", []
        | Fable.Char -> Expression.name "str", []
        | Fable.String -> Expression.name "str", []
        | Fable.Enum entRef ->
            let ent = com.GetEntity(entRef)
            let mutable numberKind = Int32

            let cases =
                ent.FSharpFields
                |> Seq.choose (fun fi ->
                    // F# seems to include a field with this name in the underlying type
                    match fi.Name with
                    | "value__" ->
                        match fi.FieldType with
                        | Fable.Number (kind, _) -> numberKind <- kind
                        | _ -> ()

                        None
                    | name ->
                        let value =
                            match fi.LiteralValue with
                            | Some v -> System.Convert.ToDouble v
                            | None -> 0.

<<<<<<< HEAD
                        Expression.tuple (
=======
                        Expression.list 
>>>>>>> 8ada470a
                            [ Expression.constant (name)
                              Expression.constant (value) ]
                        |> Some)
                |> Seq.toList
                |> Expression.list

            [ Expression.constant (entRef.FullName)
              numberInfo numberKind
              cases ]
            |> libReflectionCall com ctx None "enum",
            []
        | Fable.Number (kind, _) -> numberInfo kind, []
        | Fable.LambdaType (argType, returnType) ->
            let argTypes, returnType = Util.uncurryLambdaType t
            stdlibModuleTypeHint com ctx "typing" "Callable" (argTypes @ [ returnType ])
        | Fable.Option (genArg, _) -> stdlibModuleTypeHint com ctx "typing" "Optional" [ genArg ]
        | Fable.Tuple (genArgs, _) -> stdlibModuleTypeHint com ctx "typing" "Tuple" genArgs
        | Fable.Array genArg ->
            match genArg with
            | Fable.Type.Number (UInt8, _) -> stdlibModuleTypeHint com ctx "typing" "ByteString" []
            | Fable.Type.Number (Int8, _)
            | Fable.Type.Number (Int16, _)
            | Fable.Type.Number (UInt16, _)
            | Fable.Type.Number (Int32, _)
            | Fable.Type.Number (UInt32, _)
            | Fable.Type.Number (Float32, _)
            | Fable.Type.Number (Float64, _) -> stdlibModuleTypeHint com ctx "typing" "MutableSequence" [ genArg ]
            | _ -> stdlibModuleTypeHint com ctx "typing" "List" [ genArg ]
        | Fable.List genArg -> fableModuleTypeHint com ctx "list" "FSharpList" [ genArg ] repeatedGenerics
        | Replacements.Builtin kind -> makeBuiltinTypeAnnotation com ctx kind repeatedGenerics
        | Fable.AnonymousRecordType (_, genArgs) ->
            let value = Expression.name ("dict")
            let any, stmts = stdlibModuleTypeHint com ctx "typing" "Any" []
            Expression.subscript (value, Expression.tuple ([ Expression.name "str"; any ])), stmts
        | Fable.DeclaredType (entRef, genArgs) -> makeEntityTypeAnnotation com ctx entRef genArgs repeatedGenerics
        | _ -> stdlibModuleTypeHint com ctx "typing" "Any" []

    let makeImportTypeId (com: IPythonCompiler) ctx moduleName typeName =
        let expr = com.GetImportExpr(ctx, getLibPath com moduleName, typeName)

        match expr with
        | Expression.Name ({ Id = Identifier id }) -> id
        | _ -> typeName

    let makeImportTypeAnnotation com ctx genArgs moduleName typeName =
        let id = makeImportTypeId com ctx moduleName typeName
        makeGenericTypeAnnotation com ctx id genArgs None

    let makeEntityTypeAnnotation com ctx entRef genArgs repeatedGenerics =
        // printfn "DeclaredType: %A" entRef.FullName
        match entRef.FullName, genArgs with
        | Types.result, _ ->
            let resolved, stmts = resolveGenerics com ctx genArgs repeatedGenerics

            fableModuleAnnotation com ctx "choice" "FSharpResult_2" resolved, stmts
        | Replacements.BuiltinEntity kind ->
            match kind with
            | Replacements.BclDecimal -> stdlibModuleTypeHint com ctx "decimal" "Decimal" []
            | _ -> stdlibModuleTypeHint com ctx "typing" "Any" []
        (*
            | Replacements.BclGuid
            | Replacements.BclTimeSpan
            | Replacements.BclDateTime
            | Replacements.BclDateTimeOffset
            | Replacements.BclDateOnly
            | Replacements.BclTimeOnly
            | Replacements.BclTimer
            | Replacements.BclInt64
            | Replacements.BclUInt64
            | Replacements.BclBigInt -> genericEntity fullName [], []
            | Replacements.BclHashSet gen
            | Replacements.FSharpSet gen ->
                let gens, stmts = transformTypeInfo com ctx r genMap gen
                genericEntity fullName [ gens ], stmts
        | entName when entName.StartsWith(Types.choiceNonGeneric) ->
            makeUnionTypeAnnotation com ctx genArgs
            *)
        | Types.fsharpAsyncGeneric, _ ->
            let resolved, stmts = resolveGenerics com ctx genArgs repeatedGenerics

            fableModuleAnnotation com ctx "async_builder" "Async" resolved, stmts
        | Types.taskGeneric, _ -> stdlibModuleTypeHint com ctx "typing" "Awaitable" genArgs
        | Types.icomparable, _ ->
            let resolved, stmts = stdlibModuleTypeHint com ctx "typing" "Any" []

            fableModuleAnnotation com ctx "util" "IComparable" [ resolved ], stmts
        | Types.comparer, _ ->
            let resolved, stmts = resolveGenerics com ctx genArgs repeatedGenerics

            fableModuleAnnotation com ctx "util" "IComparer" resolved, stmts
        | Types.equalityComparer, _ ->
            let resolved, stmts = stdlibModuleTypeHint com ctx "typing" "Any" []

            fableModuleAnnotation com ctx "util" "IEqualityComparer" [ resolved ], stmts
        | Types.ienumerator, _ ->
            let resolved, stmts = stdlibModuleTypeHint com ctx "typing" "Any" []

            fableModuleAnnotation com ctx "util" "IEnumerator" [ resolved ], stmts
        | Types.ienumeratorGeneric, _ ->
            let resolved, stmts = resolveGenerics com ctx genArgs repeatedGenerics

            fableModuleAnnotation com ctx "util" "IEnumerator" resolved, stmts
        | Types.ienumerable, _ ->
            let resolved, stmts = stdlibModuleTypeHint com ctx "typing" "Any" []

            fableModuleAnnotation com ctx "util" "IEnumerable" [ resolved ], stmts
        | Types.ienumerableGeneric, _ ->
            let resolved, stmts = resolveGenerics com ctx genArgs repeatedGenerics

            fableModuleAnnotation com ctx "util" "IEnumerable" resolved, stmts
        | Types.icollection, _
        | Types.icollectionGeneric, _ ->
            let resolved, stmts = resolveGenerics com ctx genArgs repeatedGenerics

            fableModuleAnnotation com ctx "util" "ICollection" resolved, stmts
        | Types.idisposable, _ -> libValue com ctx "util" "IDisposable", []
        | Types.iobserverGeneric, _ ->
            let resolved, stmts = resolveGenerics com ctx genArgs repeatedGenerics

            fableModuleAnnotation com ctx "observable" "IObserver" resolved, stmts
        | Types.iobservableGeneric, _ ->
            let resolved, stmts = resolveGenerics com ctx genArgs repeatedGenerics

            fableModuleAnnotation com ctx "observable" "IObservable" resolved, stmts
        | Types.cancellationToken, _ -> libValue com ctx "async_builder" "CancellationToken", []
        | _ ->
            let ent = com.GetEntity(entRef)

            if ent.IsInterface then
                let name = Helpers.removeNamespace ent.FullName

                match entRef.SourcePath with
                | Some path when path <> com.CurrentFile ->
                    // this is just to import the interface
                    let importPath = Path.getRelativeFileOrDirPath false com.CurrentFile false path

                    com.GetImportExpr(ctx, importPath, name) |> ignore
                | _ -> ()

                makeGenericTypeAnnotation com ctx name genArgs repeatedGenerics, []
            else
                match Lib.tryPyConstructor com ctx ent with
                | Some (entRef, stmts) ->
                    match entRef with
                    (*
                    | Literal(Literal.StringLiteral(StringLiteral(str, _))) ->
                        match str with
                        | "number" -> NumberTypeAnnotation
                        | "boolean" -> BooleanTypeAnnotation
                        | "string" -> StringTypeAnnotation
                        | _ -> AnyTypeAnnotation*)
                    | Expression.Name { Id = Identifier id } -> makeGenericTypeAnnotation com ctx id genArgs repeatedGenerics, []
                    // TODO: Resolve references to types in nested modules
                    | _ -> stdlibModuleTypeHint com ctx "typing" "Any" []
                | None -> stdlibModuleTypeHint com ctx "typing" "Any" []

    let makeBuiltinTypeAnnotation com ctx kind repeatedGenerics =
        match kind with
        | Replacements.BclGuid -> Expression.name ("str"), []
        | Replacements.FSharpReference genArg -> makeImportTypeAnnotation com ctx [ genArg ] "types" "FSharpRef", []
        (*
        | Replacements.BclTimeSpan -> NumberTypeAnnotation
        | Replacements.BclDateTime -> makeSimpleTypeAnnotation com ctx "Date"
        | Replacements.BclDateTimeOffset -> makeSimpleTypeAnnotation com ctx "Date"
        | Replacements.BclDateOnly -> makeSimpleTypeAnnotation com ctx "Date"
        | Replacements.BclTimeOnly -> NumberTypeAnnotation
        | Replacements.BclTimer -> makeImportTypeAnnotation com ctx [] "Timer" "Timer"
        | Replacements.BclInt64 -> makeImportTypeAnnotation com ctx [] "Long" "int64"
        | Replacements.BclUInt64 -> makeImportTypeAnnotation com ctx [] "Long" "uint64"
        | Replacements.BclDecimal -> makeImportTypeAnnotation com ctx [] "Decimal" "decimal"
        | Replacements.BclBigInt -> makeImportTypeAnnotation com ctx [] "BigInt/z" "BigInteger"
        | Replacements.BclHashSet key -> makeNativeTypeAnnotation com ctx [key] "Set"
        | Replacements.BclDictionary (key, value) -> makeNativeTypeAnnotation com ctx [key; value] "Map"
        | Replacements.BclKeyValuePair (key, value) -> makeTupleTypeAnnotation com ctx [key; value]
        | Replacements.FSharpSet key -> makeImportTypeAnnotation com ctx [key] "Set" "FSharpSet"
        | Replacements.FSharpMap (key, value) -> makeImportTypeAnnotation com ctx [key; value] "Map" "FSharpMap"
        | Replacements.FSharpChoice genArgs ->
            $"FSharpChoice${List.length genArgs}"
            |> makeImportTypeAnnotation com ctx genArgs "Fable.Core"
        *)
        | Replacements.FSharpResult (ok, err) ->
            let resolved, stmts = resolveGenerics com ctx [ ok; err ] repeatedGenerics

            fableModuleAnnotation com ctx "choice" "FSharpResult_2" resolved, stmts
        | _ -> stdlibModuleTypeHint com ctx "typing" "Any" []

    let transformFunctionWithAnnotations (com: IPythonCompiler) ctx name (args: Fable.Ident list) (body: Fable.Expr) =
        let argTypes = args |> List.map (fun id -> id.Type)

        let genTypeParams = Util.getGenericTypeParams (argTypes @ [ body.Type ])

        let newTypeParams = Set.difference genTypeParams ctx.ScopedTypeParams

        let ctx =
            { ctx with ScopedTypeParams = Set.union ctx.ScopedTypeParams newTypeParams }

        // In Python a generic type arg must appear both in the argument and the return type (cannot appear only once)
        let repeatedGenerics =
            Util.getRepeatedGenericTypeParams ctx (argTypes @ [ body.Type ])

        let args', body' = com.TransformFunction(ctx, name, args, body, repeatedGenerics)

        let returnType, stmts = typeAnnotation com ctx (Some repeatedGenerics) body.Type

        args', stmts @ body', returnType

module Util =
    open Lib
    open Reflection
    open Annotation

    let getIdentifier (com: IPythonCompiler) (ctx: Context) (name: string) =
        let name =
            match name with
            //| "this" -> "self"
            | "math"
            | "Math" ->
                com.GetImportExpr(ctx, "math") |> ignore
                "math"
            | _ -> Helpers.clean name

        Identifier name

    let (|TransformExpr|) (com: IPythonCompiler) ctx e : Expression * Statement list = com.TransformAsExpr(ctx, e)

    let (|Function|_|) =
        function
        | Fable.Lambda (arg, body, _) -> Some([ arg ], body)
        | Fable.Delegate (args, body, _) -> Some(args, body)
        | _ -> None

    let discardUnitArg (args: Fable.Ident list) =
        match args with
        | [] -> []
        | [ unitArg ] when unitArg.Type = Fable.Unit -> []
        | [ thisArg; unitArg ] when
            thisArg.IsThisArgument
            && unitArg.Type = Fable.Unit
            ->
            [ thisArg ]
        | args -> args

    let getUniqueNameInRootScope (ctx: Context) name =
        let name =
            (name, Naming.NoMemberPart)
            ||> Naming.sanitizeIdent (fun name ->
                name <> "str" // Do not rewrite `str`
                && (ctx.UsedNames.RootScope.Contains(name)
                    || ctx.UsedNames.DeclarationScopes.Contains(name)))

        ctx.UsedNames.RootScope.Add(name) |> ignore
        Helpers.clean name

    let getUniqueNameInDeclarationScope (ctx: Context) name =
        let name =
            (name, Naming.NoMemberPart)
            ||> Naming.sanitizeIdent (fun name ->
                ctx.UsedNames.RootScope.Contains(name)
                || ctx.UsedNames.CurrentDeclarationScope.Contains(name))

        ctx.UsedNames.CurrentDeclarationScope.Add(name)
        |> ignore

        name

    type NamedTailCallOpportunity(com: IPythonCompiler, ctx, name, args: Fable.Ident list) =
        // Capture the current argument values to prevent delayed references from getting corrupted,
        // for that we use block-scoped ES2015 variable declarations. See #681, #1859
        // TODO: Local unique ident names
        let argIds =
            discardUnitArg args
            |> List.map (fun arg ->
                let name = getUniqueNameInDeclarationScope ctx (arg.Name + "_mut")

                let ta, _ = typeAnnotation com ctx None arg.Type
                Arg.arg (name, ta))

        interface ITailCallOpportunity with
            member _.Label = name
            member _.Args = argIds

            member _.IsRecursiveRef(e) =
                match e with
                | Fable.IdentExpr id -> name = id.Name
                | _ -> false

    let getDecisionTarget (ctx: Context) targetIndex =
        match List.tryItem targetIndex ctx.DecisionTargets with
        | None -> failwithf "Cannot find DecisionTree target %i" targetIndex
        | Some (idents, target) -> idents, target

    let rec isPyStatement ctx preferStatement (expr: Fable.Expr) =
        match expr with
        | Fable.Unresolved _
        | Fable.Value _
        | Fable.Import _
        | Fable.IdentExpr _
        | Fable.Lambda _
        | Fable.Delegate _
        | Fable.ObjectExpr _
        | Fable.Call _
        | Fable.CurriedApply _
        | Fable.Operation _
        | Fable.Get _
        | Fable.Test _
        | Fable.TypeCast _ -> false

        | Fable.TryCatch _
        | Fable.Sequential _
        | Fable.Let _
        | Fable.LetRec _
        | Fable.Set _
        | Fable.ForLoop _
        | Fable.WhileLoop _ -> true
        | Fable.Extended (kind, _) ->
            match kind with
            | Fable.Throw _
            | Fable.Return _
            | Fable.Break _
            | Fable.Debugger
            | Fable.RegionStart _ -> true
            | Fable.Curry _ -> false

        // TODO: If IsJsSatement is false, still try to infer it? See #2414
        // /^\s*(break|continue|debugger|while|for|switch|if|try|let|const|var)\b/
        | Fable.Emit (i, _, _) -> i.IsStatement

        | Fable.DecisionTreeSuccess (targetIndex, _, _) ->
            getDecisionTarget ctx targetIndex
            |> snd
            |> isPyStatement ctx preferStatement

        // Make it also statement if we have more than, say, 3 targets?
        // That would increase the chances to convert it into a switch
        | Fable.DecisionTree (_, targets) ->
            preferStatement
            || List.exists (snd >> (isPyStatement ctx false)) targets

        | Fable.IfThenElse (_, thenExpr, elseExpr, _) ->
            preferStatement
            || isPyStatement ctx false thenExpr
            || isPyStatement ctx false elseExpr

    let addErrorAndReturnNull (com: Compiler) (range: SourceLocation option) (error: string) =
        addError com [] range error
        Expression.none

    let ident (com: IPythonCompiler) (ctx: Context) (id: Fable.Ident) = com.GetIdentifier(ctx, id.Name)

    let identAsExpr (com: IPythonCompiler) (ctx: Context) (id: Fable.Ident) = com.GetIdentifierAsExpr(ctx, id.Name)

    let thisExpr = Expression.name ("self")

    let ofInt (i: int) = Expression.constant (float i)

    let ofString (s: string) = Expression.constant (s)

    let memberFromName (com: IPythonCompiler) (ctx: Context) (memberName: string) : Expression =
        // printfn "memberFromName: %A" memberName
        match memberName with
        | "ToString" -> Expression.identifier ("__str__")
        | "Equals" -> Expression.identifier ("__eq__")
        | "set" -> Expression.identifier ("__setitem__")
        | "get" -> Expression.identifier ("__getitem__")
        | n when n.StartsWith("Symbol.iterator") ->
            let name = Identifier "__iter__"
            Expression.name (name)
        | n -> //when Naming.hasIdentForbiddenChars n ->
            let n = Naming.toSnakeCase n

            (n, Naming.NoMemberPart)
            ||> Naming.sanitizeIdent (fun _ -> false)
            |> Expression.name
    //        | n ->
//            com.GetIdentifierAsExpr(ctx, n)

    let get (com: IPythonCompiler) ctx r left memberName subscript =
        // printfn "get: %A" (memberName, subscript)
        match subscript with
        | true ->
            let expr = Expression.constant (memberName)
            Expression.subscript (value = left, slice = expr, ctx = Load)
        | _ ->
            let expr = com.GetIdentifier(ctx, memberName)
            Expression.attribute (value = left, attr = expr, ctx = Load)

    let getExpr com ctx r (object: Expression) (expr: Expression) =
        match expr with
        | Expression.Constant (value = name) when (name :? string) ->
            let name = name :?> string |> Identifier
            Expression.attribute (value = object, attr = name, ctx = Load), []
        | e -> Expression.subscript (value = object, slice = e, ctx = Load), []

    let rec getParts com ctx (parts: string list) (expr: Expression) =
        match parts with
        | [] -> expr
        | m :: ms ->
            get com ctx None expr m false
            |> getParts com ctx ms

    let makeArray (com: IPythonCompiler) ctx exprs typ =
        let expr, stmts =
            exprs
            |> List.map (fun e -> com.TransformAsExpr(ctx, e))
            |> Helpers.unzipArgs

        let letter =
            match typ with
            | Fable.Type.Number (UInt8, _) -> Some "B"
            | Fable.Type.Number (Int8, _) -> Some "b"
            | Fable.Type.Number (Int16, _) -> Some "h"
            | Fable.Type.Number (UInt16, _) -> Some "H"
            | Fable.Type.Number (Int32, _) -> Some "i"
            | Fable.Type.Number (UInt32, _) -> Some "I"
            | Fable.Type.Number (Float32, _) -> Some "f"
            | Fable.Type.Number (Float64, _) -> Some "d"
            | _ -> None

        match letter with
        | Some "B" ->
            let bytearray = Expression.name "bytearray"
            Expression.call (bytearray, [ Expression.list (expr) ]), stmts
        | Some l ->
            let array = com.GetImportExpr(ctx, "array", "array")

            Expression.call (
                array,
                Expression.constant l
                :: [ Expression.list (expr) ]
            ),
            stmts
        | _ -> expr |> Expression.list, stmts

    let makeList (com: IPythonCompiler) ctx exprs =
        let expr, stmts =
            exprs
            |> List.map (fun e -> com.TransformAsExpr(ctx, e))
            |> Helpers.unzipArgs

        expr |> Expression.list, stmts

    let makeTuple (com: IPythonCompiler) ctx exprs =
        let expr, stmts =
            exprs
            |> List.map (fun e -> com.TransformAsExpr(ctx, e))
            |> Helpers.unzipArgs

        expr |> Expression.tuple, stmts

    let makeStringArray strings =
        strings
        |> List.map (fun x -> Expression.constant (x))
        |> Expression.list

    let makePyObject (pairs: seq<string * Expression>) =
        pairs
        |> Seq.map (fun (name, value) ->
            let prop = Expression.constant (name)
            prop, value)
        |> Seq.toList
        |> List.unzip
        |> Expression.dict

    let assign range left right =
        Expression.namedExpr (left, right, ?loc = range)

    /// Immediately Invoked Function Expression
    let iife (com: IPythonCompiler) ctx (expr: Fable.Expr) =
        // Use an arrow function in case we need to capture `this`
        let args = Arguments.arguments ()

        let afe, stmts =
            transformFunctionWithAnnotations com ctx None [] expr
            |||> makeArrowFunctionExpression com ctx None

        Expression.call (afe, []), stmts

    let multiVarDeclaration (ctx: Context) (variables: (Identifier * Expression option) list) =
        let ids, values =
            variables
            |> List.distinctBy (fun (Identifier (name = name), _value) -> name)
            |> List.map (function
                | i, Some value -> Expression.name (i, Store), value, i
                | i, _ -> Expression.name (i, Store), Expression.none, i)
            |> List.unzip3
            |> fun (ids, values, ids') ->
                ctx.BoundVars.Bind(ids')
                (Expression.tuple (ids), Expression.tuple (values))

        [ Statement.assign ([ ids ], values) ]

    let varDeclaration (ctx: Context) (var: Expression) (typ: Expression option) value =
        // printfn "varDeclaration: %A" (var, value, typ)
        match var with
        | Name ({ Id = id }) -> do ctx.BoundVars.Bind([ id ])
        | _ -> ()

        [ match typ with
          | Some typ -> Statement.assign (var, annotation = typ, value = value)
          | _ -> Statement.assign ([ var ], value) ]

    let restElement (var: Identifier) =
        let var = Expression.name (var)
        Expression.starred (var)

    let callSuper (args: Expression list) =
        let super = Expression.name ("super().__init__")
        Expression.call (super, args)

    let callSuperAsStatement (args: Expression list) = Statement.expr (callSuper args)

    let makeClassConstructor (args: Arguments) (isOptional: bool) body =
        // printfn "makeClassConstructor: %A" (args.Args, body)
        let name = Identifier("__init__")
        let self = Arg.arg ("self")

        let args_ =
            match args.Args with
            | [ _unit ] when isOptional ->
                { args with
                    Args = self :: args.Args
                    Defaults = [ Expression.none ] }
            | _ -> { args with Args = self :: args.Args }

        match args.Args, body with
        | [], []
        | [], [ Statement.Pass ] -> [] // Remove empty `__init__` with no arguments
        | _ -> [ Statement.functionDef (name, args_, body = body, returns = Expression.none) ]

    let callFunction r funcExpr (args: Expression list) (kw: Keyword list) =
        Expression.call (funcExpr, args, kw = kw, ?loc = r)

    let callFunctionWithThisContext com ctx r funcExpr (args: Expression list) =
        let args = thisExpr :: args
        Expression.call (get com ctx None funcExpr "call" false, args, ?loc = r)

    let emitExpression range (txt: string) args =
        let value =
            match txt with
            | "$0.join('')" -> "''.join($0)"
            | "throw $0" -> "raise $0"
            | Naming.StartsWith ("void ") value
            | Naming.StartsWith ("new ") value -> value
            | _ -> txt

        Expression.emit (value, args, ?loc = range)

    let undefined range : Expression = Expression.none

    let getGenericTypeParams (types: Fable.Type list) =
        let rec getGenParams =
            function
            | Fable.GenericParam (name, _) -> [ name ]
            | t -> t.Generics |> List.collect getGenParams

        types |> List.collect getGenParams |> Set.ofList

    // Returns type parameters that is used more than once
    let getRepeatedGenericTypeParams ctx (types: Fable.Type list) =
        let rec getGenParams =
            function
            | Fable.GenericParam (name, _) -> [ name ]
            | t -> t.Generics |> List.collect getGenParams

        types
        |> List.collect getGenParams
        |> List.append (ctx.ScopedTypeParams |> Set.toList)
        |> List.countBy id
        |> List.choose (fun (param, count) -> if count > 1 then Some param else None)
        |> Set.ofList

    let uncurryLambdaType t =
        let rec uncurryLambdaArgs acc =
            function
            | Fable.LambdaType (paramType, returnType) -> uncurryLambdaArgs (paramType :: acc) returnType
            | t -> List.rev acc, t

        uncurryLambdaArgs [] t

    type MemberKind =
        | ClassConstructor
        | NonAttached of funcName: string
        | Attached of isStatic: bool

    let getMemberArgsAndBody (com: IPythonCompiler) ctx kind hasSpread (args: Fable.Ident list) (body: Fable.Expr) =
        // printfn "getMemberArgsAndBody: %A" hasSpread
        let funcName, genTypeParams, args, body =
            match kind, args with
            | Attached(isStatic = false), thisArg :: args ->
                let genTypeParams =
                    Set.difference (getGenericTypeParams [ thisArg.Type ]) ctx.ScopedTypeParams

                let body =
                    // TODO: If ident is not captured maybe we can just replace it with "this"
                    if FableTransforms.isIdentUsed thisArg.Name body then
                        let thisKeyword = Fable.IdentExpr { thisArg with Name = "self" }
                        Fable.Let(thisArg, thisKeyword, body)
                    else
                        body

                None, genTypeParams, args, body
            | Attached(isStatic = true), _
            | ClassConstructor, _ -> None, ctx.ScopedTypeParams, args, body
            | NonAttached funcName, _ -> Some funcName, Set.empty, args, body
            | _ -> None, Set.empty, args, body

        let ctx =
            { ctx with ScopedTypeParams = Set.union ctx.ScopedTypeParams genTypeParams }

        let args, body, returnType =
            transformFunctionWithAnnotations com ctx funcName args body

        let args =
            let len = args.Args.Length

            if not hasSpread || len = 0 then
                args
            else
                { args with
                    VarArg = Some { args.Args.[len - 1] with Annotation = None }
                    Args = args.Args.[.. len - 2] }

        args, body, returnType

    let getUnionCaseName (uci: Fable.UnionCase) =
        match uci.CompiledName with
        | Some cname -> cname
        | None -> uci.Name

    let getUnionExprTag (com: IPythonCompiler) ctx r (fableExpr: Fable.Expr) =
        let expr, stmts = com.TransformAsExpr(ctx, fableExpr)

        let expr, stmts' = getExpr com ctx r expr (Expression.constant ("tag"))

        expr, stmts @ stmts'

    let wrapIntExpression typ (e: Expression) =
        match e, typ with
        | Expression.Constant _, _ -> e
        // TODO: Unsigned ints seem to cause problems, should we check only Int32 here?
        | _,
          Fable.Number ((Int8
                        | Int16
                        | Int32),
                        _)
        | _, Fable.Enum _ -> Expression.boolOp (BoolOperator.Or, [ e; Expression.constant (0) ])
        | _ -> e

    let wrapExprInBlockWithReturn (e, stmts) = stmts @ [ Statement.return' (e) ]

    let makeArrowFunctionExpression
        com
        ctx
        (name: string option)
        (args: Arguments)
        (body: Statement list)
        returnType
        : Expression * Statement list =
        let args =
            match args.Args with
            | [] ->
                let ta = com.GetImportExpr(ctx, "typing", "Any")
                Arguments.arguments (args = [ Arg.arg ("__unit", annotation = ta) ], defaults = [ Expression.none ])
            | _ -> args

        match body with
        //            | [ Statement.Return({Value=Some expr}) ] ->
//                let fn = Expression.name(Helpers.getUniqueIdentifier "lambda")
//                // Remove annotations from lambda expressions
//                let args' = { args with Args = args.Args |> List.map(fun arg -> { arg with Annotation = None })}
//                let lambda = Expression.lambda(args', expr)
//                // Add separate assignment annotation
//                let taArgs = args.Args |> List.choose (fun arg -> arg.Annotation)
//                printfn "Args: %A" args
//                let ta = pythonModuleAnnotation com ctx "typing" "Callable" (taArgs @ [ returnType ])
//                let stmts = [Statement.assign(fn, lambda, ta)]
//                fn, stmts
        | _ ->
            let ident =
                name
                |> Option.map Identifier
                |> Option.defaultWith (fun _ -> Helpers.getUniqueIdentifier "arrow")

            let func =
                Statement.functionDef (name = ident, args = args, body = body, returns = returnType)

            Expression.name ident, [ func ]

    let makeFunction name (args: Arguments, body: Expression, decoratorList, returnType) : Statement =
        // printfn "makeFunction: %A" name
        let body = wrapExprInBlockWithReturn (body, [])
        Statement.functionDef (name = name, args = args, body = body, decoratorList = decoratorList, returns = returnType)

    let makeFunctionExpression
        (com: IPythonCompiler)
        ctx
        name
        (args, body: Expression, decoratorList, returnType: Expression)
        : Expression * Statement list =
        let ctx = { ctx with BoundVars = ctx.BoundVars.EnterScope() }

        let name =
            name
            |> Option.map (fun name -> com.GetIdentifier(ctx, name))
            |> Option.defaultValue (Helpers.getUniqueIdentifier "expr")

        let func = makeFunction name (args, body, decoratorList, returnType)

        Expression.name (name), [ func ]

    let optimizeTailCall (com: IPythonCompiler) (ctx: Context) range (tc: ITailCallOpportunity) args =
        let rec checkCrossRefs tempVars allArgs =
            function
            | [] -> tempVars
            | (argId, _arg) :: rest ->
                let found =
                    allArgs
                    |> List.exists (
                        FableTransforms.deepExists (function
                            | Fable.IdentExpr i -> argId = i.Name
                            | _ -> false)
                    )

                let tempVars =
                    if found then
                        let tempVarName = getUniqueNameInDeclarationScope ctx (argId + "_tmp")

                        Map.add argId tempVarName tempVars
                    else
                        tempVars

                checkCrossRefs tempVars allArgs rest

        ctx.OptimizeTailCall()

        let zippedArgs =
            List.zip
                (tc.Args
                 |> List.map (fun { Arg = Identifier id } -> id))
                args

        let tempVars = checkCrossRefs Map.empty args zippedArgs

        let tempVarReplacements = tempVars |> Map.map (fun _ v -> makeIdentExpr v)

        [
          // First declare temp variables
          for KeyValue (argId, tempVar) in tempVars do
              yield! varDeclaration ctx (com.GetIdentifierAsExpr(ctx, tempVar)) None (com.GetIdentifierAsExpr(ctx, argId))
          // Then assign argument expressions to the original argument identifiers
          // See https://github.com/fable-compiler/Fable/issues/1368#issuecomment-434142713
          for argId, arg in zippedArgs do
              let arg = FableTransforms.replaceValues tempVarReplacements arg
              let arg, stmts = com.TransformAsExpr(ctx, arg)

              yield!
                  stmts
                  @ (assign None (com.GetIdentifierAsExpr(ctx, argId)) arg
                     |> exprAsStatement ctx)
          yield Statement.continue' (?loc = range) ]

    let transformImport (com: IPythonCompiler) ctx (r: SourceLocation option) (name: string) (moduleName: string) =
        let name, parts =
            let parts = Array.toList (name.Split('.'))
            parts.Head, parts.Tail

        com.GetImportExpr(ctx, moduleName, name)
        |> getParts com ctx parts

    let transformCast (com: IPythonCompiler) (ctx: Context) t e : Expression * Statement list =
        match t with
        // Optimization for (numeric) array or list literals casted to seq
        // Done at the very end of the compile pipeline to get more opportunities
        // of matching cast and literal expressions after resolving pipes, inlining...
        | Fable.DeclaredType (ent, [ _ ]) ->
            match ent.FullName, e with
            | Types.ienumerableGeneric, Replacements.ArrayOrListLiteral (exprs, typ) -> makeArray com ctx exprs typ
            | _ -> com.TransformAsExpr(ctx, e)
        | _ -> com.TransformAsExpr(ctx, e)

    let transformCurry (com: IPythonCompiler) (ctx: Context) expr arity : Expression * Statement list =
        com.TransformAsExpr(ctx, Replacements.curryExprAtRuntime com arity expr)

    let transformValue (com: IPythonCompiler) (ctx: Context) r value : Expression * Statement list =
        match value with
        | Fable.BaseValue (None, _) -> Expression.identifier ("super().__init__"), []
        | Fable.BaseValue (Some boundIdent, _) -> identAsExpr com ctx boundIdent, []
        | Fable.ThisValue _ -> Expression.identifier ("self"), []
        | Fable.TypeInfo t -> transformTypeInfo com ctx r Map.empty t
        | Fable.Null _t -> Expression.none, []
        | Fable.UnitConstant -> undefined r, []
        | Fable.BoolConstant x -> Expression.constant (x, ?loc = r), []
        | Fable.CharConstant x -> Expression.constant (string x, ?loc = r), []
        | Fable.StringConstant x -> Expression.constant (x, ?loc = r), []
        | Fable.NumberConstant (x, _, _) ->
            match x with
            | x when x = infinity -> Expression.name ("float('inf')"), []
            | x when x = -infinity -> Expression.name ("float('-inf')"), []
            | _ -> Expression.constant (x, ?loc = r), []
        //| Fable.RegexConstant (source, flags) -> Expression.regExpLiteral(source, flags, ?loc=r)
        | Fable.NewArray (values, typ) -> makeArray com ctx values typ
        | Fable.NewArrayFrom (size, typ) ->
            // printfn "NewArrayFrom: %A" (size, size.Type, typ)
            let arg, stmts = com.TransformAsExpr(ctx, size)

            match size with
            | Fable.Value(kind = Fable.ValueKind.NumberConstant(value = 0.0)) -> Expression.list [], []
            | _ ->
                match size.Type with
                | Fable.Type.Number _ ->
                    let array = Expression.list [ Expression.constant (0) ]
                    Expression.binOp (array, Mult, arg), stmts
                | _ ->
                    let name = Expression.name ("list")
                    Expression.call (name, [ arg ]), stmts

        | Fable.NewTuple (vals, _) -> makeTuple com ctx vals
        // Optimization for bundle size: compile list literals as List.ofArray
        | Fable.NewList (headAndTail, _) ->
            let rec getItems acc =
                function
                | None -> List.rev acc, None
                | Some (head, Fable.Value (Fable.NewList (tail, _), _)) -> getItems (head :: acc) tail
                | Some (head, tail) -> List.rev (head :: acc), Some tail

            match getItems [] headAndTail with
            | [], None -> libCall com ctx r "list" "empty" [], []
            | [ TransformExpr com ctx (expr, stmts) ], None -> libCall com ctx r "list" "singleton" [ expr ], stmts
            | exprs, None ->
                let expr, stmts = makeList com ctx exprs
                [ expr ] |> libCall com ctx r "list" "ofArray", stmts
            | [ TransformExpr com ctx (head, stmts) ], Some (TransformExpr com ctx (tail, stmts')) ->
                libCall com ctx r "list" "cons" [ head; tail ], stmts @ stmts'
            | exprs, Some (TransformExpr com ctx (tail, stmts)) ->
                let expr, stmts' = makeList com ctx exprs

                [ expr; tail ]
                |> libCall com ctx r "list" "ofArrayWithTail",
                stmts @ stmts'
        | Fable.NewOption (value, t, _) ->
            match value with
            | Some (TransformExpr com ctx (e, stmts)) ->
                if mustWrapOption t then
                    libCall com ctx r "option" "some" [ e ], stmts
                else
                    e, stmts
            | None -> undefined r, []
        | Fable.EnumConstant (x, _) -> com.TransformAsExpr(ctx, x)
        | Fable.NewRecord (values, ent, genArgs) ->
            let ent = com.GetEntity(ent)

            let values, stmts =
                List.map (fun x -> com.TransformAsExpr(ctx, x)) values
                |> Helpers.unzipArgs

            let consRef, stmts' = ent |> pyConstructor com ctx
            Expression.call (consRef, values, ?loc = r), stmts @ stmts'
        | Fable.NewAnonymousRecord (values, fieldNames, _genArgs) ->
            let values, stmts =
                values
                |> List.map (fun x -> com.TransformAsExpr(ctx, x))
                |> Helpers.unzipArgs

            List.zip (List.ofArray fieldNames) values
            |> makePyObject,
            stmts
        | Fable.NewUnion (values, tag, ent, genArgs) ->
            let ent = com.GetEntity(ent)

            let values, stmts =
                List.map (fun x -> com.TransformAsExpr(ctx, x)) values
                |> Helpers.unzipArgs

            let consRef, stmts' = ent |> pyConstructor com ctx
            // let caseName = ent.UnionCases |> List.item tag |> getUnionCaseName |> ofString
            let values = (ofInt tag) :: values
            Expression.call (consRef, values, ?loc = r), stmts @ stmts'
        | _ -> failwith $"transformValue: value {value} not supported!"

    let enumerator2iterator com ctx =
        let enumerator =
            Expression.call (get com ctx None (Expression.identifier ("self")) "GetEnumerator" false, [])

        [ Statement.return' (libCall com ctx None "util" "toIterator" [ enumerator ]) ]

    let extractBaseExprFromBaseCall (com: IPythonCompiler) (ctx: Context) (baseType: Fable.DeclaredType option) baseCall =
        // printfn "extractBaseExprFromBaseCall: %A" (baseCall, baseType)
        match baseCall, baseType with
        | Some (Fable.Call (baseRef, info, _, _)), _ ->
            let baseExpr, stmts =
                match baseRef with
                | Fable.IdentExpr id -> com.GetIdentifierAsExpr(ctx, id.Name), []
                | _ -> transformAsExpr com ctx baseRef

            let expr, keywords, stmts' = transformCallArgs com ctx None (CallInfo info)

            Some(baseExpr, (expr, keywords, stmts @ stmts'))
        | Some (Fable.Value _), Some baseType ->
            // let baseEnt = com.GetEntity(baseType.Entity)
            // let entityName = FSharp2Fable.Helpers.getEntityDeclarationName com baseType.Entity
            // let entityType = FSharp2Fable.Util.getEntityType baseEnt
            // let baseRefId = makeTypedIdent entityType entityName
            // let baseExpr = (baseRefId |> typedIdent com ctx) :> Expression
            // Some (baseExpr, []) // default base constructor
            let range = baseCall |> Option.bind (fun x -> x.Range)

            sprintf "Ignoring base call for %s" baseType.Entity.FullName
            |> addWarning com [] range

            None
        | Some _, _ ->
            let range = baseCall |> Option.bind (fun x -> x.Range)

            "Unexpected base call expression, please report"
            |> addError com [] range

            None
        | None, _ -> None

    let transformObjectExpr (com: IPythonCompiler) ctx (members: Fable.MemberDecl list) typ baseCall : Expression * Statement list =
        // printfn "transformObjectExpr: %A" typ

        // A generic class nested in another generic class cannot use same type variables. (PEP-484)
        let ctx = { ctx with TypeParamsScope = ctx.TypeParamsScope + 1 }

        let makeMethod prop hasSpread args body decorators =
            let args, body, returnType =
                getMemberArgsAndBody com ctx (Attached(isStatic = false)) hasSpread args body

            let name =
                let name =
                    match prop with
                    | "ToString" -> "__str__"
                    | _ -> prop

                com.GetIdentifier(ctx, Naming.toSnakeCase name)

            let self = Arg.arg ("self")

            let args =
                match decorators with
                // Remove extra parameters from getters, i.e __unit=None
                | [ Expression.Name ({ Id = Identifier ("property") }) ] ->
                    { args with
                        Args = [ self ]
                        Defaults = [] }
                | _ -> { args with Args = self :: args.Args }

            Statement.functionDef (name, args, body, decorators, returns = returnType)

        let interfaces =
            match typ with
            | Fable.Any -> [] // Don't inherit from Any
            | _ ->
                let ta, _ = typeAnnotation com ctx None typ
                [ ta ]

        let members =
            members
            |> List.collect (fun memb ->
                let info = memb.Info

                if info.IsGetter || info.IsValue then
                    let decorators = [ Expression.name ("property") ]
                    [ makeMethod memb.Name false memb.Args memb.Body decorators ]
                elif info.IsSetter then
                    let decorators = [ Expression.name $"{memb.Name}.setter" ]
                    [ makeMethod memb.Name false memb.Args memb.Body decorators ]
                elif info.IsEnumerator then
                    let method = makeMethod memb.Name info.HasSpread memb.Args memb.Body []

                    let iterator =
                        let body = enumerator2iterator com ctx
                        let name = com.GetIdentifier(ctx, "__iter__")
                        let args = Arguments.arguments ([ Arg.arg ("self") ])
                        Statement.functionDef (name = name, args = args, body = body)

                    [ method; iterator ]
                else
                    [ makeMethod memb.Name info.HasSpread memb.Args memb.Body [] ])

        let baseExpr, classMembers =
            baseCall
            |> extractBaseExprFromBaseCall com ctx None
            |> Option.map (fun (baseExpr, (baseArgs, kw, stmts)) ->
                let consBody = [ callSuperAsStatement baseArgs ]
                let args = Arguments.empty
                let classCons = makeClassConstructor args false consBody
                Some baseExpr, classCons @ members)
            |> Option.defaultValue (None, members)
            |> (fun (expr, memb) -> expr |> Option.toList, memb)

        let classBody =
            match classMembers with
            | [] -> [ Pass ]
            | _ -> classMembers

        let name = Helpers.getUniqueIdentifier "ObjectExpr"

        let stmt = Statement.classDef (name, body = classBody, bases = interfaces @ [])

        Expression.call (Expression.name name), [ stmt ]

    let transformCallArgs (com: IPythonCompiler) ctx r (info: ArgsInfo) : Expression list * Keyword list * Statement list =
        let tryGetParamObjInfo (memberInfo: Fable.CallMemberInfo) =
            let tryGetParamNames (parameters: Fable.ParamInfo list) =
                (Some [], parameters)
                ||> List.fold (fun acc p ->
                    match acc, p.Name with
                    | Some acc, Some name -> Some(name :: acc)
                    | _ -> None)
                |> function
                    | Some names -> List.rev names |> Some
                    | None ->
                        "ParamObj cannot be used with unnamed parameters"
                        |> addWarning com [] r

                        None

            match memberInfo.CurriedParameterGroups, memberInfo.DeclaringEntity with
            // Check only members with multiple non-curried arguments
            | [ parameters ], Some entRef when not (List.isEmpty parameters) ->
                com.TryGetEntity(entRef)
                |> Option.bind (fun ent ->
                    if ent.IsFSharpModule then
                        None
                    else
                        ent.MembersFunctionsAndValues
                        |> Seq.tryFind (fun m ->
                            m.IsInstance = memberInfo.IsInstance
                            && m.CompiledName = memberInfo.CompiledName
                            && match m.CurriedParameterGroups with
                               | [ parameters2 ] when List.sameLength parameters parameters2 ->
                                   List.zip parameters parameters2
                                   |> List.forall (fun (p1, p2) -> typeEquals true p1.Type p2.Type)
                               | _ -> false))
                |> Option.bind (fun m ->
                    m.Attributes
                    |> Seq.tryPick (fun a ->
                        if a.Entity.FullName = Atts.paramObject then
                            let index =
                                match a.ConstructorArgs with
                                | :? int as index :: _ -> index
                                | _ -> 0

                            tryGetParamNames parameters
                            |> Option.map (fun paramNames ->
                                {| Index = index
                                   Parameters = paramNames |})
                        else
                            None))
            | _ -> None

        let paramObjInfo, hasSpread, args =
            match info with
            | CallInfo i ->
                let paramObjInfo =
                    match i.CallMemberInfo with
                    // ParamObject is not compatible with arg spread
                    | Some mi when not i.HasSpread -> tryGetParamObjInfo mi
                    | _ -> None

                paramObjInfo, i.HasSpread, i.Args
            | NoCallInfo args -> None, false, args

        let args, objArg, stmts =
            match paramObjInfo with
            | None -> args, None, []
            | Some i when i.Index > List.length args -> args, None, []
            | Some i ->
                let args, objValues = List.splitAt i.Index args
                let _, objKeys = List.splitAt i.Index i.Parameters
                let objKeys = List.take (List.length objValues) objKeys

                let objArg, stmts =
                    List.zip objKeys objValues
                    |> List.choose (function
                        | k, Fable.Value (Fable.NewOption (value, _, _), _) -> value |> Option.map (fun v -> k, v)
                        | k, v -> Some(k, v))
                    |> List.map (fun (k, v) -> k, com.TransformAsExpr(ctx, v))
                    |> List.map (fun (k, (v, stmts)) -> ((k, v), stmts))
                    |> List.unzip
                    |> (fun (kv, stmts) ->
                        kv
                        |> List.map (fun (k, v) -> Keyword.keyword (Identifier k, v)),
                        stmts |> List.collect id)

                args, Some objArg, stmts

        let args, stmts' =
            match args with
            | []
            | [ MaybeCasted (Fable.Value (Fable.UnitConstant, _)) ] -> [], []
            | args when hasSpread ->
                match List.rev args with
                | [] -> [], []
                | Replacements.ArrayOrListLiteral (spreadArgs, _) :: rest ->
                    let rest =
                        List.rev rest
                        |> List.map (fun e -> com.TransformAsExpr(ctx, e))

                    rest
                    @ (List.map (fun e -> com.TransformAsExpr(ctx, e)) spreadArgs)
                    |> Helpers.unzipArgs
                | last :: rest ->
                    let rest, stmts =
                        List.rev rest
                        |> List.map (fun e -> com.TransformAsExpr(ctx, e))
                        |> Helpers.unzipArgs

                    let expr, stmts' = com.TransformAsExpr(ctx, last)
                    rest @ [ Expression.starred (expr) ], stmts @ stmts'
            | args ->
                List.map (fun e -> com.TransformAsExpr(ctx, e)) args
                |> Helpers.unzipArgs

        match objArg with
        | None -> args, [], stmts @ stmts'
        | Some objArg ->
            //let name = Expression.name(Helpers.getUniqueIdentifier "kw")
            //let kw = Statement.assign([ name], objArg)
            args, objArg, stmts @ stmts'

    let resolveExpr (ctx: Context) t strategy pyExpr : Statement list =
        // printfn "resolveExpr: %A" (pyExpr, strategy)
        match strategy with
        | None
        | Some ReturnUnit -> exprAsStatement ctx pyExpr
        // TODO: Where to put these int wrappings? Add them also for function arguments?
        | Some ResourceManager
        | Some Return -> [ Statement.return' (pyExpr) ]
        | Some (Assign left) -> exprAsStatement ctx (assign None left pyExpr)
        | Some (Target left) -> exprAsStatement ctx (assign None (left |> Expression.identifier) pyExpr)

    let transformOperation com ctx range opKind : Expression * Statement list =
        match opKind with
        | Fable.Unary (UnaryVoid, TransformExpr com ctx (expr, stmts)) -> Expression.none, stmts
        | Fable.Unary (UnaryTypeof, TransformExpr com ctx (expr, stmts)) ->
            let func = Expression.name ("type")
            let args = [ expr ]
            Expression.call (func, args), stmts

        // Transform `~(~(a/b))` to `a // b`
        | Fable.Unary (UnaryOperator.UnaryNotBitwise,
                       Fable.Operation(kind = Fable.Unary (UnaryOperator.UnaryNotBitwise,
                                                           Fable.Operation(kind = Fable.Binary (BinaryOperator.BinaryDivide,
                                                                                                TransformExpr com ctx (left, stmts),
                                                                                                TransformExpr com ctx (right, stmts')))))) ->
            Expression.binOp (left, FloorDiv, right), stmts @ stmts'
        | Fable.Unary (UnaryOperator.UnaryNotBitwise,
                       Fable.Operation(kind = Fable.Unary (UnaryOperator.UnaryNotBitwise, TransformExpr com ctx (left, stmts)))) ->
            let name = Expression.name ("int")
            Expression.call (name, [ left ]), stmts
        | Fable.Unary (op, TransformExpr com ctx (expr, stmts)) -> Expression.unaryOp (op, expr, ?loc = range), stmts

        | Fable.Binary (BinaryInstanceOf, TransformExpr com ctx (left, stmts), TransformExpr com ctx (right, stmts')) ->
            let func = Expression.name ("isinstance")
            let args = [ left; right ]
            Expression.call (func, args), stmts' @ stmts

        | Fable.Binary (op, TransformExpr com ctx (left, stmts), TransformExpr com ctx (right, stmts')) ->
            match op with
            | BinaryEqualStrict ->
                match left, right with
                | Expression.Constant _, _
                | _, Expression.Constant _ -> Expression.compare (left, BinaryEqual, [ right ], ?loc = range), stmts @ stmts'
                | _, Expression.Name _ -> Expression.compare (left, BinaryEqualStrict, [ right ], ?loc = range), stmts @ stmts'
                | _ ->
                    // Use == for the rest
                    Expression.compare (left, BinaryEqual, [ right ], ?loc = range), stmts @ stmts'
            | BinaryUnequalStrict ->
                match left, right with
                | Expression.Constant _, _
                | _, Expression.Constant _ -> Expression.compare (left, BinaryUnequal, [ right ], ?loc = range), stmts @ stmts'
                | _ -> Expression.compare (left, op, [ right ], ?loc = range), stmts @ stmts'
            | BinaryEqual ->
                match left, right with
                | Expression.Constant _, _ -> Expression.compare (left, BinaryEqual, [ right ], ?loc = range), stmts @ stmts'
                | _, Expression.Name ({ Id = Identifier ("None") }) ->
                    Expression.compare (left, BinaryEqualStrict, [ right ], ?loc = range), stmts @ stmts'
                | _ -> Expression.compare (left, op, [ right ], ?loc = range), stmts @ stmts'
            | BinaryUnequal ->
                match right with
                | Expression.Name ({ Id = Identifier ("None") }) ->
                    let op = BinaryUnequalStrict
                    Expression.compare (left, op, [ right ], ?loc = range), stmts @ stmts'
                | _ -> Expression.compare (left, op, [ right ], ?loc = range), stmts @ stmts'

            | BinaryLess
            | BinaryLessOrEqual
            | BinaryGreater
            | BinaryGreaterOrEqual -> Expression.compare (left, op, [ right ], ?loc = range), stmts @ stmts'
            | _ -> Expression.binOp (left, op, right, ?loc = range), stmts @ stmts'

        | Fable.Logical (op, TransformExpr com ctx (left, stmts), TransformExpr com ctx (right, stmts')) ->
            Expression.boolOp (op, [ left; right ], ?loc = range), stmts @ stmts'

    let transformEmit (com: IPythonCompiler) ctx range (info: Fable.EmitInfo) =
        let macro = info.Macro
        let info = info.CallInfo

        let thisArg, stmts =
            info.ThisArg
            |> Option.map (fun e -> com.TransformAsExpr(ctx, e))
            |> Option.toList
            |> Helpers.unzipArgs

        let exprs, _, stmts' = transformCallArgs com ctx range (CallInfo info)

        if macro.StartsWith("functools") then
            com.GetImportExpr(ctx, "functools") |> ignore

        let args = exprs |> List.append thisArg
        emitExpression range macro args, stmts @ stmts'

    let transformCall (com: IPythonCompiler) ctx range callee (callInfo: Fable.CallInfo) : Expression * Statement list =
        // printfn "transformCall: %A" (callee, callInfo)
        let callee', stmts = com.TransformAsExpr(ctx, callee)

        let args, kw, stmts' = transformCallArgs com ctx range (CallInfo callInfo)

        match callee, callInfo.ThisArg with
        | Fable.Get (expr, Fable.FieldGet(fieldName = "Dispose"), _, _), _ ->
            let expr, stmts'' = com.TransformAsExpr(ctx, expr)
            libCall com ctx range "util" "dispose" [ expr ], stmts @ stmts' @ stmts''
        | Fable.Get (expr, Fable.FieldGet(fieldName = "set"), _, _), _ ->
            // printfn "Type: %A" expr.Type
            let right, stmts = com.TransformAsExpr(ctx, callInfo.Args.Head)

            let arg, stmts' = com.TransformAsExpr(ctx, callInfo.Args.Tail.Head)

            let value, stmts'' = com.TransformAsExpr(ctx, expr)

            Expression.none,
            Statement.assign ([ Expression.subscript (value, right) ], arg)
            :: stmts
            @ stmts' @ stmts''
        | Fable.Get (_, Fable.FieldGet(fieldName = "sort"), _, _), _ -> callFunction range callee' [] kw, stmts @ stmts'

        | _, Some (TransformExpr com ctx (thisArg, stmts'')) -> callFunction range callee' (thisArg :: args) kw, stmts @ stmts' @ stmts''
        | _, None when callInfo.IsConstructor -> Expression.call (callee', args, kw, ?loc = range), stmts @ stmts'
        | _, None -> callFunction range callee' args kw, stmts @ stmts'

    let transformCurriedApply com ctx range (TransformExpr com ctx (applied, stmts)) args =
        match transformCallArgs com ctx range (NoCallInfo args) with
        | [], kw, stmts' -> callFunction range applied [] kw, stmts @ stmts'
        | args, kw, stmts' ->
            (applied, args)
            ||> List.fold (fun e arg -> callFunction range e [ arg ] kw),
            stmts @ stmts'

    let transformCallAsStatements com ctx range t returnStrategy callee callInfo =
        let argsLen (i: Fable.CallInfo) =
            List.length i.Args
            + (if Option.isSome i.ThisArg then 1 else 0)
        // Warn when there's a recursive call that couldn't be optimized?
        match returnStrategy, ctx.TailCallOpportunity with
        | Some (Return
          | ReturnUnit),
          Some tc when
            tc.IsRecursiveRef(callee)
            && argsLen callInfo = List.length tc.Args
            ->
            let args =
                match callInfo.ThisArg with
                | Some thisArg -> thisArg :: callInfo.Args
                | None -> callInfo.Args

            optimizeTailCall com ctx range tc args
        | _ ->
            let expr, stmts = transformCall com ctx range callee callInfo
            stmts @ (expr |> resolveExpr ctx t returnStrategy)

    let transformCurriedApplyAsStatements com ctx range t returnStrategy callee args =
        // Warn when there's a recursive call that couldn't be optimized?
        match returnStrategy, ctx.TailCallOpportunity with
        | Some (Return
          | ReturnUnit),
          Some tc when
            tc.IsRecursiveRef(callee)
            && List.sameLength args tc.Args
            ->
            optimizeTailCall com ctx range tc args
        | _ ->
            let expr, stmts = transformCurriedApply com ctx range callee args

            stmts @ (expr |> resolveExpr ctx t returnStrategy)

    let getNonLocals (body: Statement list) =
        let body, nonLocals =
            body
            |> List.partition (function
                | Statement.NonLocal _ -> false
                | _ -> true)

        let nonLocal =
            nonLocals
            |> List.collect (function
                | Statement.NonLocal (nl) -> nl.Names
                | _ -> [])
            |> List.distinct
            |> Statement.nonLocal

        [ nonLocal ], body

    let transformBody (com: IPythonCompiler) ctx ret (body: Statement list) : Statement list =
        match body with
        | [] -> [ Pass ]
        | _ ->
            let nonLocals, body = getNonLocals body
            nonLocals @ body

    // When expecting a block, it's usually not necessary to wrap it
    // in a lambda to isolate its variable context
    let transformBlock (com: IPythonCompiler) ctx ret (expr: Fable.Expr) : Statement list =
        let block =
            com.TransformAsStatements(ctx, ret, expr)
            |> List.choose Helpers.isProductiveStatement

        match block with
        | [] -> [ Pass ]
        | _ -> block |> transformBody com ctx ret

    let transformTryCatch com (ctx: Context) r returnStrategy (body, catch: option<Fable.Ident * Fable.Expr>, finalizer) =
        // try .. catch statements cannot be tail call optimized
        let ctx = { ctx with TailCallOpportunity = None }

        let handlers =
            catch
            |> Option.map (fun (param, body) ->
                let body = transformBlock com ctx returnStrategy body
                let exn = Expression.identifier ("Exception") |> Some
                let identifier = ident com ctx param
                [ ExceptHandler.exceptHandler (``type`` = exn, name = identifier, body = body) ])

        let finalizer, stmts =
            match finalizer with
            | Some finalizer ->
                finalizer
                |> transformBlock com ctx None
                |> List.partition (function
                    | Statement.NonLocal _ -> false
                    | _ -> true)
            | None -> [], []

        stmts
        @ [ Statement.try' (transformBlock com ctx returnStrategy body, ?handlers = handlers, finalBody = finalizer, ?loc = r) ]

    let rec transformIfStatement (com: IPythonCompiler) ctx r ret guardExpr thenStmnt elseStmnt =
        // printfn "transformIfStatement"
        let expr, stmts = com.TransformAsExpr(ctx, guardExpr)

        match expr with
        | Constant (value = value) when (value :? bool) ->
            match value with
            | :? bool as value when value ->
                stmts
                @ com.TransformAsStatements(ctx, ret, thenStmnt)
            | _ ->
                stmts
                @ com.TransformAsStatements(ctx, ret, elseStmnt)
        | guardExpr ->
            let thenStmnt, stmts' =
                transformBlock com ctx ret thenStmnt
                |> List.partition (function
                    | Statement.NonLocal _ -> false
                    | _ -> true)

            let ifStatement, stmts'' =
                let block, stmts =
                    com.TransformAsStatements(ctx, ret, elseStmnt)
                    |> List.partition (function
                        | Statement.NonLocal _ -> false
                        | _ -> true)

                match block with
                | [] -> Statement.if' (guardExpr, thenStmnt, ?loc = r), stmts
                | [ elseStmnt ] -> Statement.if' (guardExpr, thenStmnt, [ elseStmnt ], ?loc = r), stmts
                | statements -> Statement.if' (guardExpr, thenStmnt, statements, ?loc = r), stmts

            stmts @ stmts' @ stmts'' @ [ ifStatement ]

    let transformGet (com: IPythonCompiler) ctx range typ (fableExpr: Fable.Expr) kind =
        // printfn "transformGet: %A" kind
        // printfn "transformGet: %A" (fableExpr.Type)

        match kind with
        | Fable.ExprGet (Fable.Value(kind = Fable.StringConstant ("length")))
        | Fable.FieldGet(fieldName = "length") ->
            let func = Expression.name ("len")
            let left, stmts = com.TransformAsExpr(ctx, fableExpr)
            Expression.call (func, [ left ]), stmts
        | Fable.FieldGet(fieldName = "message") ->
            let func = Expression.name ("str")
            let left, stmts = com.TransformAsExpr(ctx, fableExpr)
            Expression.call (func, [ left ]), stmts
        | Fable.FieldGet(fieldName = "push") ->
            let attr = Identifier("append")
            let value, stmts = com.TransformAsExpr(ctx, fableExpr)
            Expression.attribute (value = value, attr = attr, ctx = Load), stmts
        | Fable.ExprGet (TransformExpr com ctx (prop, stmts)) ->
            let expr, stmts' = com.TransformAsExpr(ctx, fableExpr)
            let expr, stmts'' = getExpr com ctx range expr prop
            expr, stmts @ stmts' @ stmts''

        | Fable.FieldGet (fieldName, _) ->
            //printfn "Fable.FieldGet: %A" (fieldName, fableExpr.Type)
            let fieldName = fieldName |> Naming.toSnakeCase // |> Helpers.clean

            let fableExpr =
                match fableExpr with
                // If we're accessing a virtual member with default implementation (see #701)
                // from base class, we can use `super` in JS so we don't need the bound this arg
                | Fable.Value (Fable.BaseValue (_, t), r) -> Fable.Value(Fable.BaseValue(None, t), r)
                | _ -> fableExpr

            let expr, stmts = com.TransformAsExpr(ctx, fableExpr)

            let subscript =
                match fableExpr.Type with
                | Fable.AnonymousRecordType _ -> true
                | Fable.GenericParam (_, [ Fable.Constraint.HasMember (_, false) ]) -> true
                | _ -> false
            // printfn "Fable.FieldGet: %A" (fieldName, fableExpr.Type)
            get com ctx range expr fieldName subscript, stmts

        | Fable.ListHead ->
            // get range (com.TransformAsExpr(ctx, fableExpr)) "head"
            let expr, stmts = com.TransformAsExpr(ctx, fableExpr)
            libCall com ctx range "list" "head" [ expr ], stmts

        | Fable.ListTail ->
            // get range (com.TransformAsExpr(ctx, fableExpr)) "tail"
            let expr, stmts = com.TransformAsExpr(ctx, fableExpr)
            libCall com ctx range "list" "tail" [ expr ], stmts

        | Fable.TupleIndex index ->
            match fableExpr with
            // TODO: Check the erased expressions don't have side effects?
            | Fable.Value (Fable.NewTuple (exprs, _), _) -> com.TransformAsExpr(ctx, List.item index exprs)
            | TransformExpr com ctx (expr, stmts) ->
                let expr, stmts' = getExpr com ctx range expr (ofInt index)
                expr, stmts @ stmts'

        | Fable.OptionValue ->
            let expr, stmts = com.TransformAsExpr(ctx, fableExpr)

            if mustWrapOption typ
               || com.Options.Language = TypeScript then
                libCall com ctx None "option" "value" [ expr ], stmts
            else
                expr, stmts

        | Fable.UnionTag ->
            let expr, stmts = getUnionExprTag com ctx range fableExpr
            expr, stmts

        | Fable.UnionField (_, fieldIndex) ->
            let expr, stmts = com.TransformAsExpr(ctx, fableExpr)

            let expr, stmts' = getExpr com ctx None expr (Expression.constant ("fields"))

            let expr, stmts'' = getExpr com ctx range expr (ofInt fieldIndex)

            expr, stmts @ stmts' @ stmts''

    let transformSet (com: IPythonCompiler) ctx range fableExpr typ (value: Fable.Expr) kind =
        // printfn "transformSet: %A" (fableExpr, value)
        let expr, stmts = com.TransformAsExpr(ctx, fableExpr)

        let value, stmts' =
            let value, st = com.TransformAsExpr(ctx, value)
            value |> wrapIntExpression typ, st

        let ret, stmts'' =
            match kind with
            | Fable.ValueSet -> expr, []
            | Fable.ExprSet (TransformExpr com ctx (e, stmts'')) ->
                let expr, stmts''' = getExpr com ctx None expr e
                expr, stmts'' @ stmts'''
            | Fable.FieldSet (fieldName) ->
                let fieldName = fieldName |> Naming.toSnakeCase |> Helpers.clean
                get com ctx None expr fieldName false, []

        assign range ret value, stmts @ stmts' @ stmts''

    let transformBindingExprBody (com: IPythonCompiler) (ctx: Context) (var: Fable.Ident) (value: Fable.Expr) =
        match value with
        | Function (args, body) ->
            let name = Some var.Name

            transformFunctionWithAnnotations com ctx name args body
            |||> makeArrowFunctionExpression com ctx name
        | _ ->
            let expr, stmt = com.TransformAsExpr(ctx, value)
            expr |> wrapIntExpression value.Type, stmt

    let transformBindingAsExpr (com: IPythonCompiler) ctx (var: Fable.Ident) (value: Fable.Expr) =
        //printfn "transformBindingAsExpr: %A" (var, value)
        let expr, stmts = transformBindingExprBody com ctx var value
        expr |> assign None (identAsExpr com ctx var), stmts

    let transformBindingAsStatements (com: IPythonCompiler) ctx (var: Fable.Ident) (value: Fable.Expr) =
        // printfn "transformBindingAsStatements: %A" (var, value)
        if isPyStatement ctx false value then
            let varName, varExpr = Expression.name (var.Name), identAsExpr com ctx var

            ctx.BoundVars.Bind(var.Name)
            let ta, stmts = typeAnnotation com ctx None var.Type
            let decl = Statement.assign (varName, ta)

            let body = com.TransformAsStatements(ctx, Some(Assign varExpr), value)

            stmts @ [ decl ] @ body
        else
            let value, stmts = transformBindingExprBody com ctx var value
            let varName = com.GetIdentifierAsExpr(ctx, var.Name)
            let ta, stmts' = typeAnnotation com ctx None var.Type
            let decl = varDeclaration ctx varName (Some ta) value
            stmts @ stmts' @ decl

    let transformTest (com: IPythonCompiler) ctx range kind expr : Expression * Statement list =
        match kind with
        | Fable.TypeTest t -> transformTypeTest com ctx range expr t
        | Fable.OptionTest nonEmpty ->
            let op =
                if nonEmpty then
                    BinaryUnequalStrict
                else
                    BinaryEqualStrict

            let expr, stmts = com.TransformAsExpr(ctx, expr)
            Expression.compare (expr, op, [ Expression.none ], ?loc = range), stmts
        | Fable.ListTest nonEmpty ->
            let expr, stmts = com.TransformAsExpr(ctx, expr)
            // let op = if nonEmpty then BinaryUnequal else BinaryEqual
            // Expression.binaryExpression(op, get None expr "tail", Expression.none, ?loc=range)
            let expr =
                let expr = libCall com ctx range "list" "isEmpty" [ expr ]

                if nonEmpty then
                    Expression.unaryOp (UnaryNot, expr, ?loc = range)
                else
                    expr

            expr, stmts
        | Fable.UnionCaseTest tag ->
            let expected = ofInt tag
            let actual, stmts = getUnionExprTag com ctx None expr
            Expression.compare (actual, [ Eq ], [ expected ], ?loc = range), stmts

    let transformSwitch (com: IPythonCompiler) ctx useBlocks returnStrategy evalExpr cases defaultCase : Statement list =
        let cases =
            cases
            |> List.collect (fun (guards, expr) ->
                // Remove empty branches
                match returnStrategy, expr, guards with
                | None, Fable.Value (Fable.UnitConstant, _), _
                | _, _, [] -> []
                | _, _, guards ->
                    let guards, lastGuard = List.splitLast guards

                    let guards =
                        guards
                        |> List.map (fun e ->
                            let expr, stmts = com.TransformAsExpr(ctx, e)
                            (stmts, Some expr))

                    let caseBody = com.TransformAsStatements(ctx, returnStrategy, expr)

                    let caseBody =
                        match returnStrategy with
                        | Some Return -> caseBody
                        | _ -> List.append caseBody [ Statement.break' () ]

                    let expr, stmts = com.TransformAsExpr(ctx, lastGuard)
                    guards @ [ (stmts @ caseBody, Some expr) ])

        let cases =
            match defaultCase with
            | Some expr ->
                let defaultCaseBody = com.TransformAsStatements(ctx, returnStrategy, expr)

                cases @ [ (defaultCaseBody, None) ]
            | None -> cases

        let value, stmts = com.TransformAsExpr(ctx, evalExpr)

        let rec ifThenElse (fallThrough: Expression option) (cases: (Statement list * Expression option) list) : Python.Statement list =
            match cases with
            | [] -> []
            | (body, test) :: cases ->
                match test with
                | None -> body
                | Some test ->
                    let expr = Expression.compare (left = value, ops = [ Eq ], comparators = [ test ])

                    let test =
                        match fallThrough with
                        | Some ft -> Expression.boolOp (op = Or, values = [ ft; expr ])
                        | _ -> expr

                    // Check for fallthrough
                    if body.IsEmpty then
                        ifThenElse (Some test) cases
                    else
                        // Remove any break statements from body
                        let body =
                            body
                            |> List.filter (function
                                | Statement.Break -> false
                                | _ -> true)
                            |> function
                                // Make sure we don't have an empty body
                                | [] -> [ Statement.Pass ]
                                | body -> body

                        let nonLocals, body = getNonLocals body

                        let nonLocals, orElse =
                            ifThenElse None cases
                            |> List.append nonLocals
                            |> getNonLocals

                        nonLocals
                        @ [ Statement.if' (test = test, body = body, orelse = orElse) ]

        let result = cases |> ifThenElse None

        match result with
        | [] -> []
        | ifStmt -> stmts @ ifStmt

    let matchTargetIdentAndValues idents values =
        if List.isEmpty idents then
            []
        elif List.sameLength idents values then
            List.zip idents values
        else
            failwith "Target idents/values lengths differ"

    let getDecisionTargetAndBindValues (com: IPythonCompiler) (ctx: Context) targetIndex boundValues =
        let idents, target = getDecisionTarget ctx targetIndex

        let identsAndValues = matchTargetIdentAndValues idents boundValues

        if not com.Options.DebugMode then
            let bindings, replacements =
                (([], Map.empty), identsAndValues)
                ||> List.fold (fun (bindings, replacements) (ident, expr) ->
                    if canHaveSideEffects expr then
                        (ident, expr) :: bindings, replacements
                    else
                        bindings, Map.add ident.Name expr replacements)

            let target = FableTransforms.replaceValues replacements target
            List.rev bindings, target
        else
            identsAndValues, target

    let transformDecisionTreeSuccessAsExpr (com: IPythonCompiler) (ctx: Context) targetIndex boundValues =
        let bindings, target =
            getDecisionTargetAndBindValues com ctx targetIndex boundValues

        match bindings with
        | [] -> com.TransformAsExpr(ctx, target)
        | bindings ->
            let target =
                List.rev bindings
                |> List.fold (fun e (i, v) -> Fable.Let(i, v, e)) target

            com.TransformAsExpr(ctx, target)

    let exprAsStatement (ctx: Context) (expr: Expression) : Statement list =
        // printfn "exprAsStatement: %A" expr
        match expr with
        // A single None will be removed (i.e transformCall may return None)
        | Name ({ Id = Identifier "None" }) -> []
        | NamedExpr ({ Target = target
                       Value = value
                       Loc = _ }) ->
            let nonLocals =
                match target with
                | Expression.Name ({ Id = id }) ->
                    [ ctx.BoundVars.NonLocals([ id ])
                      |> Statement.nonLocal ]
                | _ -> []

            // printfn "Nonlocals: %A" nonLocals
            nonLocals
            @ [ Statement.assign ([ target ], value) ]
        | _ -> [ Statement.expr (expr) ]

    let transformDecisionTreeSuccessAsStatements
        (com: IPythonCompiler)
        (ctx: Context)
        returnStrategy
        targetIndex
        boundValues
        : Statement list =
        match returnStrategy with
        | Some (Target targetId) as target ->
            let idents, _ = getDecisionTarget ctx targetIndex

            let assignments =
                matchTargetIdentAndValues idents boundValues
                |> List.collect (fun (id, TransformExpr com ctx (value, stmts)) ->
                    let stmts' =
                        assign None (identAsExpr com ctx id) value
                        |> exprAsStatement ctx

                    stmts @ stmts')

            let targetAssignment =
                assign None (targetId |> Expression.name) (ofInt targetIndex)
                |> exprAsStatement ctx

            targetAssignment @ assignments
        | ret ->
            let bindings, target =
                getDecisionTargetAndBindValues com ctx targetIndex boundValues

            let bindings =
                bindings
                |> Seq.collect (fun (i, v) -> transformBindingAsStatements com ctx i v)
                |> Seq.toList

            bindings
            @ (com.TransformAsStatements(ctx, ret, target))

    let transformDecisionTreeAsSwitch expr =
        let (|Equals|_|) =
            function
            | Fable.Operation (Fable.Binary (BinaryEqualStrict, expr, right), _, _) -> Some(expr, right)
            | Fable.Test (expr, Fable.UnionCaseTest tag, _) ->
                let evalExpr = Fable.Get(expr, Fable.UnionTag, Fable.Number(Int32, None), None)

                let right = makeIntConst tag
                Some(evalExpr, right)
            | _ -> None

        let sameEvalExprs evalExpr1 evalExpr2 =
            match evalExpr1, evalExpr2 with
            | Fable.IdentExpr i1, Fable.IdentExpr i2
            | Fable.Get (Fable.IdentExpr i1, Fable.UnionTag, _, _), Fable.Get (Fable.IdentExpr i2, Fable.UnionTag, _, _) ->
                i1.Name = i2.Name
            | _ -> false

        let rec checkInner cases evalExpr =
            function
            | Fable.IfThenElse (Equals (evalExpr2, caseExpr), Fable.DecisionTreeSuccess (targetIndex, boundValues, _), treeExpr, _) when
                sameEvalExprs evalExpr evalExpr2
                ->
                match treeExpr with
                | Fable.DecisionTreeSuccess (defaultTargetIndex, defaultBoundValues, _) ->
                    let cases =
                        (caseExpr, targetIndex, boundValues) :: cases
                        |> List.rev

                    Some(evalExpr, cases, (defaultTargetIndex, defaultBoundValues))
                | treeExpr -> checkInner ((caseExpr, targetIndex, boundValues) :: cases) evalExpr treeExpr
            | _ -> None

        match expr with
        | Fable.IfThenElse (Equals (evalExpr, caseExpr), Fable.DecisionTreeSuccess (targetIndex, boundValues, _), treeExpr, _) ->
            match checkInner [ caseExpr, targetIndex, boundValues ] evalExpr treeExpr with
            | Some (evalExpr, cases, defaultCase) -> Some(evalExpr, cases, defaultCase)
            | None -> None
        | _ -> None

    let transformDecisionTreeAsExpr (com: IPythonCompiler) (ctx: Context) targets expr : Expression * Statement list =
        // TODO: Check if some targets are referenced multiple times
        let ctx = { ctx with DecisionTargets = targets }
        com.TransformAsExpr(ctx, expr)

    let groupSwitchCases t (cases: (Fable.Expr * int * Fable.Expr list) list) (defaultIndex, defaultBoundValues) =
        cases
        |> List.groupBy (fun (_, idx, boundValues) ->
            // Try to group cases with some target index and empty bound values
            // If bound values are non-empty use also a non-empty Guid to prevent grouping
            if List.isEmpty boundValues then
                idx, Guid.Empty
            else
                idx, Guid.NewGuid())
        |> List.map (fun ((idx, _), cases) ->
            let caseExprs = cases |> List.map Tuple3.item1
            // If there are multiple cases, it means boundValues are empty
            // (see `groupBy` above), so it doesn't mind which one we take as reference
            let boundValues = cases |> List.head |> Tuple3.item3
            caseExprs, Fable.DecisionTreeSuccess(idx, boundValues, t))
        |> function
            | [] -> []
            // Check if the last case can also be grouped with the default branch, see #2357
            | cases when List.isEmpty defaultBoundValues ->
                match List.splitLast cases with
                | cases, (_, Fable.DecisionTreeSuccess (idx, [], _)) when idx = defaultIndex -> cases
                | _ -> cases
            | cases -> cases

    let getTargetsWithMultipleReferences expr =
        let rec findSuccess (targetRefs: Map<int, int>) =
            function
            | [] -> targetRefs
            | expr :: exprs ->
                match expr with
                // We shouldn't actually see this, but shortcircuit just in case
                | Fable.DecisionTree _ -> findSuccess targetRefs exprs
                | Fable.DecisionTreeSuccess (idx, _, _) ->
                    let count =
                        Map.tryFind idx targetRefs
                        |> Option.defaultValue 0

                    let targetRefs = Map.add idx (count + 1) targetRefs
                    findSuccess targetRefs exprs
                | expr ->
                    let exprs2 = FableTransforms.getSubExpressions expr
                    findSuccess targetRefs (exprs @ exprs2)

        findSuccess Map.empty [ expr ]
        |> Seq.choose (fun kv ->
            if kv.Value > 1 then
                Some kv.Key
            else
                None)
        |> Seq.toList

    /// When several branches share target create first a switch to get the target index and bind value
    /// and another to execute the actual target
    let transformDecisionTreeWithTwoSwitches
        (com: IPythonCompiler)
        ctx
        returnStrategy
        (targets: (Fable.Ident list * Fable.Expr) list)
        treeExpr
        =
        // Declare target and bound idents
        let targetId =
            getUniqueNameInDeclarationScope ctx "pattern_matching_result"
            |> makeIdent

        let multiVarDecl =
            let boundIdents =
                targets
                |> List.collect (fun (idents, _) -> idents)
                |> List.map (fun id -> ident com ctx id, None)

            multiVarDeclaration ctx ((ident com ctx targetId, None) :: boundIdents)
        // Transform targets as switch
        let switch2 =
            // TODO: Declare the last case as the default case?
            let cases =
                targets
                |> List.mapi (fun i (_, target) -> [ makeIntConst i ], target)

            transformSwitch com ctx true returnStrategy (targetId |> Fable.IdentExpr) cases None
        // Transform decision tree
        let targetAssign = Target(ident com ctx targetId)
        let ctx = { ctx with DecisionTargets = targets }

        match transformDecisionTreeAsSwitch treeExpr with
        | Some (evalExpr, cases, (defaultIndex, defaultBoundValues)) ->
            let cases =
                groupSwitchCases (Fable.Number(Int32, None)) cases (defaultIndex, defaultBoundValues)

            let defaultCase =
                Fable.DecisionTreeSuccess(defaultIndex, defaultBoundValues, Fable.Number(Int32, None))

            let switch1 =
                transformSwitch com ctx false (Some targetAssign) evalExpr cases (Some defaultCase)

            multiVarDecl @ switch1 @ switch2
        | None ->
            let decisionTree = com.TransformAsStatements(ctx, Some targetAssign, treeExpr)

            multiVarDecl @ decisionTree @ switch2

    let transformDecisionTreeAsStatements
        (com: IPythonCompiler)
        (ctx: Context)
        returnStrategy
        (targets: (Fable.Ident list * Fable.Expr) list)
        (treeExpr: Fable.Expr)
        : Statement list =
        // If some targets are referenced multiple times, hoist bound idents,
        // resolve the decision index and compile the targets as a switch
        let targetsWithMultiRefs =
            if com.Options.Language = TypeScript then
                [] // no hoisting when compiled with types
            else
                getTargetsWithMultipleReferences treeExpr

        match targetsWithMultiRefs with
        | [] ->
            let ctx = { ctx with DecisionTargets = targets }

            match transformDecisionTreeAsSwitch treeExpr with
            | Some (evalExpr, cases, (defaultIndex, defaultBoundValues)) ->
                let t = treeExpr.Type

                let cases =
                    cases
                    |> List.map (fun (caseExpr, targetIndex, boundValues) ->
                        [ caseExpr ], Fable.DecisionTreeSuccess(targetIndex, boundValues, t))

                let defaultCase = Fable.DecisionTreeSuccess(defaultIndex, defaultBoundValues, t)

                transformSwitch com ctx true returnStrategy evalExpr cases (Some defaultCase)
            | None -> com.TransformAsStatements(ctx, returnStrategy, treeExpr)
        | targetsWithMultiRefs ->
            // If the bound idents are not referenced in the target, remove them
            let targets =
                targets
                |> List.map (fun (idents, expr) ->
                    idents
                    |> List.exists (fun i -> FableTransforms.isIdentUsed i.Name expr)
                    |> function
                        | true -> idents, expr
                        | false -> [], expr)

            let hasAnyTargetWithMultiRefsBoundValues =
                targetsWithMultiRefs
                |> List.exists (fun idx -> targets.[idx] |> fst |> List.isEmpty |> not)

            if not hasAnyTargetWithMultiRefsBoundValues then
                match transformDecisionTreeAsSwitch treeExpr with
                | Some (evalExpr, cases, (defaultIndex, defaultBoundValues)) ->
                    let t = treeExpr.Type

                    let cases = groupSwitchCases t cases (defaultIndex, defaultBoundValues)

                    let ctx = { ctx with DecisionTargets = targets }

                    let defaultCase = Fable.DecisionTreeSuccess(defaultIndex, defaultBoundValues, t)

                    transformSwitch com ctx true returnStrategy evalExpr cases (Some defaultCase)
                | None -> transformDecisionTreeWithTwoSwitches com ctx returnStrategy targets treeExpr
            else
                transformDecisionTreeWithTwoSwitches com ctx returnStrategy targets treeExpr

    let transformSequenceExpr (com: IPythonCompiler) ctx (exprs: Fable.Expr list) : Expression * Statement list =
        // printfn "transformSequenceExpr1"
        let ctx = { ctx with BoundVars = ctx.BoundVars.EnterScope() }

        let body =
            exprs
            |> List.collecti (fun i e ->
                let expr, stmts = com.TransformAsExpr(ctx, e)
                // Return the last expression
                if i = exprs.Length - 1 then
                    stmts @ [ Statement.return' (expr) ]
                else
                    stmts @ exprAsStatement ctx expr)
            |> transformBody com ctx None

        let name = Helpers.getUniqueIdentifier "expr"

        let func =
            Statement.functionDef (name = name, args = Arguments.arguments [], body = body)

        let name = Expression.name (name)
        Expression.call (name), [ func ]

    let transformSequenceExpr' (com: IPythonCompiler) ctx (exprs: Expression list) (stmts: Statement list) : Expression * Statement list =
        // printfn "transformSequenceExpr2', exprs: %A" exprs.Length
        // printfn "ctx: %A" ctx.BoundVars
        let ctx = { ctx with BoundVars = ctx.BoundVars.EnterScope() }

        let body =
            exprs
            |> List.collecti (fun i expr ->
                // Return the last expression
                if i = exprs.Length - 1 then
                    stmts @ [ Statement.return' (expr) ]
                else
                    exprAsStatement ctx expr)

        let name = Helpers.getUniqueIdentifier "expr"

        let func =
            Statement.functionDef (name = name, args = Arguments.arguments [], body = body)

        let name = Expression.name (name)
        Expression.call (name), [ func ]

    let rec transformAsExpr (com: IPythonCompiler) ctx (expr: Fable.Expr) : Expression * Statement list =
        // printfn "transformAsExpr: %A" expr
        match expr with
        | Fable.Unresolved e -> addErrorAndReturnNull com e.Range "Unexpected unresolved expression", []

        | Fable.TypeCast (e, t) -> transformCast com ctx t e

        | Fable.Value (kind, r) -> transformValue com ctx r kind

        | Fable.IdentExpr id -> identAsExpr com ctx id, []

        | Fable.Import ({ Selector = selector
                          Path = path
                          Kind = kind },
                        _,
                        r) ->
            // printfn "Fable.Import: %A" (selector, path)
            transformImport com ctx r selector path, []

        | Fable.Test (expr, kind, range) -> transformTest com ctx range kind expr

        | Fable.Lambda (arg, body, name) ->
            transformFunctionWithAnnotations com ctx name [ arg ] body
            |||> makeArrowFunctionExpression com ctx name

        | Fable.Delegate (args, body, name) ->
            transformFunctionWithAnnotations com ctx name args body
            |||> makeArrowFunctionExpression com ctx name

        | Fable.ObjectExpr ([], _typ, None) -> Expression.none, []
        | Fable.ObjectExpr (members, typ, baseCall) ->
            // printfn "members: %A" (members, typ)
            transformObjectExpr com ctx members typ baseCall

        | Fable.Call (Fable.Get (expr, Fable.FieldGet(fieldName = "has"), _, _), info, _, range) ->
            let left, stmts = com.TransformAsExpr(ctx, info.Args.Head)
            let value, stmts' = com.TransformAsExpr(ctx, expr)
            Expression.compare (left, [ ComparisonOperator.In ], [ value ]), stmts @ stmts'

        | Fable.Call (Fable.Get (expr, Fable.FieldGet(fieldName = "slice"), _, _), info, _, range) ->
            let left, stmts = com.TransformAsExpr(ctx, expr)

            let args, stmts' =
                info.Args
                |> List.map (fun arg -> com.TransformAsExpr(ctx, arg))
                |> List.unzip
                |> (fun (e, s) -> (e, List.collect id s))

            let slice =
                match args with
                | [] -> Expression.slice ()
                | [ lower ] -> Expression.slice (lower = lower)
                | [ Expression.Name ({ Id = Identifier ("None") }); upper ] -> Expression.slice (upper = upper)
                | [ lower; upper ] -> Expression.slice (lower = lower, upper = upper)
                | _ -> failwith $"Array slice with {args.Length} not supported"

            Expression.subscript (left, slice), stmts @ stmts'

        | Fable.Call (Fable.Get (expr, Fable.FieldGet (fieldName = name), _, _), _info, _, _range) when name.ToLower() = "tostring" ->
            let func = Expression.name ("str")
            let left, stmts = com.TransformAsExpr(ctx, expr)
            Expression.call (func, [ left ]), stmts

        | Fable.Call (Fable.Get (expr, Fable.FieldGet(fieldName = "Equals"), _, _), { Args = [ arg ] }, _, _range) ->
            let right, stmts = com.TransformAsExpr(ctx, arg)
            let left, stmts' = com.TransformAsExpr(ctx, expr)
            Expression.compare (left, [ Eq ], [ right ]), stmts @ stmts'

        | Fable.Call (Fable.Get (expr, Fable.FieldGet(fieldName = "split"), _, _),
                      { Args = [ Fable.Value(kind = Fable.StringConstant ("")) ] },
                      _,
                      _range) ->
            let func = Expression.name ("list")
            let value, stmts = com.TransformAsExpr(ctx, expr)
            Expression.call (func, [ value ]), stmts

        | Fable.Call (Fable.Get (expr, Fable.FieldGet(fieldName = "charCodeAt"), _, _), _info, _, _range) ->
            let func = Expression.name ("ord")
            let value, stmts = com.TransformAsExpr(ctx, expr)
            Expression.call (func, [ value ]), stmts

        | Fable.Call (callee, info, _, range) -> transformCall com ctx range callee info

        | Fable.CurriedApply (callee, args, _, range) -> transformCurriedApply com ctx range callee args

        | Fable.Operation (kind, _, range) -> transformOperation com ctx range kind

        | Fable.Get (expr, kind, typ, range) -> transformGet com ctx range typ expr kind

        | Fable.IfThenElse (TransformExpr com ctx (guardExpr, stmts),
                            TransformExpr com ctx (thenExpr, stmts'),
                            TransformExpr com ctx (elseExpr, stmts''),
                            _r) -> Expression.ifExp (guardExpr, thenExpr, elseExpr), stmts @ stmts' @ stmts''

        | Fable.DecisionTree (expr, targets) -> transformDecisionTreeAsExpr com ctx targets expr

        | Fable.DecisionTreeSuccess (idx, boundValues, _) -> transformDecisionTreeSuccessAsExpr com ctx idx boundValues

        | Fable.Set (expr, kind, typ, value, range) ->
            let expr', stmts = transformSet com ctx range expr typ value kind
            //printfn "Fable.Set: %A" expr
            match expr' with
            | Expression.NamedExpr ({ Target = target; Value = _; Loc = _ }) ->
                let nonLocals =
                    match target with
                    | Expression.Name ({ Id = id }) ->
                        [ ctx.BoundVars.NonLocals([ id ])
                          |> Statement.nonLocal ]
                    | _ -> []

                expr', nonLocals @ stmts
            | _ -> expr', stmts

        | Fable.Let (ident, value, body) ->
            // printfn "Fable.Let: %A" (ident, value, body)
            iife com ctx expr

        | Fable.LetRec (bindings, body) ->
            if ctx.HoistVars(List.map fst bindings) then
                let values, stmts =
                    bindings
                    |> List.map (fun (id, value) -> transformBindingAsExpr com ctx id value)
                    |> List.unzip
                    |> (fun (e, s) -> (e, List.collect id s))

                let expr, stmts' = com.TransformAsExpr(ctx, body)

                let expr, stmts'' = transformSequenceExpr' com ctx (values @ [ expr ]) []

                expr, stmts @ stmts' @ stmts''
            else
                iife com ctx expr

        | Fable.Sequential exprs -> transformSequenceExpr com ctx exprs

        | Fable.Emit (info, _, range) ->
            if info.IsStatement then
                iife com ctx expr
            else
                transformEmit com ctx range info

        // These cannot appear in expression position in JS, must be wrapped in a lambda
        | Fable.WhileLoop _
        | Fable.ForLoop _
        | Fable.TryCatch _ -> iife com ctx expr
        | Fable.Extended (instruction, _) ->
            match instruction with
            | Fable.Curry (e, arity) -> transformCurry com ctx e arity
            | Fable.Throw _
            | Fable.Return _
            | Fable.Break _
            | Fable.Debugger
            | Fable.RegionStart _ -> iife com ctx expr

    let rec transformAsStatements (com: IPythonCompiler) ctx returnStrategy (expr: Fable.Expr) : Statement list =
        match expr with
        | Fable.Unresolved e ->
            addError com [] e.Range "Unexpected unresolved expression"
            []

        | Fable.Extended (kind, _r) ->
            match kind with
            | Fable.Curry (e, arity) ->
                let expr, stmts = transformCurry com ctx e arity

                stmts
                @ (expr |> resolveExpr ctx e.Type returnStrategy)
            | Fable.Throw (TransformExpr com ctx (e, stmts), _) -> stmts @ [ Statement.raise (e) ]
            | Fable.Return (TransformExpr com ctx (e, stmts)) -> stmts @ [ Statement.return' (e) ]
            | Fable.Debugger -> []
            | Fable.Break _ -> [ Statement.break' () ]
            | Fable.RegionStart header -> [ Statement.RegionStart header ]

        | Fable.TypeCast (e, t) ->
            let expr, stmts = transformCast com ctx t e
            stmts @ (expr |> resolveExpr ctx t returnStrategy)

        | Fable.Value (kind, r) ->
            let expr, stmts = transformValue com ctx r kind

            stmts
            @ (expr |> resolveExpr ctx kind.Type returnStrategy)

        | Fable.IdentExpr id ->
            identAsExpr com ctx id
            |> resolveExpr ctx id.Type returnStrategy

        | Fable.Import ({ Selector = selector
                          Path = path
                          Kind = kind },
                        t,
                        r) ->
            transformImport com ctx r selector path
            |> resolveExpr ctx t returnStrategy

        | Fable.Test (expr, kind, range) ->
            let expr, stmts = transformTest com ctx range kind expr

            stmts
            @ (expr
               |> resolveExpr ctx Fable.Boolean returnStrategy)

        | Fable.Lambda (arg, body, name) ->
            let expr', stmts =
                transformFunctionWithAnnotations com ctx name [ arg ] body
                |||> makeArrowFunctionExpression com ctx name

            stmts
            @ (expr' |> resolveExpr ctx expr.Type returnStrategy)

        | Fable.Delegate (args, body, name) ->
            let expr', stmts =
                transformFunctionWithAnnotations com ctx name args body
                |||> makeArrowFunctionExpression com ctx name

            stmts
            @ (expr' |> resolveExpr ctx expr.Type returnStrategy)

        | Fable.ObjectExpr ([], _, None) -> [] // Remove empty object expression
        | Fable.ObjectExpr (members, t, baseCall) ->
            let expr, stmts = transformObjectExpr com ctx members t baseCall
            stmts @ (expr |> resolveExpr ctx t returnStrategy)

        | Fable.Call (callee, info, typ, range) -> transformCallAsStatements com ctx range typ returnStrategy callee info

        | Fable.CurriedApply (callee, args, typ, range) -> transformCurriedApplyAsStatements com ctx range typ returnStrategy callee args

        | Fable.Emit (info, t, range) ->
            let e, stmts = transformEmit com ctx range info

            if info.IsStatement then
                stmts @ [ Statement.expr (e) ] // Ignore the return strategy
            else
                stmts @ resolveExpr ctx t returnStrategy e

        | Fable.Operation (kind, t, range) ->
            let expr, stmts = transformOperation com ctx range kind
            stmts @ (expr |> resolveExpr ctx t returnStrategy)

        | Fable.Get (expr, kind, t, range) ->
            let expr, stmts = transformGet com ctx range t expr kind
            stmts @ (expr |> resolveExpr ctx t returnStrategy)

        | Fable.Let (ident, value, body) ->
            match ident, value, body with
            // Transform F# `use` i.e TryCatch as Python `with`
            | { Name = valueName },
              value,
              Fable.TryCatch (body,
                              None,
                              Some (Fable.IfThenElse (_,
                                                      Fable.Call (Fable.Get (Fable.TypeCast (Fable.IdentExpr ({ Name = disposeName }), _),
                                                                             Fable.FieldGet ("Dispose", _),
                                                                             t,
                                                                             _),
                                                                  _,
                                                                  _,
                                                                  _),
                                                      elseExpr,
                                                      _)),
                              _) when valueName = disposeName ->
                let id = Identifier valueName

                let body = com.TransformAsStatements(ctx, Some ResourceManager, body)

                let value, stmts = com.TransformAsExpr(ctx, value)
                let items = [ WithItem.withItem (value, Expression.name id) ]
                stmts @ [ Statement.with' (items, body) ]
            | _ ->
                let binding = transformBindingAsStatements com ctx ident value
                List.append binding (transformAsStatements com ctx returnStrategy body)

        | Fable.LetRec (bindings, body) ->
            let bindings =
                bindings
                |> Seq.collect (fun (i, v) -> transformBindingAsStatements com ctx i v)
                |> Seq.toList

            List.append bindings (transformAsStatements com ctx returnStrategy body)

        | Fable.Set (expr, kind, typ, value, range) ->
            let expr', stmts = transformSet com ctx range expr typ value kind
            // printfn "Fable.Set: %A" (expr', value)
            match expr' with
            | Expression.NamedExpr ({ Target = target
                                      Value = value
                                      Loc = _ }) ->
                let nonLocals =
                    match target with
                    | Expression.Name ({ Id = id }) ->
                        [ ctx.BoundVars.NonLocals([ id ])
                          |> Statement.nonLocal ]
                    | _ -> []

                nonLocals
                @ stmts @ [ Statement.assign ([ target ], value) ]
            | _ ->
                stmts
                @ (expr' |> resolveExpr ctx expr.Type returnStrategy)

        | Fable.IfThenElse (guardExpr, thenExpr, elseExpr, r) ->
            let asStatement =
                match returnStrategy with
                | None
                | Some ReturnUnit -> true
                | Some (Target _) -> true // Compile as statement so values can be bound
                | Some (Assign _) ->
                    (isPyStatement ctx false thenExpr)
                    || (isPyStatement ctx false elseExpr)
                | Some ResourceManager
                | Some Return ->
                    Option.isSome ctx.TailCallOpportunity
                    || (isPyStatement ctx false thenExpr)
                    || (isPyStatement ctx false elseExpr)

            if asStatement then
                transformIfStatement com ctx r returnStrategy guardExpr thenExpr elseExpr
            else
                let guardExpr', stmts = transformAsExpr com ctx guardExpr
                let thenExpr', stmts' = transformAsExpr com ctx thenExpr
                let elseExpr', stmts'' = transformAsExpr com ctx elseExpr

                stmts
                @ stmts'
                  @ stmts''
                    @ (Expression.ifExp (guardExpr', thenExpr', elseExpr', ?loc = r)
                       |> resolveExpr ctx thenExpr.Type returnStrategy)

        | Fable.Sequential statements ->
            let lasti = (List.length statements) - 1

            statements
            |> List.mapiToArray (fun i statement ->
                let ret =
                    if i < lasti then
                        None
                    else
                        returnStrategy

                com.TransformAsStatements(ctx, ret, statement))
            |> List.concat

        | Fable.TryCatch (body, catch, finalizer, r) -> transformTryCatch com ctx r returnStrategy (body, catch, finalizer)

        | Fable.DecisionTree (expr, targets) -> transformDecisionTreeAsStatements com ctx returnStrategy targets expr

        | Fable.DecisionTreeSuccess (idx, boundValues, _) -> transformDecisionTreeSuccessAsStatements com ctx returnStrategy idx boundValues

        | Fable.WhileLoop (TransformExpr com ctx (guard, stmts), body, label, range) ->
            stmts
            @ [ Statement.while' (guard, transformBlock com ctx None body, ?loc = range) ]

        | Fable.ForLoop (var, TransformExpr com ctx (start, stmts), TransformExpr com ctx (limit, stmts'), body, isUp, range) ->
            let limit, step =
                if isUp then
                    let limit = Expression.binOp (limit, Add, Expression.constant (1)) // Python `range` has exclusive end.

                    limit, 1
                else
                    let limit = Expression.binOp (limit, Sub, Expression.constant (1)) // Python `range` has exclusive end.

                    limit, -1

            let step = Expression.constant (step)

            let iter =
                Expression.call (Expression.name (Identifier "range"), args = [ start; limit; step ])

            let body = transformBlock com ctx None body
            let target = com.GetIdentifierAsExpr(ctx, var.Name)

            [ Statement.for' (target = target, iter = iter, body = body) ]

    let transformFunction
        com
        ctx
        name
        (args: Fable.Ident list)
        (body: Fable.Expr)
        (repeatedGenerics: Set<string>)
        : Arguments * Statement list =
        let tailcallChance =
            Option.map (fun name -> NamedTailCallOpportunity(com, ctx, name, args) :> ITailCallOpportunity) name

        let args = discardUnitArg args

        // For Python we need to append the TC-arguments to any declared (arrow) function inside the while-loop of the
        // TCO. We will set them as default values to themselves e.g `i=i` to capture the value and not the variable.
        let tcArgs, tcDefaults =
            match ctx.TailCallOpportunity with
            | Some tc ->
                tc.Args
                |> List.map (fun arg ->
                    let (Identifier name) = arg.Arg
                    let name = name.Substring(0, name.Length - 4)
                    Arg.arg (name, ?annotation = arg.Annotation), Expression.name (name))
                |> List.unzip
            | _ -> [], []

        let declaredVars = ResizeArray()
        let mutable isTailCallOptimized = false

        let ctx =
            { ctx with
                TailCallOpportunity = tailcallChance
                HoistVars =
                    fun ids ->
                        declaredVars.AddRange(ids)
                        true
                OptimizeTailCall = fun () -> isTailCallOptimized <- true
                BoundVars = ctx.BoundVars.EnterScope() }

        // printfn "Args: %A" args
        let body =
            if body.Type = Fable.Unit then
                transformBlock com ctx (Some ReturnUnit) body
            elif isPyStatement ctx (Option.isSome tailcallChance) body then
                transformBlock com ctx (Some Return) body
            else
                transformAsExpr com ctx body
                |> wrapExprInBlockWithReturn

        let isUnit =
            List.tryLast args
            |> Option.map (function
                | { Type = Fable.GenericParam _ } -> true
                | _ -> false)
            |> Option.defaultValue false

        let args, defaults, body =
            match isTailCallOptimized, tailcallChance with
            | true, Some tc ->
                // Replace args, see NamedTailCallOpportunity constructor
                let args' =
                    List.zip args tc.Args
                    |> List.map (fun (_id, { Arg = Identifier tcArg }) ->
                        let id = com.GetIdentifier(ctx, tcArg)
                        let ta, _ = typeAnnotation com ctx (Some repeatedGenerics) _id.Type
                        Arg.arg (id, annotation = ta))

                let varDecls =
                    List.zip args tc.Args
                    |> List.map (fun (id, { Arg = Identifier tcArg }) -> ident com ctx id, Some(com.GetIdentifierAsExpr(ctx, tcArg)))
                    |> multiVarDeclaration ctx

                let body = varDecls @ body
                // Make sure we don't get trapped in an infinite loop, see #1624
                let body = body @ [ Statement.break' () ]

                args',
                [],
                Statement.while' (Expression.constant (true), body)
                |> List.singleton
            | _ ->
                // Make sure all of the last optional arguments will accept None as their default value
                let defaults =
                    args
                    |> List.rev
                    |> List.takeWhile (fun arg ->
                        match arg.Type with
                        | Fable.Option _ -> true
                        | _ -> false)
                    |> List.map (fun _ -> Expression.none)

                let args' =
                    args
                    |> List.map (fun id ->
                        let ta, _ = typeAnnotation com ctx (Some repeatedGenerics) id.Type
                        Arg.arg (ident com ctx id, annotation = ta))

                args', defaults, body

        let arguments =
            match args, isUnit with
            | [], true -> Arguments.arguments (args = Arg.arg (Identifier("__unit")) :: tcArgs, defaults = Expression.none :: tcDefaults)
            // So we can also receive unit
            | [ arg ], true ->
                let optional =
                    match arg.Annotation with
                    | Some typeArg ->
                        stdlibModuleAnnotation com ctx "typing" "Optional" [ typeArg ]
                        |> Some
                    | None -> None

                let args = [ { arg with Annotation = optional } ]
                Arguments.arguments (args @ tcArgs, defaults = Expression.none :: tcDefaults)
            | _ -> Arguments.arguments (args @ tcArgs, defaults = defaults @ tcDefaults)

        arguments, body

    // Declares a Python entry point, i.e `if __name__ == "__main__"`
    let declareEntryPoint (com: IPythonCompiler) (ctx: Context) (funcExpr: Expression) =
        com.GetImportExpr(ctx, "sys") |> ignore
        let args = emitExpression None "sys.argv[1:]" []

        let test =
            Expression.compare (Expression.name ("__name__"), [ ComparisonOperator.Eq ], [ Expression.constant ("__main__") ])

        let main =
            Expression.call (funcExpr, [ args ])
            |> Statement.expr
            |> List.singleton

        Statement.if' (test, main)

    let declareModuleMember ctx isPublic (membName: Identifier) typ (expr: Expression) =
        let membName = Expression.name (membName)
        varDeclaration ctx membName typ expr

    let makeEntityTypeParamDecl (com: IPythonCompiler) ctx (ent: Fable.Entity) =
        getEntityGenParams ent
        |> makeTypeParamDecl com ctx

    let getUnionFieldsAsIdents (_com: IPythonCompiler) _ctx (_ent: Fable.Entity) =
        let tagId = makeTypedIdent (Fable.Number(Int32, None)) "tag"
        let fieldsId = makeTypedIdent (Fable.Array Fable.Any) "fields"
        [| tagId; fieldsId |]

    let getEntityFieldsAsIdents _com (ent: Fable.Entity) =
        ent.FSharpFields
        |> Seq.map (fun field ->
            let name =
                (Naming.toSnakeCase field.Name, Naming.NoMemberPart)
                ||> Naming.sanitizeIdent Naming.pyBuiltins.Contains

            let typ = field.FieldType

            let id: Fable.Ident = { makeTypedIdent typ name with IsMutable = field.IsMutable }

            id)
        |> Seq.toArray

    let getEntityFieldsAsProps (com: IPythonCompiler) ctx (ent: Fable.Entity) =
        if ent.IsFSharpUnion then
            getUnionFieldsAsIdents com ctx ent
            |> Array.map (identAsExpr com ctx)
        else
            ent.FSharpFields
            |> Seq.map (fun field ->
                let prop = memberFromName com ctx field.Name
                prop)
            |> Seq.toArray

    let declareClassType
        (com: IPythonCompiler)
        (ctx: Context)
        (ent: Fable.Entity)
        (entName: string)
        (consArgs: Arguments)
        (isOptional: bool)
        (consBody: Statement list)
        (baseExpr: Expression option)
        (classMembers: Statement list)
        slotMembers
        =
        // printfn "declareClassType: %A" consBody
        let generics = makeEntityTypeParamDecl com ctx ent
        let classCons = makeClassConstructor consArgs isOptional consBody

        let classFields = slotMembers // TODO: annotations
        let classMembers = classCons @ classMembers
        //printfn "ClassMembers: %A" classMembers
        let classBody =
            let body =
                [ yield! classFields
                  yield! classMembers ]

            match body with
            | [] -> [ Pass ]
            | _ -> body

        let interfaces =
            ent.AllInterfaces
            |> List.ofSeq
            |> List.map (fun int -> int.Entity.FullName)

        let bases =
            baseExpr
            |> Option.toList
            |> (fun bases ->
                match interfaces with
                // Add IDisposable as ABC.
                | xs when List.contains "System.IDisposable" xs ->
                    let iDisposable = libValue com ctx "util" "IDisposable"
                    iDisposable :: bases
                | _ -> bases)

        let name = com.GetIdentifier(ctx, entName)
        Statement.classDef (name, body = classBody, bases = bases @ generics)

    let createSlotsForRecordType (com: IPythonCompiler) ctx (classEnt: Fable.Entity) =

        let strFromIdent (ident: Identifier) = ident.Name

        if classEnt.IsValueType then
            let elements =
                getEntityFieldsAsProps com ctx classEnt
                |> Array.map (
                    nameFromKey com ctx
                    >> strFromIdent
                    >> Expression.string
                )
                |> Array.toList

            let slots = Expression.list (elements, Load)
            [ Statement.assign ([ Expression.name ("__slots__", Store) ], slots) ]
        else
            []

    let declareType
        (com: IPythonCompiler)
        (ctx: Context)
        (ent: Fable.Entity)
        (entName: string)
        (consArgs: Arguments)
        (isOptional: bool)
        (consBody: Statement list)
        (baseExpr: Expression option)
        (classMembers: Statement list)
        : Statement list =
        let slotMembers = createSlotsForRecordType com ctx ent

        let typeDeclaration =
            declareClassType com ctx ent entName consArgs isOptional consBody baseExpr classMembers slotMembers

        let reflectionDeclaration, stmts =
            let ta = fableModuleAnnotation com ctx "Reflection" "TypeInfo" []

            let genArgs =
                Array.init ent.GenericParameters.Length (fun i -> "gen" + string i |> makeIdent)

            let args =
                genArgs
                |> Array.mapToList (fun id -> Arg.arg (ident com ctx id, annotation = ta))

            let args = Arguments.arguments (args)
            let generics = genArgs |> Array.mapToList (identAsExpr com ctx)

            let body, stmts = transformReflectionInfo com ctx None ent generics
            let expr, stmts' = makeFunctionExpression com ctx None (args, body, [], ta)
            let name = com.GetIdentifier(ctx, entName + Naming.reflectionSuffix)

            expr
            |> declareModuleMember ctx ent.IsPublic name None,
            stmts @ stmts'

        stmts
        @ [ typeDeclaration ] @ reflectionDeclaration

    let transformModuleFunction (com: IPythonCompiler) ctx (info: Fable.MemberInfo) (membName: string) args body =
        let args, body', returnType =
            getMemberArgsAndBody com ctx (NonAttached membName) info.HasSpread args body

        // printfn "transformModuleFunction %A" (membName, args)
        let name = com.GetIdentifier(ctx, membName)

        let stmt =
            Statement.functionDef (name = name, args = args, body = body', returns = returnType)

        let expr = Expression.name name

        info.Attributes
        |> Seq.exists (fun att -> att.Entity.FullName = Atts.entryPoint)
        |> function
            | true -> [ stmt; declareEntryPoint com ctx expr ]
            | false -> [ stmt ] //; declareModuleMember info.IsPublic membName false expr ]

    let transformAction (com: IPythonCompiler) ctx expr =
        let statements = transformAsStatements com ctx None expr
        // let hasVarDeclarations =
        //     statements |> List.exists (function
        //         | Declaration(_) -> true
        //         | _ -> false)
        // if hasVarDeclarations then
        //     [ Expression.call(Expression.functionExpression([||], BlockStatement(statements)), [||])
        //       |> Statement.expr |> PrivateModuleDeclaration ]
        //else
        statements

    let nameFromKey (com: IPythonCompiler) (ctx: Context) key =
        match key with
        | Expression.Name ({ Id = ident }) -> ident
        | Expression.Constant (value = value) ->
            match value with
            | :? string as name -> com.GetIdentifier(ctx, name)
            | _ -> failwith $"Not a valid value: {value}"
        | name -> failwith $"Not a valid name: {name}"

    let transformAttachedProperty (com: IPythonCompiler) ctx (memb: Fable.MemberDecl) =
        let isStatic = not memb.Info.IsInstance
        let isGetter = memb.Info.IsGetter

        let decorators =
            [ if isStatic then
                  Expression.name ("staticmethod")
              elif isGetter then
                  Expression.name ("property")
              else
                  Expression.name ($"{memb.Name}.setter") ]

        let args, body, returnType =
            getMemberArgsAndBody com ctx (Attached isStatic) false memb.Args memb.Body

        let key =
            memberFromName com ctx memb.Name
            |> nameFromKey com ctx

        let arguments =
            if isStatic then
                args
            else
                let self = Arg.arg ("self")
                { args with Args = self :: args.Args }

        // Python do not support static getters.
        if isStatic && isGetter then
            match body with
            | [ Statement.Return ({ Value = Some x }) ] ->
                let ta, stmts = typeAnnotation com ctx None memb.Body.Type

                stmts
                @ [ Statement.assign (Expression.name (key), ta, x) ]
            | _ -> failwith "Statements not supported for static class properties"
        else
            Statement.functionDef (key, arguments, body = body, decoratorList = decorators, returns = returnType)
            |> List.singleton

    let transformAttachedMethod (com: IPythonCompiler) ctx (memb: Fable.MemberDecl) =
        // printfn "transformAttachedMethod: %A" memb

        let isStatic = not memb.Info.IsInstance

        let decorators =
            if isStatic then
                [ Expression.name ("staticmethod") ]
            else
                []

        let makeMethod name args body decorators returnType =
            let key = memberFromName com ctx name |> nameFromKey com ctx
            Statement.functionDef (key, args, body = body, decoratorList = decorators, returns = returnType)

        let args, body, returnType =
            getMemberArgsAndBody com ctx (Attached isStatic) memb.Info.HasSpread memb.Args memb.Body

        let self = Arg.arg ("self")

        let arguments =
            if isStatic then
                args
            else
                { args with Args = self :: args.Args }

        [ yield makeMethod memb.Name arguments body decorators returnType
          if memb.Info.IsEnumerator then
              yield makeMethod "__iter__" (Arguments.arguments ([ self ])) (enumerator2iterator com ctx) decorators returnType ]

    let transformUnion (com: IPythonCompiler) ctx (ent: Fable.Entity) (entName: string) classMembers =
        let fieldIds = getUnionFieldsAsIdents com ctx ent

        let args, isOptional =
            let args =
                fieldIds.[0]
                |> ident com ctx
                |> (fun id ->
                    let ta, _ = typeAnnotation com ctx None fieldIds.[0].Type
                    Arg.arg (id, annotation = ta))
                |> List.singleton

            let varargs =
                fieldIds.[1]
                |> ident com ctx
                |> (fun id ->
                    let gen =
                        getGenericTypeParams [ fieldIds.[1].Type ]
                        |> Set.toList
                        |> List.tryHead

                    let ta = Expression.name (gen |> Option.defaultValue "Any")
                    Arg.arg (id, annotation = ta))

            let isOptional = Helpers.isOptional fieldIds
            Arguments.arguments (args = args, vararg = varargs), isOptional

        let body =
            [ yield callSuperAsStatement []
              yield!
                  fieldIds
                  |> Array.map (fun id ->
                      let left = get com ctx None thisExpr id.Name false

                      let right =
                          match id.Type with
                          | Fable.Number _ ->
                              Expression.boolOp (
                                  BoolOperator.Or,
                                  [ identAsExpr com ctx id
                                    Expression.constant (0) ]
                              )
                          | Fable.Array _ ->
                              // Convert varArg from tuple to list. TODO: we might need to do this other places as well.
                              Expression.call (Expression.name ("list"), [ identAsExpr com ctx id ])
                          | _ -> identAsExpr com ctx id

                      let ta, _ = typeAnnotation com ctx None id.Type
                      Statement.assign (left, ta, right)) ]

        let cases =
            let expr, stmts =
                ent.UnionCases
                |> Seq.map (getUnionCaseName >> makeStrConst)
                |> Seq.toList
                |> makeList com ctx

            let name = Identifier("cases")
            let body = stmts @ [ Statement.return' (expr) ]
            let decorators = [ Expression.name ("staticmethod") ]
            let value = com.GetImportExpr(ctx, "typing", "List")

            let returnType = Expression.subscript (value, Expression.name ("str"))

            Statement.functionDef (name, Arguments.arguments (), body = body, returns = returnType, decoratorList = decorators)

        let baseExpr = libValue com ctx "Types" "Union" |> Some
        let classMembers = List.append [ cases ] classMembers
        declareType com ctx ent entName args isOptional body baseExpr classMembers

    let transformClassWithCompilerGeneratedConstructor (com: IPythonCompiler) ctx (ent: Fable.Entity) (entName: string) classMembers =
        // printfn "transformClassWithCompilerGeneratedConstructor"
        let fieldIds = getEntityFieldsAsIdents com ent

        let args =
            fieldIds
            |> Array.map (fun id -> com.GetIdentifier(ctx, id.Name) |> Expression.name)

        let isOptional =
            Helpers.isOptional fieldIds
            || ent.IsFSharpRecord
            || ent.IsValueType

        let baseExpr =
            if ent.IsFSharpExceptionDeclaration then
                libValue com ctx "Types" "FSharpException" |> Some
            elif ent.IsFSharpRecord || ent.IsValueType then
                libValue com ctx "Types" "Record" |> Some
            else
                None

        let body =
            [ if Option.isSome baseExpr then
                  yield callSuperAsStatement []

              yield!
                  (ent.FSharpFields
                   |> List.collecti (fun i field ->
                       let left = get com ctx None thisExpr (Naming.toSnakeCase field.Name) false

                       let right = args.[i] |> wrapIntExpression field.FieldType
                       assign None left right |> exprAsStatement ctx)) ]

        let args =
            fieldIds
            |> Array.mapToList (fun id ->
                let ta, _ = typeAnnotation com ctx None id.Type
                Arg.arg (ident com ctx id, annotation = ta))
            |> (fun args -> Arguments.arguments (args = args))

        declareType com ctx ent entName args isOptional body baseExpr classMembers

    let transformClassWithImplicitConstructor
        (com: IPythonCompiler)
        ctx
        (classDecl: Fable.ClassDecl)
        (classMembers: Statement list)
        (cons: Fable.MemberDecl)
        =
        // printfn "transformClassWithImplicitConstructor: %A" classDecl
        let classEnt = com.GetEntity(classDecl.Entity)
        let classIdent = Expression.name (com.GetIdentifier(ctx, classDecl.Name))

        let consArgs, consBody, _returnType =
            getMemberArgsAndBody com ctx ClassConstructor cons.Info.HasSpread cons.Args cons.Body

        let isOptional = Helpers.isOptional (cons.Args |> Array.ofList)

        // Change exposed constructor's return type from None to entity type.
        let returnType =
            let availableGenerics =
                cons.Args
                |> List.map (fun arg -> arg.Type)
                |> getGenericTypeParams

            let genParams = getEntityGenParams classEnt
            makeGenericTypeAnnotation' com ctx classDecl.Name (genParams |> List.ofSeq) (Some availableGenerics)

        let exposedCons =
            let argExprs =
                consArgs.Args
                |> List.map (fun p -> Expression.identifier (p.Arg))

            let exposedConsBody = Expression.call (classIdent, argExprs)
            let name = com.GetIdentifier(ctx, cons.Name)
            makeFunction name (consArgs, exposedConsBody, [], returnType)

        let baseExpr, consBody =
            classDecl.BaseCall
            |> extractBaseExprFromBaseCall com ctx classEnt.BaseType
            |> Option.orElseWith (fun () ->
                if classEnt.IsValueType then
                    Some(libValue com ctx "Types" "Record", ([], [], []))
                else
                    None)
            |> Option.map (fun (baseExpr, (baseArgs, kw, stmts)) ->
                let consBody =
                    stmts @ consBody
                    |> List.append [ callSuperAsStatement baseArgs ]

                Some baseExpr, consBody)
            |> Option.defaultValue (None, consBody)

        [ yield! declareType com ctx classEnt classDecl.Name consArgs isOptional consBody baseExpr classMembers
          exposedCons ]

    let transformInterface (com: IPythonCompiler) ctx (classEnt: Fable.Entity) (classDecl: Fable.ClassDecl) =
        // printfn "transformInterface"
        let classIdent = com.GetIdentifier(ctx, Helpers.removeNamespace classEnt.FullName)

        let members =
            classEnt.MembersFunctionsAndValues
            |> List.ofSeq
            |> List.groupBy (fun memb -> memb.DisplayName)
            // Remove duplicate method when we have getters and setters
            |> List.collect (fun (_, gr) ->
                gr
                |> List.filter (fun memb -> gr.Length = 1 || (memb.IsGetter || memb.IsSetter)))

        let classMembers =
            [ for memb in members do
                  let name =
                      memb.DisplayName
                      |> Naming.toSnakeCase
                      |> Helpers.clean

                  com.GetImportExpr(ctx, "abc", "abstractmethod")
                  |> ignore

                  let decorators =
                      [ if memb.IsValue || memb.IsGetter then
                            Expression.name ("property")
                        if memb.IsSetter then
                            Expression.name ($"{name}.setter")

                        Expression.name ("abstractmethod") ] // Must be after @property

                  let name = com.GetIdentifier(ctx, name)

                  let args =
                      let args =
                          [ if memb.IsInstance then Arg.arg ("self")
                            for n, parameterGroup in memb.CurriedParameterGroups |> Seq.indexed do
                                for m, pg in parameterGroup |> Seq.indexed do
                                    let ta, _ = typeAnnotation com ctx None pg.Type
                                    Arg.arg (pg.Name |> Option.defaultValue $"__arg{n + m}", annotation = ta) ]

                      Arguments.arguments (args)

                  let returnType, _ = typeAnnotation com ctx None memb.ReturnParameter.Type

                  let body = [ Statement.expr (Expression.name ("...")) ]
                  Statement.functionDef (name, args, body, returns = returnType, decoratorList = decorators)

              if members.IsEmpty then Statement.Pass ]

        let bases =
            [ let interfaces =
                  classEnt.AllInterfaces
                  |> List.ofSeq
                  |> List.map (fun int -> int.Entity)
                  |> List.filter (fun ent -> ent.FullName <> classEnt.FullName)

              for ref in interfaces do
                  let entity = com.GetEntity(ref)
                  // printfn "FullName: %A" entity.FullName
                  match entity.FullName with
                  | "System.IDisposable" ->
                      let iDisposable = libValue com ctx "util" "IDisposable"
                      iDisposable
                  | name -> Expression.name (Helpers.removeNamespace name)

              // Only add Protocol base if no interfaces (since the included interfaces will be protocols themselves)
              if List.isEmpty interfaces then
                  com.GetImportExpr(ctx, "typing", "Protocol")

              for gen in classEnt.GenericParameters do
                  Expression.subscript (com.GetImportExpr(ctx, "typing", "Generic"), com.AddTypeVar(ctx, gen.Name)) ]

        [ Statement.classDef (classIdent, body = classMembers, bases = bases) ]

    let rec transformDeclaration (com: IPythonCompiler) ctx decl =
        // printfn "transformDeclaration: %A" decl
        // printfn "ctx.UsedNames: %A" ctx.UsedNames
        let withCurrentScope (ctx: Context) (usedNames: Set<string>) f =
            let ctx =
                { ctx with UsedNames = { ctx.UsedNames with CurrentDeclarationScope = HashSet usedNames } }

            let result = f ctx
            ctx.UsedNames.DeclarationScopes.UnionWith(ctx.UsedNames.CurrentDeclarationScope)
            result

        match decl with
        | Fable.ModuleDeclaration decl ->
            decl.Members
            |> List.collect (transformDeclaration com ctx)

        | Fable.ActionDeclaration decl ->
            withCurrentScope ctx decl.UsedNames
            <| fun ctx -> transformAction com ctx decl.Body

        | Fable.MemberDeclaration decl ->
            withCurrentScope ctx decl.UsedNames
            <| fun ctx ->
                let decls =
                    if decl.Info.IsValue then
                        let value, stmts = transformAsExpr com ctx decl.Body
                        let name = com.GetIdentifier(ctx, decl.Name)
                        let ta, _ = typeAnnotation com ctx None decl.Body.Type

                        stmts
                        @ declareModuleMember ctx decl.Info.IsPublic name (Some ta) value
                    else
                        transformModuleFunction com ctx decl.Info decl.Name decl.Args decl.Body

                if decl.ExportDefault then
                    decls //@ [ ExportDefaultDeclaration(Choice2Of2(Expression.identifier(decl.Name))) ]
                else
                    decls

        | Fable.ClassDeclaration decl ->
            // printfn "Class: %A" decl
            let ent = com.GetEntity(decl.Entity)

            let classMembers =
                decl.AttachedMembers
                |> List.collect (fun memb ->
                    withCurrentScope ctx memb.UsedNames
                    <| fun ctx ->
                        if memb.Info.IsGetter || memb.Info.IsSetter then
                            transformAttachedProperty com ctx memb
                        else
                            transformAttachedMethod com ctx memb)

            match ent, decl.Constructor with
            | ent, _ when ent.IsInterface -> transformInterface com ctx ent decl
            | ent, _ when ent.IsFSharpUnion -> transformUnion com ctx ent decl.Name classMembers
            | _, Some cons ->
                withCurrentScope ctx cons.UsedNames
                <| fun ctx -> transformClassWithImplicitConstructor com ctx decl classMembers cons
            | _, None -> transformClassWithCompilerGeneratedConstructor com ctx ent decl.Name classMembers

    let transformTypeVars (com: IPythonCompiler) ctx (typeVars: HashSet<string>) =
        [ for var in typeVars do
              let targets = Expression.name (var) |> List.singleton
              let value = com.GetImportExpr(ctx, "typing", "TypeVar")
              let args = Expression.constant (var) |> List.singleton
              let value = Expression.call (value, args)
              Statement.assign (targets, value) ]

    let transformImports (com: IPythonCompiler) (imports: Import list) : Statement list =
        //printfn "transformImports: %A" imports
        let imports =
            imports
            |> List.map (fun im ->
                //printfn "Import: %A" im
                let moduleName = im.Module |> Helpers.rewriteFableImport com

                match im.Name with
                | Some "*"
                | Some "default" ->
                    let (Identifier local) = im.LocalIdent.Value

                    if moduleName <> local then
                        Some moduleName, Alias.alias (im.LocalIdent.Value)
                    else
                        None, Alias.alias (im.LocalIdent.Value)
                | Some name ->
                    let name = Naming.toSnakeCase name
                    Some moduleName, Alias.alias (Identifier(Helpers.clean name), ?asname = im.LocalIdent)
                | None -> None, Alias.alias (Identifier(moduleName), ?asname = im.LocalIdent))
            |> List.groupBy fst
            |> List.map (fun (a, b) -> a, List.map snd b)
            |> List.sortBy (fun name ->
                let name =
                    match name with
                    | Some moduleName, _ -> moduleName.ToLower()
                    | None, { Name = name } :: _ -> name.Name
                    | _ -> ""

                match name with
                | name when name.StartsWith("__") -> "A" + name
                | name when name.StartsWith("fable") -> "C" + name
                | name when name.StartsWith(".") -> "D" + name
                | _ -> "B" + name)

        [ for moduleName, aliases in imports do
              match moduleName with
              | Some name -> Statement.importFrom (Some(Identifier(name)), aliases)
              | None ->
                  // Do not put multiple imports on a single line. flake8(E401)
                  for alias in aliases do
                      Statement.import ([ alias ]) ]

    let getIdentForImport (ctx: Context) (moduleName: string) (name: string option) =
        // printfn "getIdentForImport: %A" (moduleName, name)
        match name with
        | None ->
            Path.GetFileNameWithoutExtension(moduleName)
            |> Identifier
            |> Some
        | Some name ->
            match name with
            | "default"
            | "*" -> Path.GetFileNameWithoutExtension(moduleName)
            | _ -> name
            |> Naming.toSnakeCase
            |> getUniqueNameInRootScope ctx
            |> Identifier
            |> Some

module Compiler =
    open Util

    type PythonCompiler(com: Compiler) =
        let onlyOnceWarnings = HashSet<string>()
        let imports = Dictionary<string, Import>()

        let typeVars: HashSet<string> = HashSet()

        interface IPythonCompiler with
            member _.WarnOnlyOnce(msg, ?range) =
                if onlyOnceWarnings.Add(msg) then
                    addWarning com [] range msg

            member _.GetImportExpr(ctx, moduleName, ?name, ?r) =
                //printfn "GetImportExpr: %A" (moduleName, name)
                let cachedName = moduleName + "::" + defaultArg name "module"

                match imports.TryGetValue(cachedName) with
                | true, i ->
                    match i.LocalIdent with
                    | Some localIdent -> Expression.identifier (localIdent)
                    | None -> Expression.none
                | false, _ ->
                    let local_id = getIdentForImport ctx moduleName name
                    // printfn "localId: %A" localId
                    match name with
                    | Some "*"
                    | None ->
                        let i =
                            { Name = None
                              Module = moduleName
                              LocalIdent = local_id }

                        imports.Add(cachedName, i)
                    | Some name ->
                        let i =
                            { Name =
                                if name = Naming.placeholder then
                                    "`importMember` must be assigned to a variable"
                                    |> addError com [] r

                                    name
                                else
                                    name
                                |> Some
                              Module = moduleName
                              LocalIdent = local_id }

                        imports.Add(cachedName, i)

                    match local_id with
                    | Some localId -> Expression.identifier (localId)
                    | None -> Expression.none

            member _.GetAllImports() =
                imports.Values :> Import seq |> List.ofSeq

            member _.GetAllTypeVars() = typeVars

            member _.AddTypeVar(ctx, name: string) =
                // TypeVars should be private and uppercase. For auto-generated (inferred) generics we use a double-undercore.
                let name =
                    let name = name.ToUpperInvariant() |> Helpers.clean
                    $"_{name}"

                // For object expressions we need to create a new type scope so we make an extra padding to ensure uniqueness
                let name = name.PadRight(ctx.TypeParamsScope + name.Length, '_')
                typeVars.Add name |> ignore

                ctx.UsedNames.DeclarationScopes.Add(name)
                |> ignore

                Expression.name name

            member bcom.TransformAsExpr(ctx, e) = transformAsExpr bcom ctx e
            member bcom.TransformAsStatements(ctx, ret, e) = transformAsStatements bcom ctx ret e

            member bcom.TransformFunction(ctx, name, args, body, generics) =
                transformFunction bcom ctx name args body generics

            member bcom.TransformImport(ctx, selector, path) =
                transformImport bcom ctx None selector path

            member bcom.GetIdentifier(ctx, name) = getIdentifier bcom ctx name

            member bcom.GetIdentifierAsExpr(ctx, name) =
                getIdentifier bcom ctx name |> Expression.name

        interface Compiler with
            member _.Options = com.Options
            member _.Plugins = com.Plugins
            member _.LibraryDir = com.LibraryDir
            member _.CurrentFile = com.CurrentFile
            member _.OutputDir = com.OutputDir
            member _.OutputType = com.OutputType
            member _.ProjectFile = com.ProjectFile

            member _.IsPrecompilingInlineFunction = com.IsPrecompilingInlineFunction

            member _.WillPrecompileInlineFunction(file) = com.WillPrecompileInlineFunction(file)
            member _.GetImplementationFile(fileName) = com.GetImplementationFile(fileName)
            member _.GetRootModule(fileName) = com.GetRootModule(fileName)
            member _.TryGetEntity(fullName) = com.TryGetEntity(fullName)
            member _.GetInlineExpr(fullName) = com.GetInlineExpr(fullName)
            member _.AddWatchDependency(fileName) = com.AddWatchDependency(fileName)

            member _.AddLog(msg, severity, ?range, ?fileName: string, ?tag: string) =
                com.AddLog(msg, severity, ?range = range, ?fileName = fileName, ?tag = tag)

    let makeCompiler com = PythonCompiler(com)

    let transformFile (com: Compiler) (file: Fable.File) =
        let com = makeCompiler com :> IPythonCompiler

        let declScopes =
            let hs = HashSet()

            for decl in file.Declarations do
                hs.UnionWith(decl.UsedNames)

            hs

        let ctx =
            { File = file
              UsedNames =
                { RootScope = HashSet file.UsedNamesInRootScope
                  DeclarationScopes = declScopes
                  CurrentDeclarationScope = Unchecked.defaultof<_> }
              BoundVars =
                { GlobalScope = HashSet()
                  EnclosingScope = HashSet()
                  LocalScope = HashSet() }
              DecisionTargets = []
              HoistVars = fun _ -> false
              TailCallOpportunity = None
              OptimizeTailCall = fun () -> ()
              ScopedTypeParams = Set.empty
              TypeParamsScope = 0 }

        let rootDecls = List.collect (transformDeclaration com ctx) file.Declarations

        let typeVars = com.GetAllTypeVars() |> transformTypeVars com ctx
        let importDecls = com.GetAllImports() |> transformImports com
        let body = importDecls @ typeVars @ rootDecls
        Module.module' body<|MERGE_RESOLUTION|>--- conflicted
+++ resolved
@@ -654,6 +654,7 @@
         /// True if we import something in a project reference
         let isProjectReference =
             let notInProjectDir = (not (projDir.EndsWith(commonPrefix)))
+
             if normalizedPath.Length > 1 then
                 notInProjectDir
                 // import exists in file dir
@@ -935,13 +936,10 @@
                             | Some v -> System.Convert.ToDouble v
                             | None -> 0.
 
-<<<<<<< HEAD
                         Expression.tuple (
-=======
-                        Expression.list 
->>>>>>> 8ada470a
                             [ Expression.constant (name)
                               Expression.constant (value) ]
+                        )
                         |> Some)
                 |> Seq.toList
                 |> Expression.list
