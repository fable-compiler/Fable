--- conflicted
+++ resolved
@@ -37,7 +37,6 @@
     | InstancePropertyBacking
     | StaticProperty
 
-<<<<<<< HEAD
 /// Represents a Python decorator extracted from F# attributes
 type DecoratorInfo =
     {
@@ -45,7 +44,6 @@
         Parameters: string
     }
 
-=======
 
 /// Represents different styles of Python class generation
 [<RequireQualifiedAccess>]
@@ -67,7 +65,6 @@
             Init = true
         }
 
->>>>>>> 39c83e85
 type UsedNames =
     {
         RootScope: HashSet<string>
