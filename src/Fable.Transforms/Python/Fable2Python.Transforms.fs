module rec Fable.Transforms.Python.Transforms

open System
open System.Collections.Generic
open System.Text.RegularExpressions

open Fable
open Fable.AST
open Fable.Py
open Fable.Transforms.Python.AST
open Fable.Transforms
open Fable.Transforms.Python.Types
open Fable.Transforms.Python.Util
open Fable.Transforms.Python.Annotation
open Fable.Transforms.Python.Reflection

open Lib
open Util


/// Immediately Invoked Function Expression
let iife (com: IPythonCompiler) ctx (expr: Fable.Expr) =
    let afe, stmts =
        Annotation.transformFunctionWithAnnotations com ctx None [] expr
        |||> makeArrowFunctionExpression com ctx None

    Expression.call (afe, []), stmts

let transformImport (com: IPythonCompiler) ctx (_r: SourceLocation option) (name: string) (moduleName: string) =
    let name, parts =
        let parts = Array.toList (name.Split('.'))
        parts.Head, parts.Tail

    com.GetImportExpr(ctx, moduleName, name) |> getParts com ctx parts

let getMemberArgsAndBody (com: IPythonCompiler) ctx kind hasSpread (args: Fable.Ident list) (body: Fable.Expr) =
    // printfn "getMemberArgsAndBody: %A" hasSpread
    let funcName, genTypeParams, args, body =
        match kind, args with
        | Attached(isStatic = false), thisArg :: args ->
            let genTypeParams =
                Set.difference (Annotation.getGenericTypeParams [ thisArg.Type ]) ctx.ScopedTypeParams

            let body =
                // TODO: If ident is not captured maybe we can just replace it with "this"
                if isIdentUsed thisArg.Name body then
                    let thisKeyword = Fable.IdentExpr { thisArg with Name = "self" }

                    Fable.Let(thisArg, thisKeyword, body)
                else
                    body

            None, genTypeParams, args, body
        | Attached(isStatic = true), _
        | ClassConstructor, _ -> None, ctx.ScopedTypeParams, args, body
        | NonAttached funcName, _ -> Some funcName, Set.empty, args, body
        | _ -> None, Set.empty, args, body

    let ctx =
        { ctx with ScopedTypeParams = Set.union ctx.ScopedTypeParams genTypeParams }

    let args, body, returnType =
        Annotation.transformFunctionWithAnnotations com ctx funcName args body

    let args =
        let len = args.Args.Length

        if not hasSpread || len = 0 then
            args
        else
            { args with
                VarArg = Some { args.Args[len - 1] with Annotation = None }
                Args = args.Args[.. len - 2]
            }

    args, body, returnType

let getUnionCaseName (uci: Fable.UnionCase) =
    match uci.CompiledName with
    | Some cname -> cname
    | None -> uci.Name

let getUnionExprTag (com: IPythonCompiler) ctx r (fableExpr: Fable.Expr) =
    expression {
        let! expr = com.TransformAsExpr(ctx, fableExpr)
        let! finalExpr = getExpr com ctx r expr (Expression.stringConstant "tag")
        return finalExpr
    }

let wrapIntExpression typ (e: Expression) =
    match e, typ with
    | Expression.Constant _, _ -> e
    | _ -> e

let wrapExprInBlockWithReturn (e, stmts) = stmts @ [ Statement.return' e ]

let makeArrowFunctionExpression
    com
    ctx
    (name: string option)
    (args: Arguments)
    (body: Statement list)
    returnType
    : Expression * Statement list
    =

    let args =
        match args.Args with
        | [] ->
            let ta = com.GetImportExpr(ctx, "typing", "Any")

            Arguments.arguments (args = [ Arg.arg ("__unit", annotation = ta) ], defaults = [ Expression.none ])
        | _ -> args

    let allDefaultsAreNone =
        args.Defaults
        |> List.forall (
            function
            | Expression.Name { Id = Identifier "None" } -> true
            | _ -> false
        )

    let (|ImmediatelyApplied|_|) =
        function
        | Expression.Call {
                              Func = callee
                              Args = appliedArgs
                          } when args.Args.Length = appliedArgs.Length && allDefaultsAreNone ->
            // To be sure we're not running side effects when deleting the function check the callee is an identifier
            match callee with
            | Expression.Name _ ->
                let parameters = args.Args |> List.map (fun a -> (Expression.name a.Arg))

                List.zip parameters appliedArgs
                |> List.forall (
                    function
                    | Expression.Name({ Id = Identifier name1 }), Expression.Name({ Id = Identifier name2 }) ->
                        name1 = name2
                    | _ -> false
                )
                |> function
                    | true -> Some callee
                    | false -> None
            | _ -> None
        | _ -> None

    match body with
    // Check if we can remove the function
    | [ Statement.Return { Value = Some(ImmediatelyApplied(callExpr)) } ] -> callExpr, []
    | _ ->
        let ident =
            name
            |> Option.map Identifier
            |> Option.defaultWith (fun _ -> Helpers.getUniqueIdentifier "_arrow")

        let func = createFunction ident args body [] returnType None
        Expression.name ident, [ func ]

let createFunction name args body decoratorList returnType (comment: string option) =
    createFunctionWithTypeParams name args body decoratorList returnType comment []

let createFunctionWithTypeParams
    name
    args
    body
    decoratorList
    returnType
    (comment: string option)
    (typeParams: TypeParam list)
    =
    let (|Awaitable|_|) expr =
        match expr with
        | Expression.Call {
                              Func = Expression.Attribute {
                                                              Value = Expression.Name { Id = Identifier "_builder" }
                                                              Attr = Identifier "Run"
                                                          }
                          } -> Some expr
        | _ -> None

    let isAsync =
        // function is async is returnType is an Awaitable and the body return a call to _builder.Run
        match returnType with
        | Subscript { Value = Name { Id = Identifier "Awaitable" } } ->
            let rec find body : bool =
                body
                |> List.tryFind (
                    function
                    | Statement.Return {
                                           Value = Some(Expression.IfExp {
                                                                             Body = Awaitable _
                                                                             OrElse = Awaitable _
                                                                         })
                                       } -> true
                    | Statement.Return { Value = Some(Awaitable _) } -> true
                    | Statement.If {
                                       Body = body
                                       Else = orElse
                                   } -> find body && find orElse
                    | _stmt -> false
                )
                |> Option.isSome

            find body
        | _ -> false

    let rec replace body : Statement list =
        body
        |> List.map (
            function
            | Statement.Return {
                                   Value = Some(Expression.IfExp {
                                                                     Test = test
                                                                     Body = body
                                                                     OrElse = orElse
                                                                 })
                               } ->
                Statement.return' (Expression.ifExp (test, Expression.Await(body), Expression.Await(orElse)))
            | Statement.Return { Value = Some(Awaitable(expr)) } -> Statement.return' (Expression.Await expr)
            | Statement.If {
                               Test = test
                               Body = body
                               Else = orElse
                           } -> Statement.if' (test, replace body, orelse = replace orElse)
            | stmt -> stmt
        )

    match isAsync, returnType with
    | true, Subscript { Slice = returnType } ->
        let body' = replace body

        Statement.asyncFunctionDef (
            name = name,
            args = args,
            body = body',
            decoratorList = decoratorList,
            returns = returnType,
            typeParams = typeParams,
            ?comment = comment
        )
    | _ ->
        Statement.functionDef (
            name = name,
            args = args,
            body = body,
            decoratorList = decoratorList,
            returns = returnType,
            typeParams = typeParams,
            ?comment = comment
        )

let makeFunction name (args: Arguments, body: Expression, decoratorList, returnType) : Statement =
    // printfn "makeFunction: %A" name
    let body = wrapExprInBlockWithReturn (body, [])
    createFunction name args body decoratorList returnType None

let makeFunctionExpression
    (com: IPythonCompiler)
    ctx
    name
    (args, body: Expression, decoratorList, returnType: Expression)
    : Expression * Statement list
    =
    let ctx = { ctx with BoundVars = ctx.BoundVars.EnterScope() }

    let name =
        name
        |> Option.map (fun name -> com.GetIdentifier(ctx, name))
        |> Option.defaultValue (Helpers.getUniqueIdentifier "_expr")

    let func = makeFunction name (args, body, decoratorList, returnType)
    Expression.name name, [ func ]

let optimizeTailCall (com: IPythonCompiler) (ctx: Context) range (tc: ITailCallOpportunity) args =
    let rec checkCrossRefs tempVars allArgs =
        function
        | [] -> tempVars
        | (argId, _arg) :: rest ->
            let found =
                allArgs
                |> List.exists (
                    deepExists (
                        function
                        | Fable.IdentExpr i -> argId = i.Name
                        | _ -> false
                    )
                )

            let tempVars =
                if found then
                    let tempVarName = Util.getUniqueNameInDeclarationScope ctx (argId + "_tmp")

                    Map.add argId tempVarName tempVars
                else
                    tempVars

            checkCrossRefs tempVars allArgs rest

    ctx.OptimizeTailCall()

    let zippedArgs =
        List.zip (tc.Args |> List.map (fun { Arg = Identifier id } -> id)) args

    let tempVars = checkCrossRefs Map.empty args zippedArgs

    let tempVarReplacements = tempVars |> Map.map (fun _ v -> makeIdentExpr v)

    [
        // First declare temp variables
        for KeyValue(argId, tempVar) in tempVars do
            yield! varDeclaration ctx (com.GetIdentifierAsExpr(ctx, tempVar)) None (com.GetIdentifierAsExpr(ctx, argId))
        // Then assign argument expressions to the original argument identifiers
        // See https://github.com/fable-compiler/Fable/issues/1368#issuecomment-434142713
        for argId, arg in zippedArgs do
            let arg = FableTransforms.replaceValues tempVarReplacements arg
            let arg, stmts = com.TransformAsExpr(ctx, arg)

            yield!
                stmts
                @ (assign None (com.GetIdentifierAsExpr(ctx, argId)) arg |> exprAsStatement ctx)
        yield Statement.continue' (?loc = range)
    ]

let transformCast (com: IPythonCompiler) (ctx: Context) t e : Expression * Statement list =
    // printfn "transformCast: %A" (t, e)
    match (t, e) with
    | IEnumerableOfKeyValuePair(kvpEnt) ->
        // Call .items() on the dictionary
        let dictExpr, stmts = com.TransformAsExpr(ctx, e)

        let itemsCall =
            Expression.attribute (value = dictExpr, attr = Identifier "items", ctx = Load)

        Expression.call (itemsCall, []), stmts
    // Optimization for (numeric) array or list literals casted to seq
    // Done at the very end of the compile pipeline to get more opportunities
    // of matching cast and literal expressions after resolving pipes, inlining...
    | Fable.DeclaredType(ent, [ _ ]), _ ->
        match ent.FullName, e with
        | Types.ienumerableGeneric, Replacements.Util.ArrayOrListLiteral(exprs, _typ) ->
            let xs, stmts = Expression.makeList com ctx exprs
            libCall com ctx None "util" "to_enumerable" [ xs ], stmts
        | _ -> com.TransformAsExpr(ctx, e)
    | Fable.Number(Float32, _), _ ->
        let cons = libValue com ctx "types" "float32"
        let value, stmts = com.TransformAsExpr(ctx, e)
        Expression.call (cons, [ value ], ?loc = None), stmts
    | Fable.Number(Float64, _), _ ->
        let cons = libValue com ctx "types" "float64"
        let value, stmts = com.TransformAsExpr(ctx, e)
        Expression.call (cons, [ value ], ?loc = None), stmts
    | Fable.Number(Int32, _), _ ->
        let cons = libValue com ctx "types" "int32"
        let value, stmts = com.TransformAsExpr(ctx, e)
        Expression.call (cons, [ value ], ?loc = None), stmts
    | _ -> com.TransformAsExpr(ctx, e)

let transformCurry (com: IPythonCompiler) (ctx: Context) expr arity : Expression * Statement list =
    com.TransformAsExpr(ctx, Replacements.Api.curryExprAtRuntime com arity expr)


let transformValue (com: IPythonCompiler) (ctx: Context) r value : Expression * Statement list =
    match value with
    | Fable.BaseValue(None, _) -> Expression.identifier "super()", []
    | Fable.BaseValue(Some boundIdent, _) -> identAsExpr com ctx boundIdent, []
    | Fable.ThisValue _ -> Expression.identifier "self", []
    | Fable.TypeInfo(t, _) -> transformTypeInfo com ctx r Map.empty t
    | Fable.Null _t -> Expression.none, []
    | Fable.UnitConstant -> undefined r, []
    | Fable.BoolConstant x -> Expression.boolConstant (x, ?loc = r), []
    | Fable.CharConstant x -> Expression.stringConstant (string<char> x, ?loc = r), []
    | Fable.StringConstant x -> Expression.stringConstant (x, ?loc = r), []
    | Fable.StringTemplate(_, parts, values) ->
        match parts with
        | [] -> makeStrConst ""
        | [ part ] -> makeStrConst part
        | part :: parts ->
            let acc = makeStrConst part

            (acc, List.zip values parts)
            ||> List.fold (fun acc (MaybeCasted(value), part) ->
                let value =
                    match value.Type with
                    | Fable.String -> value
                    | _ -> Helpers.toString value

                let acc = makeBinOp None Fable.String acc value BinaryPlus

                makeBinOp None Fable.String acc (makeStrConst part) BinaryPlus
            )
        |> transformAsExpr com ctx
    | Fable.NumberConstant(v, _) ->
        match v with
        | Fable.NumberValue.Int8 x -> makeInteger com ctx r value.Type "int8" x
        | Fable.NumberValue.UInt8 x -> makeInteger com ctx r value.Type "uint8" x
        | Fable.NumberValue.Int16 x -> makeInteger com ctx r value.Type "int16" x
        | Fable.NumberValue.UInt16 x -> makeInteger com ctx r value.Type "uint16" x
        | Fable.NumberValue.Int32 x -> makeInteger com ctx r value.Type "int32" x
        | Fable.NumberValue.UInt32 x -> makeInteger com ctx r value.Type "uint32" x
        | Fable.NumberValue.Int64 x -> makeInteger com ctx r value.Type "int64" x
        | Fable.NumberValue.UInt64 x -> makeInteger com ctx r value.Type "uint64" x
        // | Fable.NumberValue.Int128(u,l) -> Expression.intConstant (System.Int128(u,l), ?loc = r), []
        // | Fable.NumberValue.UInt128(u,l) -> Expression.intConstant (System.UInt128(u,l), ?loc = r), []
        | Fable.NumberValue.BigInt x -> Expression.intConstant (x, ?loc = r), []
        | Fable.NumberValue.NativeInt x -> Expression.intConstant (x, ?loc = r), []
        | Fable.NumberValue.UNativeInt x -> Expression.intConstant (x, ?loc = r), []
        // TODO: special consts also need attention
        | Fable.NumberValue.Float64 x when x = infinity -> libValue com ctx "double" "float64.infinity", []
        | Fable.NumberValue.Float64 x when x = -infinity -> libValue com ctx "double" "float64.negative_infinity", []
        | Fable.NumberValue.Float64 x when Double.IsNaN(x) -> libValue com ctx "double" "float64.nan", []
        | Fable.NumberValue.Float32 x when Single.IsNaN(x) ->
            libCall com ctx r "types" "float32" [ Expression.stringConstant "nan" ], []
        | Fable.NumberValue.Float16 x when Single.IsNaN(x) ->
            libCall com ctx r "types" "float32" [ Expression.stringConstant "nan" ], []
        | Fable.NumberValue.Float16 x -> makeFloat com ctx r value.Type "float32" (float x)
        | Fable.NumberValue.Float32 x -> makeFloat com ctx r value.Type "float32" (float x)
        | Fable.NumberValue.Float64 x -> makeFloat com ctx r value.Type "float64" (float x)
        | Fable.NumberValue.Decimal x -> Py.Replacements.makeDecimal com r value.Type x |> transformAsExpr com ctx
        | _ -> addErrorAndReturnNull com r $"Numeric literal is not supported: %A{v}", []
    | Fable.NewArray(newKind, typ, kind) ->
        // printfn "NewArray: %A" (typ)

        match newKind with
        | Fable.ArrayValues values -> makeArray com ctx values kind typ
        | Fable.ArrayAlloc size -> makeArrayAllocated com ctx typ kind size
        | Fable.ArrayFrom expr -> makeArrayFrom com ctx typ kind expr

    | Fable.NewTuple(vals, _) -> Expression.makeTuple com ctx vals
    // Optimization for bundle size: compile list literals as List.ofArray
    | Fable.NewList(headAndTail, elementType) ->
        let rec getItems acc =
            function
            | None -> List.rev acc, None
            | Some(head, Fable.Value(Fable.NewList(tail, _), _)) -> getItems (head :: acc) tail
            | Some(head, tail) -> List.rev (head :: acc), Some tail

        match getItems [] headAndTail with
        | [], None -> libCall com ctx r "list" "empty" [], []
        | [ TransformExpr com ctx (expr, stmts) ], None -> libCall com ctx r "list" "singleton" [ expr ], stmts
        | exprs, None ->
            let expr, stmts = makeArray com ctx exprs Fable.MutableArray elementType
            [ expr ] |> libCall com ctx r "list" "ofArray", stmts
        | [ TransformExpr com ctx (head, stmts) ], Some(TransformExpr com ctx (tail, stmts')) ->
            libCall com ctx r "list" "cons" [ head; tail ], stmts @ stmts'
        | exprs, Some(TransformExpr com ctx (tail, stmts)) ->
            let expr, stmts' = makeArray com ctx exprs Fable.MutableArray elementType
            [ expr; tail ] |> libCall com ctx r "list" "ofArrayWithTail", stmts @ stmts'
    | Fable.NewOption(value, t, _) ->
        match value with
        | Some(TransformExpr com ctx (e, stmts)) ->
            if mustWrapOption t then
                libCall com ctx r "option" "some" [ e ], stmts
            else
                e, stmts
        | None -> undefined r, []
    | Fable.NewRecord(values, ent, _genArgs) ->
        let ent = com.GetEntity(ent)

        let values, stmts = Expression.mapWith (fun x -> com.TransformAsExpr(ctx, x)) values

        let consRef, stmts' = ent |> pyConstructor com ctx
        Expression.call (consRef, values, ?loc = r), stmts @ stmts'
    | Fable.NewAnonymousRecord(values, fieldNames, _genArgs, _isStruct) ->
        let values, stmts = Expression.mapWith (fun x -> com.TransformAsExpr(ctx, x)) values

        List.zip (List.ofArray fieldNames) values |> makePyObject, stmts
    | Fable.NewUnion(values, tag, ent, _genArgs) ->
        let ent = com.GetEntity(ent)

        let values, stmts = Expression.mapWith (fun x -> com.TransformAsExpr(ctx, x)) values

        let consRef, stmts' = ent |> pyConstructor com ctx
        // let caseName = ent.UnionCases |> List.item tag |> getUnionCaseName |> ofString
        let values = (ofInt tag) :: values
        Expression.call (consRef, values, ?loc = r), stmts @ stmts'
    | _ -> failwith $"transformValue: value %A{value} not supported!"

let extractBaseExprFromBaseCall (com: IPythonCompiler) (ctx: Context) (baseType: Fable.DeclaredType option) baseCall =
    // printfn "extractBaseExprFromBaseCall: %A" (baseCall, baseType)
    match baseCall, baseType with
    | Some(Fable.Call(baseRef, info, _, _)), _ ->
        let baseExpr, stmts =
            match baseRef with
            | Fable.IdentExpr id -> com.GetIdentifierAsExpr(ctx, id.Name), []
            | _ -> transformAsExpr com ctx baseRef

        let expr, keywords, stmts' = transformCallArgs com ctx info

        Some(baseExpr, (expr, keywords, stmts @ stmts'))
    | Some(Fable.ObjectExpr([], Fable.Unit, None)), _ ->
        let range = baseCall |> Option.bind (fun x -> x.Range)

        let name =
            baseType
            |> Option.map (fun t -> t.Entity.FullName)
            |> Option.defaultValue "unknown type"

        $"Ignoring base call for %s{name}" |> addWarning com [] range

        None
    | Some(Fable.Value _), Some baseType ->
        // let baseEnt = com.GetEntity(baseType.Entity)
        // let entityName = FSharp2Fable.Helpers.getEntityDeclarationName com baseType.Entity
        // let entityType = FSharp2Fable.Util.getEntityType baseEnt
        // let baseRefId = makeTypedIdent entityType entityName
        // let baseExpr = (baseRefId |> typedIdent com ctx) :> Expression
        // Some (baseExpr, []) // default base constructor
        let range = baseCall |> Option.bind (fun x -> x.Range)

        $"Ignoring base call for %s{baseType.Entity.FullName}"
        |> addWarning com [] range

        None
    | Some _, _ ->
        let range = baseCall |> Option.bind (fun x -> x.Range)

        "Unexpected base call expression, please report" |> addError com [] range

        None
    | None, _ -> None

let transformObjectExpr
    (com: IPythonCompiler)
    ctx
    (members: Fable.ObjectExprMember list)
    typ
    baseCall
    : Expression * Statement list
    =
    // printfn "transformObjectExpr: %A" typ

    // A generic class nested in another generic class cannot use same type variables. (PEP-484)
    let ctx = { ctx with TypeParamsScope = ctx.TypeParamsScope + 1 }

    let makeMethod prop hasSpread args body decorators =
        let args, body, returnType =
            getMemberArgsAndBody com ctx (Attached(isStatic = false)) hasSpread args body

        let name =
            let name =
                match prop with
                | "ToString" -> "__str__"
                | _ -> prop

            com.GetIdentifier(ctx, Naming.toPythonNaming name)

        let self = Arg.arg "self"

        let args =
            match decorators with
            // Remove extra parameters from getters, i.e __unit=None
            | [ Expression.Name { Id = Identifier "property" } ] ->
                { args with
                    Args = [ self ]
                    Defaults = []
                }
            | _ -> { args with Args = self :: args.Args }

        Statement.functionDef (name, args, body, decorators, returns = returnType)

    let interfaces, stmts =
        match typ with
        | Fable.Any -> [], [] // Don't inherit from Any
        | _ ->
            let ta, stmts = Annotation.typeAnnotation com ctx None typ
            [ ta ], stmts

    let members =
        members
        |> List.collect (fun memb ->
            let info = com.GetMember(memb.MemberRef)

            if not memb.IsMangled && (info.IsGetter || info.IsValue) then
                let decorators = [ Expression.name "property" ]

                [ makeMethod memb.Name false memb.Args memb.Body decorators ]
            elif not memb.IsMangled && info.IsSetter then
                let decorators = [ Expression.name $"%s{memb.Name}.setter" ]

                [ makeMethod memb.Name false memb.Args memb.Body decorators ]
            elif info.FullName = "System.Collections.Generic.IEnumerable.GetEnumerator" then
                let method = makeMethod memb.Name info.HasSpread memb.Args memb.Body []

                let iterator =
                    let body = enumerator2iterator com ctx
                    let name = com.GetIdentifier(ctx, "__iter__")
                    let args = Arguments.arguments [ Arg.arg "self" ]

                    Statement.functionDef (name = name, args = args, body = body)

                [ method; iterator ]
            else
                [ makeMethod memb.Name info.HasSpread memb.Args memb.Body [] ]
        )

    let _baseExpr, classMembers =
        baseCall
        |> extractBaseExprFromBaseCall com ctx None
        |> Option.map (fun (baseExpr, (baseArgs, _kw, _stmts)) ->
            let consBody = [ callSuperAsStatement baseArgs ]
            let args = Arguments.empty
            let classCons = makeClassConstructor args false None com ctx consBody
            Some baseExpr, classCons @ members
        )
        |> Option.defaultValue (None, members)
        |> (fun (expr, memb) -> expr |> Option.toList, memb)

    let classBody =
        match classMembers with
        | [] -> [ Pass ]
        | _ -> classMembers

    let name = Helpers.getUniqueIdentifier "ObjectExpr"

    let stmt = Statement.classDef (name, body = classBody, bases = interfaces)

    Expression.call (Expression.name name), [ stmt ] @ stmts

let transformCallArgs
    (com: IPythonCompiler)
    ctx
    (callInfo: Fable.CallInfo)
    : Expression list * Keyword list * Statement list
    =

    let args =
        FSharp2Fable.Util.dropUnitCallArg callInfo.Args callInfo.SignatureArgTypes

    let paramsInfo =
        callInfo.MemberRef |> Option.bind com.TryGetMember |> Option.map getParamsInfo

    let args, objArg, stmts =
        paramsInfo
        |> Option.map (splitNamedArgs args)
        |> function
            | None -> args, None, []
            | Some(args, None) -> args, None, []
            | Some(args, Some namedArgs) ->
                let objArg, stmts =
                    let keyValuePairs =
                        namedArgs
                        |> List.choose (fun (p, v) ->
                            match p.Name, v with
                            | Some k, Fable.Value(Fable.NewOption(value, _, _), _) ->
                                value |> Option.map (fun v -> k, v)
                            | Some k, v -> Some(k, v)
                            | None, _ -> None
                        )

                    let keywords, stmts =
                        keyValuePairs
                        |> Expression.mapWith (fun (k, v) ->
                            let expr, stmts = com.TransformAsExpr(ctx, v)
                            Keyword.keyword (Identifier k, expr), stmts
                        )

                    keywords, stmts

                args, Some objArg, stmts

    let hasSpread =
        paramsInfo |> Option.map (fun i -> i.HasSpread) |> Option.defaultValue false

    let args, stmts' =
        match args with
        | [] -> [], []
        | args when hasSpread ->
            match List.rev args with
            | [] -> [], []
            | Replacements.Util.ArrayOrListLiteral(spreadArgs, _) :: rest ->
                let restExprs, restStmts =
                    List.rev rest |> Expression.mapWith (fun e -> com.TransformAsExpr(ctx, e))

                let spreadExprs, spreadStmts =
                    spreadArgs |> Expression.mapWith (fun e -> com.TransformAsExpr(ctx, e))

                restExprs @ spreadExprs, restStmts @ spreadStmts
            | last :: rest ->
                let restExprs, restStmts =
                    List.rev rest |> Expression.mapWith (fun e -> com.TransformAsExpr(ctx, e))

                let expr, lastStmts = com.TransformAsExpr(ctx, last)
                restExprs @ [ Expression.starred expr ], restStmts @ lastStmts
        | args -> Expression.mapWith (fun e -> com.TransformAsExpr(ctx, e)) args

    match objArg with
    | None -> args, [], stmts @ stmts'
    | Some objArg ->
        //let name = Expression.name(Helpers.getUniqueIdentifier "kw")
        //let kw = Statement.assign([ name], objArg)
        args, objArg, stmts @ stmts'

let resolveExpr (ctx: Context) _t strategy pyExpr : Statement list =
    // printfn "resolveExpr: %A" (pyExpr, strategy)
    match strategy with
    | None
    | Some ReturnUnit -> exprAsStatement ctx pyExpr
    // TODO: Where to put these int wrappings? Add them also for function arguments?
    | Some(ResourceManager strategy) -> resolveExpr ctx _t strategy pyExpr
    | Some Return -> [ Statement.return' pyExpr ]
    | Some(Assign left) -> exprAsStatement ctx (assign None left pyExpr)
    | Some(Target left) -> exprAsStatement ctx (assign None (left |> Expression.identifier) pyExpr)

let transformOperation com ctx range opKind tags : Expression * Statement list =
    match opKind with
    | Fable.Unary(op, TransformExpr com ctx (expr, stmts)) -> Expression.unaryOp (op, expr, ?loc = range), stmts

    // | Fable.Binary (BinaryInstanceOf, TransformExpr com ctx (left, stmts), TransformExpr com ctx (right, stmts')) ->
    //     let func = Expression.name ("isinstance")
    //     let args = [ left; right ]
    //     Expression.call (func, args), stmts' @ stmts

    | Fable.Binary(op, left, right: Fable.Expr) ->
        let typ = right.Type
        let left_typ = left.Type

        expression {
            let! left = com.TransformAsExpr(ctx, left)
            let! right = com.TransformAsExpr(ctx, right)

            let compare op =
                Expression.compare (left, [ op ], [ right ], ?loc = range)

            let (|IsNone|_|) =
                function
                | Name { Id = Identifier "None" } -> Some()
                | _ -> None

            let strict =
                match tags with
                | Fable.Tags.Contains "strict" -> true
                | _ -> false

            return
                match op, strict with
                | BinaryEqual, true ->
                    match left, right with
                    // Use == with literals
                    | Constant _, _ -> compare Eq
                    | _, Constant _ -> compare Eq
                    | _ -> compare Is
                | BinaryEqual, false ->
                    match left, right with
                    // Use == with literals
                    | Constant _, _ -> compare Eq
                    | _, Constant _ -> compare Eq
                    // Use `is` with None (except literals)
                    | _, IsNone -> compare Is
                    | IsNone, _ -> compare Is
                    // Use == for the rest
                    | _ -> compare Eq
                | BinaryUnequal, true ->
                    match left, right with
                    // Use == with literals
                    | Constant _, _ -> compare NotEq
                    | _, Constant _ -> compare NotEq
                    | _ -> compare IsNot
                | BinaryUnequal, false ->
                    match left, right with
                    // Use != with literals
                    | Constant _, _ -> compare NotEq
                    | _, Constant _ -> compare NotEq
                    // Use `is not` with None (except literals)
                    | _, IsNone -> compare IsNot
                    | IsNone, _ -> compare IsNot
                    // Use != for the rest
                    | _ -> compare NotEq
                | BinaryLess, _ -> compare Lt
                | BinaryLessOrEqual, _ -> compare LtE
                | BinaryGreater, _ -> compare Gt
                | BinaryGreaterOrEqual, _ -> compare GtE
                | BinaryDivide, _ ->
                    // For integer division, we need to use the // operator
                    match typ with
                    | Fable.Number(Int8, _)
                    | Fable.Number(Int16, _)
                    | Fable.Number(Int32, _)
                    | Fable.Number(Int64, _)
                    | Fable.Number(UInt8, _)
                    | Fable.Number(UInt16, _)
                    | Fable.Number(UInt32, _)
                    | Fable.Number(UInt64, _) ->
                        // In .NET we only get floor division for left integers on the left
                        match left_typ with
                        | Fable.Number(Float32, _)
                        | Fable.Number(Float64, _) -> Expression.binOp (left, Div, right, ?loc = range)
                        | _ -> Expression.binOp (left, FloorDiv, right, ?loc = range)
                    | _ -> Expression.binOp (left, op, right, ?loc = range)
                | _ -> Expression.binOp (left, op, right, ?loc = range)
        }

    | Fable.Logical(op, left, right) ->
        expression {
            let! left = com.TransformAsExpr(ctx, left)
            let! right = com.TransformAsExpr(ctx, right)
            return Expression.boolOp (op, [ left; right ], ?loc = range)
        }

let transformEmit (com: IPythonCompiler) ctx range (info: Fable.EmitInfo) =
    let macro = info.Macro
    let info = info.CallInfo

    let thisArg, stmts =
        info.ThisArg
        |> Option.map (fun e -> com.TransformAsExpr(ctx, e))
        |> Option.toList
        |> Helpers.unzipArgs

    let exprs, kw, stmts' = transformCallArgs com ctx info

    if macro.StartsWith("functools", StringComparison.Ordinal) then
        com.GetImportExpr(ctx, "functools") |> ignore

    let args = exprs |> List.append thisArg

    // Handle EmitMethod, EmitConstructor and other emit macros that need keywords
    match kw with
    | [] ->
        // No keywords, use regular emit expression
        emitExpression range macro args, stmts @ stmts'
    | _ ->
        // Handle emit patterns with keywords
        match tryParseEmitMethodMacro macro with
        | Some methodName ->
            match thisArg with
            | obj :: _ ->
                let methodCall = Expression.attribute (obj, Identifier methodName)
                callFunction range methodCall exprs kw, stmts @ stmts'
            | [] ->
                // Fallback to emit if no this arg
                emitExpression range macro args, stmts @ stmts'
        | None ->
            // Try EmitConstructor pattern
            match tryParseEmitConstructorMacro macro with
            | Some() ->
                match thisArg with
                | constructorExpr :: _ ->
                    // Handle EmitConstructor with keywords: new Constructor(keywords)
                    callFunction range constructorExpr exprs kw, stmts @ stmts'
                | [] ->
                    // Fallback to emit if no constructor expression
                    emitExpression range macro args, stmts @ stmts'
            | None ->
                // For other emit patterns with keywords, fallback to emit (might lose keywords)
                emitExpression range macro args, stmts @ stmts'

let transformCall (com: IPythonCompiler) ctx range callee (callInfo: Fable.CallInfo) : Expression * Statement list =
    // printfn "transformCall: %A" (callee, callInfo)
    let callee', stmts = com.TransformAsExpr(ctx, callee)

    let args, kw, stmts' = transformCallArgs com ctx callInfo

    match callee, callInfo.ThisArg with
    | Fable.Get(expr, Fable.FieldGet { Name = "Dispose" }, _, _), _ ->
        let expr, stmts'' = com.TransformAsExpr(ctx, expr)

        libCall com ctx range "util" "dispose" [ expr ], stmts @ stmts' @ stmts''
    | Fable.Get(expr, Fable.FieldGet { Name = "set" }, _, _), _ ->
        // printfn "Type: %A" expr.Type
        expression {
            let! right = com.TransformAsExpr(ctx, callInfo.Args.Head)
            let! arg = com.TransformAsExpr(ctx, callInfo.Args.Tail.Head)
            let! value = com.TransformAsExpr(ctx, expr)
            return! Expression.none, [ Statement.assign ([ Expression.subscript (value, right) ], arg) ]
        }
    | Fable.Get(_, Fable.FieldGet { Name = "sort" }, _, _), _ -> callFunction range callee' [] kw, stmts @ stmts'

    | _, Some(TransformExpr com ctx (thisArg, stmts'')) ->
        callFunction range callee' (thisArg :: args) kw, stmts @ stmts' @ stmts''
    | _, None when List.contains "new" callInfo.Tags ->
        Expression.call (callee', args, kw, ?loc = range), stmts @ stmts'
    | _, None -> callFunction range callee' args kw, stmts @ stmts'

let transformCurriedApply com ctx range (TransformExpr com ctx (applied, stmts)) args =
    ((applied, stmts), args)
    ||> List.fold (fun (applied, stmts) arg ->
        let args, stmts' =
            match arg with
            // TODO: If arg type is unit but it's an expression with potential
            // side-effects, we need to extract it and execute it before the call

            // TODO: discardUnitArg may still be needed in some cases
            | Fable.Value(Fable.UnitConstant, _) -> [], []
            | Fable.IdentExpr ident when ident.Type = Fable.Unit -> [], []
            | TransformExpr com ctx (arg, stmts') -> [ arg ], stmts'

        callFunction range applied args [], stmts @ stmts'
    )

let transformCallAsStatements com ctx range t returnStrategy callee callInfo =
    let argsLen (i: Fable.CallInfo) =
        List.length i.Args
        + (if Option.isSome i.ThisArg then
               1
           else
               0)
    // Warn when there's a recursive call that couldn't be optimized?
    match returnStrategy, ctx.TailCallOpportunity with
    | Some(Return | ReturnUnit), Some tc when tc.IsRecursiveRef(callee) && argsLen callInfo = List.length tc.Args ->
        let args =
            match callInfo.ThisArg with
            | Some thisArg -> thisArg :: callInfo.Args
            | None -> callInfo.Args

        optimizeTailCall com ctx range tc args
    | _ ->
        let expr, stmts = transformCall com ctx range callee callInfo
        stmts @ (expr |> resolveExpr ctx t returnStrategy)

let transformCurriedApplyAsStatements com ctx range t returnStrategy callee args =
    // Warn when there's a recursive call that couldn't be optimized?
    match returnStrategy, ctx.TailCallOpportunity with
    | Some(Return | ReturnUnit), Some tc when tc.IsRecursiveRef(callee) && List.sameLength args tc.Args ->
        optimizeTailCall com ctx range tc args
    | _ ->
        let expr, stmts = transformCurriedApply com ctx range callee args
        stmts @ (expr |> resolveExpr ctx t returnStrategy)

let getNonLocals ctx (body: Statement list) =
    let body, nonLocals =
        body
        |> List.partition (
            function
            | Statement.NonLocal _
            | Statement.Global _ -> false
            | _ -> true
        )

    let nonLocal =
        nonLocals
        |> List.collect (
            function
            | Statement.NonLocal nl -> nl.Names
            | Statement.Global gl -> gl.Names
            | _ -> []
        )
        |> List.distinct
        |> (fun names ->
            match ctx.BoundVars.Inceptions with
            | 1 -> Statement.global' names
            | _ -> Statement.nonLocal names
        )

    [ nonLocal ], body

let transformBody (_com: IPythonCompiler) ctx _ret (body: Statement list) : Statement list =
    match body with
    | [] -> [ Pass ]
    | _ ->
        let nonLocals, body = getNonLocals ctx body
        nonLocals @ body

// When expecting a block, it's usually not necessary to wrap it
// in a lambda to isolate its variable context
let transformBlock (com: IPythonCompiler) ctx ret (expr: Fable.Expr) : Statement list =
    let block =
        com.TransformAsStatements(ctx, ret, expr)
        |> List.choose Helpers.isProductiveStatement

    match block with
    | [] -> [ Pass ]
    | _ -> block |> transformBody com ctx ret

let transformTryCatch com (ctx: Context) r returnStrategy (body, catch: option<Fable.Ident * Fable.Expr>, finalizer) =
    // try .. catch statements cannot be tail call optimized
    let ctx = { ctx with TailCallOpportunity = None }

    let handlers =
        catch
        |> Option.map (fun (param, body) ->
            let body = transformBlock com ctx returnStrategy body
            let exn = Expression.identifier "Exception" |> Some
            let identifier = ident com ctx param

            [ ExceptHandler.exceptHandler (``type`` = exn, name = identifier, body = body) ]
        )

    let finalizer, stmts =
        match finalizer with
        | Some finalizer ->
            finalizer
            |> transformBlock com ctx None
            |> List.partition (
                function
                | Statement.NonLocal _
                | Statement.Global _ -> false
                | _ -> true
            )
        | None -> [], []

    stmts
    @ [
        Statement.try' (
            transformBlock com ctx returnStrategy body,
            ?handlers = handlers,
            finalBody = finalizer,
            ?loc = r
        )
    ]

/// Helper function to generate a cast statement for type narrowing
let makeCastStatement (com: IPythonCompiler) ctx (ident: Fable.Ident) (typ: Fable.Type) =
    // Only add cast for generic types where type checker needs help
    let hasGenerics =
        match typ with
        | Fable.DeclaredType(_, genArgs) when not (List.isEmpty genArgs) -> true
        | Fable.Array _ -> true
        | Fable.List _ -> true
        | _ -> false

    if hasGenerics then
        let cast = com.GetImportExpr(ctx, "typing", "cast")
        let varExpr = identAsExpr com ctx ident
        let typeAnnotation, importStmts = Annotation.typeAnnotation com ctx None typ
        let castExpr = Expression.call (cast, [ typeAnnotation; varExpr ])
        let castStmt = Statement.assign ([ varExpr ], castExpr)
        importStmts @ [ castStmt ]
    else
        []

let rec transformIfStatement (com: IPythonCompiler) ctx r ret guardExpr thenStmnt elseStmnt =
    // printfn "transformIfStatement"

    // Create refined context for then branch if guard is a type test
    let thenCtx =
        match guardExpr with
        | Fable.Test(Fable.IdentExpr ident, Fable.TypeTest typ, _) ->
            { ctx with NarrowedTypes = Map.add ident.Name typ ctx.NarrowedTypes }
        | _ -> ctx

    let expr, stmts = com.TransformAsExpr(ctx, guardExpr)

    match expr with
    | Constant(value = BoolLiteral value) ->
        let e =
            if value then
                thenStmnt
            else
                elseStmnt

        stmts @ com.TransformAsStatements(ctx, ret, e)
    | guardExprPy ->
        let thenStmnt, stmts' =
            let thenBlockStmts = transformBlock com thenCtx ret thenStmnt

            // Add cast statement at the beginning of then branch for type tests
            let thenStmtsWithCast =
                match guardExpr with
                | Fable.Test(Fable.IdentExpr ident, Fable.TypeTest typ, _) ->
                    let castStmts = makeCastStatement com ctx ident typ
                    castStmts @ thenBlockStmts
                | _ -> thenBlockStmts

            thenStmtsWithCast
            |> List.partition (
                function
                | Statement.NonLocal _
                | Statement.Global _ -> false
                | _ -> true
            )

        let ifStatement, stmts'' =
            let block, stmts =
                transformBlock com ctx ret elseStmnt
                |> List.partition (
                    function
                    | Statement.NonLocal _
                    | Statement.Global _ -> false
                    | _ -> true
                )

            match block with
            | [] -> Statement.if' (guardExprPy, thenStmnt, ?loc = r), stmts
            | [ elseStmnt ] -> Statement.if' (guardExprPy, thenStmnt, [ elseStmnt ], ?loc = r), stmts
            | statements -> Statement.if' (guardExprPy, thenStmnt, statements, ?loc = r), stmts

        stmts @ stmts' @ stmts'' @ [ ifStatement ]


let transformGet (com: IPythonCompiler) ctx range typ (fableExpr: Fable.Expr) kind =
    // printfn "transformGet: %A" kind
    // printfn "transformGet: %A" (fableExpr.Type)

    match kind with
    | Fable.ExprGet(TransformExpr com ctx (prop, stmts)) ->
        let expr, stmts' =
            expression {
                let! expr = com.TransformAsExpr(ctx, fableExpr)
                return! getExpr com ctx range expr prop
            }

        expr, stmts @ stmts'

    | Fable.FieldGet i ->
        // Use effective type for field naming (considers type refinement)
        let narrowedType =
            match fableExpr with
            | Fable.IdentExpr ident -> getNarrowedType ctx ident
            | _ -> fableExpr.Type

        let fieldName = Util.applyFieldNaming com narrowedType i.Name true

        let fableExpr =
            match fableExpr with
            // If we're accessing a virtual member with default implementation (see #701)
            // from base class, we can use `super` in JS so we don't need the bound this arg
            | Fable.Value(Fable.BaseValue(_, t), r) -> Fable.Value(Fable.BaseValue(None, t), r)
            | _ -> fableExpr

        let expr, stmts = com.TransformAsExpr(ctx, fableExpr)

        let subscript =
            match fableExpr.Type with
            | Fable.AnonymousRecordType _ -> true
            | Fable.GenericParam(_, _, [ Fable.Constraint.HasMember(_, false) ]) -> true
            | _ -> false
        // printfn "Fable.FieldGet: %A" (fieldName, fableExpr.Type)
        get com ctx range expr fieldName subscript, stmts

    | Fable.ListHead ->
        // get range (com.TransformAsExpr(ctx, fableExpr)) "head"
        let expr, stmts = com.TransformAsExpr(ctx, fableExpr)
        libCall com ctx range "list" "head" [ expr ], stmts

    | Fable.ListTail ->
        // get range (com.TransformAsExpr(ctx, fableExpr)) "tail"
        let expr, stmts = com.TransformAsExpr(ctx, fableExpr)
        libCall com ctx range "list" "tail" [ expr ], stmts

    | Fable.TupleIndex index ->
        match fableExpr with
        // TODO: Check the erased expressions don't have side effects?
        | Fable.Value(Fable.NewTuple(exprs, _), _) -> com.TransformAsExpr(ctx, List.item index exprs)
        | TransformExpr com ctx (expr, stmts) ->
            let expr, stmts' = getExpr com ctx range expr (ofInt index)
            expr, stmts @ stmts'

    | Fable.OptionValue ->
        let expr, stmts = com.TransformAsExpr(ctx, fableExpr)

        if mustWrapOption typ || com.Options.Language = TypeScript then
            libCall com ctx range "option" "value" [ expr ], stmts
        else
            expr, stmts

    | Fable.UnionTag ->
        let expr, stmts = getUnionExprTag com ctx range fableExpr
        expr, stmts

    | Fable.UnionField i ->
        expression {
            let! baseExpr = com.TransformAsExpr(ctx, fableExpr)
            let! fieldsExpr = getExpr com ctx range baseExpr (Expression.stringConstant "fields")
            return! getExpr com ctx range fieldsExpr (ofInt i.FieldIndex)
        }

let transformSet (com: IPythonCompiler) ctx range fableExpr typ (value: Fable.Expr) kind =
<<<<<<< HEAD
    // printfn "transformSet: %A" (fableExpr, value)
    expression {
        let! expr = com.TransformAsExpr(ctx, fableExpr)

        let! value =
            let v, stmts = com.TransformAsExpr(ctx, value)
            v |> wrapIntExpression typ, stmts

        let! ret =
            match kind with
            | Fable.ValueSet -> expr, []
            | Fable.ExprSet e ->
                expression {
                    let! e' = com.TransformAsExpr(ctx, e)
                    return! getExpr com ctx None expr e'
                }
            | Fable.FieldSet fieldName ->
                // Try to get the naming convention from the narrowed type (considers type refinement)
                let narrowedType =
                    match fableExpr with
                    | Fable.IdentExpr ident -> getNarrowedType ctx ident
                    | _ -> fableExpr.Type

                let finalFieldName =
                    match narrowedType with
                    | Fable.DeclaredType(entityRef, _) ->
                        match com.TryGetEntity entityRef with
                        | Some ent when shouldUseRecordFieldNamingForRef entityRef ent ->
                            fieldName |> Naming.toRecordFieldSnakeCase |> Helpers.clean
                        | _ -> fieldName |> Naming.toPythonNaming
                    | _ -> fieldName |> Naming.toPythonNaming

                let cleanFieldName = finalFieldName |> Helpers.clean
                get com ctx None expr cleanFieldName false, []
=======
    // Normal handling for all assignments - StaticPropertyMeta will handle static properties
    //printfn "transformSet: %A" kind
    let expr, stmts = com.TransformAsExpr(ctx, fableExpr)

    let value, stmts' =
        let value, st = com.TransformAsExpr(ctx, value)
        value |> wrapIntExpression typ, st

    let ret, stmts'' =
        match kind with
        | Fable.ValueSet -> expr, []
        | Fable.ExprSet(TransformExpr com ctx (e, stmts'')) ->
            let expr, stmts''' = getExpr com ctx None expr e
            expr, stmts'' @ stmts'''
        | Fable.FieldSet fieldName ->
            // Try to get the naming convention from the narrowed type (considers type refinement)
            let narrowedType =
                match fableExpr with
                | Fable.IdentExpr ident -> getNarrowedType ctx ident
                | _ -> fableExpr.Type

            let finalFieldName = Util.applyFieldNaming com narrowedType fieldName false
            let cleanFieldName = finalFieldName |> Helpers.clean
            get com ctx None expr cleanFieldName false, []
>>>>>>> 478908c8

        return assign range ret value
    }

let transformBindingExprBody (com: IPythonCompiler) (ctx: Context) (var: Fable.Ident) (value: Fable.Expr) =
    match value with
    | Function(args, body) ->
        let name = Some var.Name

        Annotation.transformFunctionWithAnnotations com ctx name args body
        |||> makeArrowFunctionExpression com ctx name
    | _ ->
        let expr, stmt = com.TransformAsExpr(ctx, value)
        expr |> wrapIntExpression value.Type, stmt

let transformBindingAsExpr (com: IPythonCompiler) ctx (var: Fable.Ident) (value: Fable.Expr) =
    // printfn "transformBindingAsExpr: %A" (var, value)
    expression {
        let! expr = transformBindingExprBody com ctx var value
        return assign None (identAsExpr com ctx var) expr
    }

let transformBindingAsStatements (com: IPythonCompiler) ctx (var: Fable.Ident) (value: Fable.Expr) =
    statements {
        // printfn "transformBindingAsStatements: %A" (var, value)
        let shouldTreatAsStatement = isPyStatement ctx false value

        if shouldTreatAsStatement then
            let varName, varExpr = Expression.name var.Name, identAsExpr com ctx var

            ctx.BoundVars.Bind(var.Name)
            let! ta = Annotation.typeAnnotation com ctx None var.Type
            do! Statement.assign (varName, ta)

            return! com.TransformAsStatements(ctx, Some(Assign varExpr), value)
        else
            let! value = transformBindingExprBody com ctx var value
            let varName = com.GetIdentifierAsExpr(ctx, Naming.toPythonNaming var.Name)
            let! ta = Annotation.typeAnnotation com ctx None var.Type
            return! varDeclaration ctx varName (Some ta) value
    }

let transformTest (com: IPythonCompiler) ctx range kind expr : Expression * Statement list =
    match kind with
    | Fable.TypeTest t -> transformTypeTest com ctx range expr t

    | Fable.OptionTest nonEmpty ->
        let op =
            if nonEmpty then
                IsNot
            else
                Is

        let expr, stmts = com.TransformAsExpr(ctx, expr)

        Expression.compare (expr, [ op ], [ Expression.none ], ?loc = range), stmts

    | Fable.ListTest nonEmpty ->
        let expr, stmts = com.TransformAsExpr(ctx, expr)
        let expr = libCall com ctx range "list" "isEmpty" [ expr ]

        if nonEmpty then
            Expression.unaryOp (UnaryNot, expr, ?loc = range), stmts
        else
            expr, stmts

    | Fable.UnionCaseTest tag ->
        let expected = ofInt tag
        let actual, stmts = getUnionExprTag com ctx None expr

        Expression.compare (actual, [ Eq ], [ expected ], ?loc = range), stmts

let transformSwitch (com: IPythonCompiler) ctx _useBlocks returnStrategy evalExpr cases defaultCase : Statement list =
    let cases =
        cases
        |> List.collect (fun (guards, expr) ->
            // Remove empty branches
            match returnStrategy, expr, guards with
            | None, Fable.Value(Fable.UnitConstant, _), _
            | _, _, [] -> []
            | _, _, guards ->
                let guards, lastGuard = List.splitLast guards

                let guards =
                    guards
                    |> List.map (fun e ->
                        let expr, stmts = com.TransformAsExpr(ctx, e)
                        (stmts, Some expr)
                    )

                let caseBody = com.TransformAsStatements(ctx, returnStrategy, expr)

                let caseBody =
                    match returnStrategy with
                    | Some Return -> caseBody
                    | _ -> List.append caseBody [ Statement.break' () ]

                let expr, stmts = com.TransformAsExpr(ctx, lastGuard)
                guards @ [ (stmts @ caseBody, Some expr) ]
        )

    let cases =
        match defaultCase with
        | Some expr ->
            let defaultCaseBody = com.TransformAsStatements(ctx, returnStrategy, expr)

            cases @ [ (defaultCaseBody, None) ]
        | None -> cases

    let value, stmts = com.TransformAsExpr(ctx, evalExpr)

    let rec ifThenElse
        (fallThrough: Expression option)
        (cases: (Statement list * Expression option) list)
        : Statement list
        =
        match cases with
        | [] -> []
        | (body, test) :: cases ->
            match test with
            | None -> body
            | Some test ->
                let expr = Expression.compare (left = value, ops = [ Eq ], comparators = [ test ])

                let test =
                    match fallThrough with
                    | Some ft -> Expression.boolOp (op = Or, values = [ ft; expr ])
                    | _ -> expr

                // Check for fallthrough
                if body.IsEmpty then
                    ifThenElse (Some test) cases
                else
                    // Remove any break statements from body
                    let body =
                        body
                        |> List.filter (
                            function
                            | Statement.Break -> false
                            | _ -> true
                        )
                        |> function
                            // Make sure we don't have an empty body
                            | [] -> [ Statement.Pass ]
                            | body -> body

                    let nonLocals, body = getNonLocals ctx body

                    let nonLocals, orElse =
                        ifThenElse None cases |> List.append nonLocals |> getNonLocals ctx

                    nonLocals @ [ Statement.if' (test = test, body = body, orelse = orElse) ]

    let result = cases |> ifThenElse None

    match result with
    | [] -> []
    | ifStmt -> stmts @ ifStmt

let matchTargetIdentAndValues idents values =
    if List.isEmpty idents then
        []
    elif List.sameLength idents values then
        List.zip idents values
    else
        failwith "Target idents/values lengths differ"

let getDecisionTargetAndBoundValues (com: IPythonCompiler) (ctx: Context) targetIndex boundValues =
    let idents, target = getDecisionTarget ctx targetIndex
    let identsAndValues = matchTargetIdentAndValues idents boundValues

    if not com.Options.DebugMode then
        let bindings, replacements =
            (([], Map.empty), identsAndValues)
            ||> List.fold (fun (bindings, replacements) (ident, expr) ->
                if canHaveSideEffects expr then
                    (ident, expr) :: bindings, replacements
                else
                    bindings, Map.add ident.Name expr replacements
            )

        let target = FableTransforms.replaceValues replacements target
        target, List.rev bindings
    else
        target, identsAndValues

let transformDecisionTreeSuccessAsExpr (com: IPythonCompiler) (ctx: Context) targetIndex boundValues =
    let target, bindings =
        getDecisionTargetAndBoundValues com ctx targetIndex boundValues

    match bindings with
    | [] -> com.TransformAsExpr(ctx, target)
    | bindings ->
        let target =
            List.rev bindings |> List.fold (fun e (i, v) -> Fable.Let(i, v, e)) target

        com.TransformAsExpr(ctx, target)

let exprAsStatement (ctx: Context) (expr: Expression) : Statement list =
    // printfn "exprAsStatement: %A" expr
    match expr with
    // A single None will be removed (i.e transformCall may return None)
    | Name { Id = Identifier "None" } -> []
    | NamedExpr({
                    Target = target
                    Value = value
                    Loc = _
                }) ->
        let nonLocals =
            match target with
            | Expression.Name { Id = id } -> ctx.BoundVars.NonLocals([ id ]) |> Statement.nonLocal |> List.singleton
            | _ -> []

        // printfn "Nonlocals: %A" nonLocals
        nonLocals @ [ Statement.assign ([ target ], value) ]
    | _ -> [ Statement.expr expr ]

let transformDecisionTreeSuccessAsStatements
    (com: IPythonCompiler)
    (ctx: Context)
    returnStrategy
    targetIndex
    boundValues
    : Statement list
    =
    match returnStrategy with
    | Some(Target targetId) as _target ->
        let idents, _ = getDecisionTarget ctx targetIndex

        let assignments =
            matchTargetIdentAndValues idents boundValues
            |> List.collect (fun (id, TransformExpr com ctx (value, stmts)) ->
                let stmts' = assign None (identAsExpr com ctx id) value |> exprAsStatement ctx

                stmts @ stmts'
            )

        let targetAssignment =
            assign None (targetId |> Expression.name) (ofInt targetIndex)
            |> exprAsStatement ctx

        targetAssignment @ assignments
    | ret ->
        let target, bindings =
            getDecisionTargetAndBoundValues com ctx targetIndex boundValues

        let bindings =
            bindings
            |> Seq.collect (fun (i, v) -> transformBindingAsStatements com ctx i v)
            |> Seq.toList

        bindings @ com.TransformAsStatements(ctx, ret, target)

let transformDecisionTreeAsSwitch expr =
    let (|Equals|_|) =
        function
        | Fable.Operation(Fable.Binary(BinaryEqual, expr, right), _, _, _) ->
            match expr with
            | Fable.Value((Fable.CharConstant _ | Fable.StringConstant _ | Fable.NumberConstant _), _) ->
                Some(expr, right)
            | _ -> None
        | Fable.Test(expr, Fable.UnionCaseTest tag, _) ->
            let evalExpr =
                Fable.Get(expr, Fable.UnionTag, Fable.Number(Int32, Fable.NumberInfo.Empty), None)

            let right = makeIntConst tag
            Some(evalExpr, right)
        | _ -> None

    let sameEvalExprs evalExpr1 evalExpr2 =
        match evalExpr1, evalExpr2 with
        | Fable.IdentExpr i1, Fable.IdentExpr i2
        | Fable.Get(Fable.IdentExpr i1, Fable.UnionTag, _, _), Fable.Get(Fable.IdentExpr i2, Fable.UnionTag, _, _) ->
            i1.Name = i2.Name
        | _ -> false

    let rec checkInner cases evalExpr =
        function
        | Fable.IfThenElse(Equals(evalExpr2, caseExpr),
                           Fable.DecisionTreeSuccess(targetIndex, boundValues, _),
                           treeExpr,
                           _) when sameEvalExprs evalExpr evalExpr2 ->
            match treeExpr with
            | Fable.DecisionTreeSuccess(defaultTargetIndex, defaultBoundValues, _) ->
                let cases = (caseExpr, targetIndex, boundValues) :: cases |> List.rev

                Some(evalExpr, cases, (defaultTargetIndex, defaultBoundValues))
            | treeExpr -> checkInner ((caseExpr, targetIndex, boundValues) :: cases) evalExpr treeExpr
        | _ -> None

    match expr with
    | Fable.IfThenElse(Equals(evalExpr, caseExpr), Fable.DecisionTreeSuccess(targetIndex, boundValues, _), treeExpr, _) ->
        match checkInner [ caseExpr, targetIndex, boundValues ] evalExpr treeExpr with
        | Some(evalExpr, cases, defaultCase) -> Some(evalExpr, cases, defaultCase)
        | None -> None
    | _ -> None

let transformDecisionTreeAsExpr (com: IPythonCompiler) (ctx: Context) targets expr : Expression * Statement list =
    // TODO: Check if some targets are referenced multiple times
    let ctx = { ctx with DecisionTargets = targets }
    com.TransformAsExpr(ctx, expr)

let groupSwitchCases t (cases: (Fable.Expr * int * Fable.Expr list) list) (defaultIndex, defaultBoundValues) =
    cases
    |> List.groupBy (fun (_, idx, boundValues) ->
        // Try to group cases with some target index and empty bound values
        // If bound values are non-empty use also a non-empty Guid to prevent grouping
        if List.isEmpty boundValues then
            idx, Guid.Empty
        else
            idx, Guid.NewGuid()
    )
    |> List.map (fun ((idx, _), cases) ->
        let caseExprs = cases |> List.map Tuple3.item1
        // If there are multiple cases, it means boundValues are empty
        // (see `groupBy` above), so it doesn't mind which one we take as reference
        let boundValues = cases |> List.head |> Tuple3.item3
        caseExprs, Fable.DecisionTreeSuccess(idx, boundValues, t)
    )
    |> function
        | [] -> []
        // Check if the last case can also be grouped with the default branch, see #2357
        | cases when List.isEmpty defaultBoundValues ->
            match List.splitLast cases with
            | cases, (_, Fable.DecisionTreeSuccess(idx, [], _)) when idx = defaultIndex -> cases
            | _ -> cases
        | cases -> cases

let getTargetsWithMultipleReferences expr =
    let rec findSuccess (targetRefs: Map<int, int>) =
        function
        | [] -> targetRefs
        | expr :: exprs ->
            match expr with
            // We shouldn't actually see this, but shortcircuit just in case
            | Fable.DecisionTree _ -> findSuccess targetRefs exprs
            | Fable.DecisionTreeSuccess(idx, _, _) ->
                let count = Map.tryFind idx targetRefs |> Option.defaultValue 0

                let targetRefs = Map.add idx (count + 1) targetRefs
                findSuccess targetRefs exprs
            | expr ->
                let exprs2 = getSubExpressions expr
                findSuccess targetRefs (exprs @ exprs2)

    findSuccess Map.empty [ expr ]
    |> Seq.choose (fun kv ->
        if kv.Value > 1 then
            Some kv.Key
        else
            None
    )
    |> Seq.toList

/// When several branches share target create first a switch to get the target index and bind value
/// and another to execute the actual target
let transformDecisionTreeWithTwoSwitches
    (com: IPythonCompiler)
    ctx
    returnStrategy
    (targets: (Fable.Ident list * Fable.Expr) list)
    treeExpr
    =
    // Declare target and bound idents
    let targetId =
        getUniqueNameInDeclarationScope ctx "pattern_matching_result" |> makeIdent

    let multiVarDecl =
        let boundIdents =
            targets
            |> List.collect (fun (idents, _) -> idents)
            |> List.map (fun id -> ident com ctx id, None)

        multiVarDeclaration ctx ((ident com ctx targetId, None) :: boundIdents)
    // Transform targets as switch
    let switch2 =
        // TODO: Declare the last case as the default case?
        let cases = targets |> List.mapi (fun i (_, target) -> [ makeIntConst i ], target)

        transformSwitch com ctx true returnStrategy (targetId |> Fable.IdentExpr) cases None

    // Transform decision tree
    let targetAssign = Target(ident com ctx targetId)
    let ctx = { ctx with DecisionTargets = targets }

    match transformDecisionTreeAsSwitch treeExpr with
    | Some(evalExpr, cases, (defaultIndex, defaultBoundValues)) ->
        let cases =
            groupSwitchCases (Fable.Number(Int32, Fable.NumberInfo.Empty)) cases (defaultIndex, defaultBoundValues)

        let defaultCase =
            Fable.DecisionTreeSuccess(defaultIndex, defaultBoundValues, Fable.Number(Int32, Fable.NumberInfo.Empty))

        let switch1 =
            transformSwitch com ctx false (Some targetAssign) evalExpr cases (Some defaultCase)

        multiVarDecl @ switch1 @ switch2
    | None ->
        let decisionTree = com.TransformAsStatements(ctx, Some targetAssign, treeExpr)

        multiVarDecl @ decisionTree @ switch2

let transformDecisionTreeAsStatements
    (com: IPythonCompiler)
    (ctx: Context)
    returnStrategy
    (targets: (Fable.Ident list * Fable.Expr) list)
    (treeExpr: Fable.Expr)
    : Statement list
    =
    // If some targets are referenced multiple times, hoist bound idents,
    // resolve the decision index and compile the targets as a switch
    let targetsWithMultiRefs =
        if com.Options.Language = TypeScript then
            [] // no hoisting when compiled with types
        else
            getTargetsWithMultipleReferences treeExpr

    match targetsWithMultiRefs with
    | [] ->
        let ctx = { ctx with DecisionTargets = targets }

        match transformDecisionTreeAsSwitch treeExpr with
        | Some(evalExpr, cases, (defaultIndex, defaultBoundValues)) ->
            let t = treeExpr.Type

            let cases =
                cases
                |> List.map (fun (caseExpr, targetIndex, boundValues) ->
                    [ caseExpr ], Fable.DecisionTreeSuccess(targetIndex, boundValues, t)
                )

            let defaultCase = Fable.DecisionTreeSuccess(defaultIndex, defaultBoundValues, t)

            transformSwitch com ctx true returnStrategy evalExpr cases (Some defaultCase)
        | None -> com.TransformAsStatements(ctx, returnStrategy, treeExpr)
    | targetsWithMultiRefs ->
        // If the bound idents are not referenced in the target, remove them
        let targets =
            targets
            |> List.map (fun (idents, expr) ->
                idents
                |> List.exists (fun i -> isIdentUsed i.Name expr)
                |> function
                    | true -> idents, expr
                    | false -> [], expr
            )

        let hasAnyTargetWithMultiRefsBoundValues =
            targetsWithMultiRefs
            |> List.exists (fun idx -> targets[idx] |> fst |> List.isEmpty |> not)

        if not hasAnyTargetWithMultiRefsBoundValues then
            match transformDecisionTreeAsSwitch treeExpr with
            | Some(evalExpr, cases, (defaultIndex, defaultBoundValues)) ->
                let t = treeExpr.Type

                let cases = groupSwitchCases t cases (defaultIndex, defaultBoundValues)

                let ctx = { ctx with DecisionTargets = targets }

                let defaultCase = Fable.DecisionTreeSuccess(defaultIndex, defaultBoundValues, t)

                transformSwitch com ctx true returnStrategy evalExpr cases (Some defaultCase)
            | None -> transformDecisionTreeWithTwoSwitches com ctx returnStrategy targets treeExpr
        else
            transformDecisionTreeWithTwoSwitches com ctx returnStrategy targets treeExpr

let transformSequenceExpr (com: IPythonCompiler) ctx (exprs: Fable.Expr list) : Expression * Statement list =
    // printfn "transformSequenceExpr"
    let ctx = { ctx with BoundVars = ctx.BoundVars.EnterScope() }

    let body =
        exprs
        |> List.collecti (fun i e ->
            let expr, stmts = com.TransformAsExpr(ctx, e)
            // Return the last expression
            if i = exprs.Length - 1 then
                stmts @ [ Statement.return' expr ]
            else
                stmts @ exprAsStatement ctx expr
        )
        |> transformBody com ctx None

    let name = Helpers.getUniqueIdentifier "_expr"

    let func =
        Statement.functionDef (name = name, args = Arguments.arguments [], body = body)

    let name = Expression.name name
    Expression.call name, [ func ]

let transformSequenceExpr'
    (_com: IPythonCompiler)
    ctx
    (exprs: Expression list)
    (stmts: Statement list)
    : Expression * Statement list
    =
    // printfn "transformSequenceExpr2', exprs: %A" exprs.Length
    // printfn "ctx: %A" ctx.BoundVars
    let ctx = { ctx with BoundVars = ctx.BoundVars.EnterScope() }

    let body =
        exprs
        |> List.collecti (fun i expr ->
            // Return the last expression
            if i = exprs.Length - 1 then
                stmts @ [ Statement.return' expr ]
            else
                exprAsStatement ctx expr
        )

    let name = Helpers.getUniqueIdentifier "_expr"

    let func =
        Statement.functionDef (name = name, args = Arguments.arguments [], body = body)

    let name = Expression.name name
    Expression.call name, [ func ]

let rec transformAsExpr (com: IPythonCompiler) ctx (expr: Fable.Expr) : Expression * Statement list =
    // printfn "transformAsExpr: %A" expr
    match expr with
    | Fable.Unresolved(_, _, r) -> addErrorAndReturnNull com r "Unexpected unresolved expression", []
    | Fable.TypeCast(e, t) -> transformCast com ctx t e
    | Fable.Value(kind, r) -> transformValue com ctx r kind
    | Fable.IdentExpr id -> identAsExpr com ctx id, []
    | Fable.Import({
                       Selector = selector
                       Path = path
                   },
                   _,
                   r) ->
        // printfn "Fable.Import: %A" (selector, path)
        transformImport com ctx r selector path, []

    | Fable.Test(expr, kind, range) -> transformTest com ctx range kind expr

    | Fable.Lambda(arg, body, name) ->
        Annotation.transformFunctionWithAnnotations com ctx name [ arg ] body
        |||> makeArrowFunctionExpression com ctx name

    | Fable.Delegate(args, body, name, _) ->
        Annotation.transformFunctionWithAnnotations com ctx name args body
        |||> makeArrowFunctionExpression com ctx name

    | Fable.ObjectExpr([], typ, None) ->
        // Check if the type is an interface
        match typ with
        | Fable.DeclaredType(entRef, _) ->
            let ent = com.GetEntity(entRef)

            if ent.IsInterface then
                // Use cast with SimpleNamespace for interfaces to avoid type errors
                let cast = com.GetImportExpr(ctx, "typing", "cast")
                let simpleNamespace = com.GetImportExpr(ctx, "types", "SimpleNamespace")
                let typeAnnotation, _ = Annotation.typeAnnotation com ctx None typ
                Expression.call (cast, [ typeAnnotation; Expression.call (simpleNamespace, []) ]), []
            else
                Expression.dict (), []
        | _ -> Expression.dict (), []
    | Fable.ObjectExpr(members, typ, baseCall) ->
        // printfn "members: %A" (members, typ)
        transformObjectExpr com ctx members typ baseCall

    | Fable.Call(Fable.Get(expr, Fable.FieldGet { Name = "has" }, _, _), info, _, _range) ->
        expression {
            let! left = com.TransformAsExpr(ctx, info.Args.Head)
            let! value = com.TransformAsExpr(ctx, expr)
            return Expression.compare (left, [ ComparisonOperator.In ], [ value ])
        }

    | Fable.Call(Fable.Get(expr, Fable.FieldGet { Name = "slice" }, _, _), info, _, _range) ->
        transformAsSlice com ctx expr info

    | Fable.Call(Fable.Get(expr, Fable.FieldGet { Name = "to_array" }, _, _), info, _, _range) ->
        transformAsArray com ctx expr info

    | Fable.Call(Fable.Get(expr, Fable.FieldGet { Name = "Equals" }, _, _), { Args = [ arg ] }, _, _range) ->
        expression {
            let! left = com.TransformAsExpr(ctx, expr)
            let! right = com.TransformAsExpr(ctx, arg)
            return Expression.compare (left, [ Eq ], [ right ])
        }

    | Fable.Call(callee, info, _, range) -> transformCall com ctx range callee info

    | Fable.CurriedApply(callee, args, _, range) -> transformCurriedApply com ctx range callee args

    | Fable.Operation(kind, tags, _, range) -> transformOperation com ctx range kind tags

    | Fable.Get(expr, kind, typ, range) -> transformGet com ctx range typ expr kind

    | Fable.IfThenElse(Fable.Test(expr, Fable.TypeTest typ, r), thenExpr, TransformExpr com ctx elseExpr, _r) ->
        expression {
            let! guardExpr = transformTest com ctx r (Fable.TypeTest typ) expr

            // Create refined context for then branch with type assertion
            let thenCtx =
                match expr with
                | Fable.IdentExpr ident -> { ctx with NarrowedTypes = Map.add ident.Name typ ctx.NarrowedTypes }
                | _ -> ctx

            let! thenExprCompiled = com.TransformAsExpr(thenCtx, thenExpr)
            let! elseExpr' = elseExpr
            return Expression.ifExp (guardExpr, thenExprCompiled, elseExpr')
        }


    | Fable.IfThenElse(guardExpr, thenExpr, elseExpr, _r) ->
        expression {
            let! guardExpr' = com.TransformAsExpr(ctx, guardExpr)
            let! thenExpr' = com.TransformAsExpr(ctx, thenExpr)
            let! elseExpr' = com.TransformAsExpr(ctx, elseExpr)
            return Expression.ifExp (guardExpr', thenExpr', elseExpr')
        }

    | Fable.DecisionTree(expr, targets) -> transformDecisionTreeAsExpr com ctx targets expr

    | Fable.DecisionTreeSuccess(idx, boundValues, _) -> transformDecisionTreeSuccessAsExpr com ctx idx boundValues

    | Fable.Set(expr, kind, typ, value, range) ->
        let expr', stmts = transformSet com ctx range expr typ value kind
        // printfn "transformAsExpr: Fable.Set: %A" expr
        match expr' with
        | Expression.NamedExpr {
                                   Target = target
                                   Value = _
                                   Loc = _
                               } ->
            let nonLocals =
                match target with
                | Expression.Name { Id = id } -> [ ctx.BoundVars.NonLocals([ id ]) |> Statement.nonLocal ]
                | _ -> []

            expr', nonLocals @ stmts
        | _ -> expr', stmts

    | Fable.Let(_ident, _value, _body) ->
        // printfn "Fable.Let: %A" (ident, value, body)
        iife com ctx expr

    | Fable.LetRec(bindings, body) ->
        if ctx.HoistVars(List.map fst bindings) then
            expression {
                let values, stmts =
                    bindings
                    |> List.map (fun (id, value) -> transformBindingAsExpr com ctx id value)
                    |> List.unzip
                    |> fun (e, s) -> e, List.collect id s

                let! expr = com.TransformAsExpr(ctx, body)
                let! finalExpr = transformSequenceExpr' com ctx (values @ [ expr ]) []
                return! finalExpr, stmts
            }
        else
            iife com ctx expr

    | Fable.Sequential exprs -> transformSequenceExpr com ctx exprs

    | Fable.Emit(info, _, range) ->
        if info.IsStatement then
            iife com ctx expr
        else
            transformEmit com ctx range info

    // These cannot appear in expression position in Python, must be wrapped in a lambda
    | Fable.WhileLoop _
    | Fable.ForLoop _
    | Fable.TryCatch _ -> iife com ctx expr
    | Fable.Extended(instruction, _) ->
        match instruction with
        | Fable.Curry(e, arity) -> transformCurry com ctx e arity
        | Fable.Throw _
        | Fable.Debugger -> iife com ctx expr

let transformAsSlice (com: IPythonCompiler) ctx expr (info: Fable.CallInfo) : Expression * Statement list =
    expression {
        let! left = com.TransformAsExpr(ctx, expr)

        let! args = Expression.mapWith (fun arg -> com.TransformAsExpr(ctx, arg)) info.Args

        let slice =
            match args with
            | [] -> Expression.slice ()
            | [ lower ] -> Expression.slice (lower = lower)
            | [ Expression.Name { Id = Identifier "None" }; upper ] -> Expression.slice (upper = upper)
            | [ lower; upper ] -> Expression.slice (lower = lower, upper = upper)
            | _ -> failwith $"Array slice with %d{args.Length} not supported"

        return Expression.subscript (left, slice)
    }

let transformAsArray (com: IPythonCompiler) ctx expr (info: Fable.CallInfo) : Expression * Statement list =
    // printfn "transformAsArray: %A" (expr, info)
    let value, stmts = com.TransformAsExpr(ctx, expr)

    match expr.Type with
    | Fable.Type.Array(typ, Fable.ArrayKind.ResizeArray) ->
        // Expression.call (array, Expression.stringConstant l :: [ value ]), stmts
        makeArray com ctx [ expr ] Fable.ArrayKind.ResizeArray typ
    | _ -> transformAsSlice com ctx expr info

/// Active pattern to detect F# `use` statements compiled as TryCatch with Dispose
/// This helps us to transform F# `use` (i.e. TryCatch) as Python `with` statements
let (|UsePattern|_|) (body: Fable.Expr) =
    match body with
    | Fable.TryCatch(tryBody,
                     None,
                     Some(Fable.IfThenElse(_,
                                           Fable.Call(Fable.Get(Fable.TypeCast(Fable.IdentExpr { Name = disposeName }, _),
                                                                Fable.FieldGet { Name = "Dispose" },
                                                                _,
                                                                _),
                                                      _,
                                                      _,
                                                      _),
                                           _,
                                           _)),
                     _) -> Some(disposeName, tryBody)
    | _ -> None

let rec transformAsStatements (com: IPythonCompiler) ctx returnStrategy (expr: Fable.Expr) : Statement list =
    // printfn "transformAsStatements: %A" expr
    match expr with
    | Fable.Unresolved(_, _, r) ->
        addError com [] r "Unexpected unresolved expression"
        []

    | Fable.Extended(kind, _r) ->
        match kind with
        | Fable.Curry(e, arity) ->
            let expr, stmts = transformCurry com ctx e arity

            stmts @ (expr |> resolveExpr ctx e.Type returnStrategy)
        | Fable.Throw(expr, _) ->
            match expr with
            | None -> failwith "TODO: rethrow"
            | Some(TransformExpr com ctx (e, stmts)) -> stmts @ [ Statement.raise e ]
        | Fable.Debugger ->
            [
                Statement.assert' (Expression.boolOp (op = Or, values = [ Expression.boolConstant true ]))
            ]

    | Fable.TypeCast(e, t) ->
        let expr, stmts = transformCast com ctx t e
        stmts @ (expr |> resolveExpr ctx t returnStrategy)

    | Fable.Value(kind, r) ->
        let expr, stmts = transformValue com ctx r kind

        stmts @ (expr |> resolveExpr ctx kind.Type returnStrategy)

    | Fable.IdentExpr id ->
        let narrowedType = getNarrowedType ctx id
        identAsExpr com ctx id |> resolveExpr ctx narrowedType returnStrategy

    | Fable.Import({
                       Selector = selector
                       Path = path
                       Kind = _kind
                   },
                   t,
                   r) -> transformImport com ctx r selector path |> resolveExpr ctx t returnStrategy

    | Fable.Test(expr, kind, range) ->
        let expr, stmts = transformTest com ctx range kind expr

        stmts @ (expr |> resolveExpr ctx Fable.Boolean returnStrategy)

    | Fable.Lambda(arg, body, name) ->
        let expr', stmts =
            transformFunctionWithAnnotations com ctx name [ arg ] body
            |||> makeArrowFunctionExpression com ctx name

        stmts @ (expr' |> resolveExpr ctx expr.Type returnStrategy)

    | Fable.Delegate(args, body, name, _) ->
        let expr', stmts =
            transformFunctionWithAnnotations com ctx name args body
            |||> makeArrowFunctionExpression com ctx name

        stmts @ (expr' |> resolveExpr ctx expr.Type returnStrategy)

    | Fable.ObjectExpr([], _, None) -> [] // Remove empty object expression
    | Fable.ObjectExpr(members, t, baseCall) ->
        let expr, stmts = transformObjectExpr com ctx members t baseCall
        stmts @ (expr |> resolveExpr ctx t returnStrategy)

    | Fable.Call(Fable.Get(expr, Fable.FieldGet { Name = "slice" }, _, _), info, typ, _range) ->
        let expr, stmts = transformAsSlice com ctx expr info
        stmts @ resolveExpr ctx typ returnStrategy expr
    | Fable.Call(Fable.Get(expr, Fable.FieldGet { Name = "to_array" }, _, _), info, typ, _range) ->
        let expr, stmts = transformAsArray com ctx expr info
        stmts @ resolveExpr ctx typ returnStrategy expr
    | Fable.Call(callee, info, typ, range) -> transformCallAsStatements com ctx range typ returnStrategy callee info

    | Fable.CurriedApply(callee, args, typ, range) ->
        transformCurriedApplyAsStatements com ctx range typ returnStrategy callee args

    | Fable.Emit(info, t, range) ->
        statements {
            let! e = transformEmit com ctx range info

            if info.IsStatement then
                return [ Statement.expr e ] // Ignore the return strategy
            else
                return resolveExpr ctx t returnStrategy e
        }

    | Fable.Operation(kind, tags, t, range) ->
        let expr, stmts = transformOperation com ctx range kind tags
        stmts @ (expr |> resolveExpr ctx t returnStrategy)

    | Fable.Get(expr, kind, t, range) ->
        let expr, stmts = transformGet com ctx range t expr kind
        stmts @ (expr |> resolveExpr ctx t returnStrategy)

    // Transform F# `use` i.e TryCatch as Python `with`
    | Fable.Let(ident, value, UsePattern(disposeName, tryBody)) when ident.Name = disposeName ->
        let id = Identifier ident.Name
        let body = transformBlock com ctx (Some(ResourceManager returnStrategy)) tryBody

        let value, stmts = com.TransformAsExpr(ctx, value)
        let items = [ WithItem.withItem (value, Expression.name id) ]
        stmts @ [ Statement.with' (items, body) ]

    | Fable.Let(ident, value, body) ->
        let binding = transformBindingAsStatements com ctx ident value

        List.append binding (transformAsStatements com ctx returnStrategy body)

    | Fable.LetRec(bindings, body) ->
        let bindings =
            bindings
            |> Seq.collect (fun (i, v) -> transformBindingAsStatements com ctx i v)
            |> Seq.toList

        List.append bindings (transformAsStatements com ctx returnStrategy body)

    | Fable.Set(expr, kind, typ, value, range) ->
        let expr', stmts = transformSet com ctx range expr typ value kind
        // printfn "transformAsStatements: Fable.Set: %A" (expr', value)
        match expr' with
        | Expression.NamedExpr({
                                   Target = target
                                   Value = value
                                   Loc = _
                               }) ->
            let nonLocals, ta =
                match target with
                | Expression.Name { Id = id } ->
                    let nonLocals = [ ctx.BoundVars.NonLocals([ id ]) |> Statement.nonLocal ]

                    nonLocals, None
                | Expression.Attribute { Value = Expression.Name { Id = Identifier "self" } } ->
                    let ta, stmts = Annotation.typeAnnotation com ctx None typ
                    stmts, Some ta
                | _ -> [], None

            let assignment =
                match ta with
                | Some ta -> [ Statement.assign (target, ta, value) ]
                | _ -> [ Statement.assign ([ target ], value) ]

            nonLocals @ stmts @ assignment
        | _ -> stmts @ (expr' |> resolveExpr ctx expr.Type returnStrategy)
    | Fable.IfThenElse(guardExpr,
                       Fable.Expr.Extended(Fable.ExtendedSet.Debugger, _),
                       Fable.Expr.Value(Fable.ValueKind.Null Fable.Type.Unit, None),
                       r) ->
        // Rewrite `if (guard) { Debugger; null }` to assert (guard)
        let guardExpr', stmts = transformAsExpr com ctx guardExpr
        stmts @ [ Statement.assert' guardExpr' ]
    | Fable.IfThenElse(guardExpr, thenExpr, elseExpr, r) ->
        let asStatement =
            match returnStrategy with
            | None
            | Some ReturnUnit -> true
            | Some(Target _) -> true // Compile as statement so values can be bound
            | Some(Assign _) -> (isPyStatement ctx false thenExpr) || (isPyStatement ctx false elseExpr)
            | Some(ResourceManager _) -> true
            | Some Return ->
                Option.isSome ctx.TailCallOpportunity
                || (isPyStatement ctx false thenExpr)
                || (isPyStatement ctx false elseExpr)

        if asStatement then
            transformIfStatement com ctx r returnStrategy guardExpr thenExpr elseExpr
        else
            // Create refined context for then branch if guard is a type test
            let thenCtx =
                match guardExpr with
                | Fable.Test(Fable.IdentExpr ident, Fable.TypeTest typ, _) ->
                    { ctx with NarrowedTypes = Map.add ident.Name typ ctx.NarrowedTypes }
                | _ -> ctx

            let expr, stmts =
                expression {
                    let! guardExpr' = transformAsExpr com ctx guardExpr
                    let! thenExpr' = transformAsExpr com thenCtx thenExpr // Use refined context
                    let! elseExpr' = transformAsExpr com ctx elseExpr
                    return Expression.ifExp (guardExpr', thenExpr', elseExpr', ?loc = r)
                }

            stmts @ (expr |> resolveExpr ctx thenExpr.Type returnStrategy)

    | Fable.Sequential statements ->
        let lasti = (List.length statements) - 1

        statements
        |> List.mapiToArray (fun i statement ->
            let ret =
                if i < lasti then
                    None
                else
                    returnStrategy

            com.TransformAsStatements(ctx, ret, statement)
        )
        |> List.concat

    | Fable.TryCatch(body, catch, finalizer, r) -> transformTryCatch com ctx r returnStrategy (body, catch, finalizer)

    | Fable.DecisionTree(expr, targets) -> transformDecisionTreeAsStatements com ctx returnStrategy targets expr

    | Fable.DecisionTreeSuccess(idx, boundValues, _) ->
        transformDecisionTreeSuccessAsStatements com ctx returnStrategy idx boundValues

    | Fable.WhileLoop(TransformExpr com ctx (guard, stmts), body, range) ->
        stmts
        @ [ Statement.while' (guard, transformBlock com ctx None body, ?loc = range) ]

    | Fable.ForLoop(var,
                    TransformExpr com ctx (start, _stmts),
                    TransformExpr com ctx (limit, _stmts'),
                    body,
                    isUp,
                    _range) ->
        let limit, step =
            if isUp then
                let limit = Expression.binOp (limit, Add, Expression.intConstant 1) // Python `range` has exclusive end.

                limit, 1
            else
                let limit = Expression.binOp (limit, Sub, Expression.intConstant 1) // Python `range` has exclusive end.

                limit, -1

        let step = Expression.intConstant step

        let iter =
            Expression.call (Expression.name (Identifier "range"), args = [ start; limit; step ])

        let body = transformBlock com ctx None body
        let target = com.GetIdentifierAsExpr(ctx, var.Name)

        [ Statement.for' (target = target, iter = iter, body = body) ]

let transformFunction
    com
    ctx
    name
    (args: Fable.Ident list)
    (body: Fable.Expr)
    (repeatedGenerics: Set<string>)
    : Arguments * Statement list
    =
    let tailcallChance =
        Option.map (fun name -> NamedTailCallOpportunity(com, ctx, name, args) :> ITailCallOpportunity) name

    let args = FSharp2Fable.Util.discardUnitArg args

    /// Removes `_mut` or `_mut_1` suffix from the identifier name
    let cleanName (input: string) =
        Regex.Replace(input, @"_mut(_\d+)?$", "")

    // For Python we need to append the TC-arguments to any declared (arrow) function inside the while-loop of the
    // TCO. We will set them as default values to themselves e.g `i=i` to capture the value and not the variable.
    let tcArgs, tcDefaults =
        match ctx.TailCallOpportunity with
        | Some tc ->
            tc.Args
            |> List.choose (fun arg ->
                let (Identifier name) = arg.Arg
                let name = cleanName name

                match name with
                | "tupled_arg_m" -> None // Remove these arguments (not sure why)
                | _ ->
                    let annotation =
                        // Cleanup type annotations to avoid non-repeated generics
                        match arg.Annotation with
                        | Some(Expression.Name { Id = Identifier _name }) -> arg.Annotation
                        | Some(Expression.Subscript {
                                                        Value = value
                                                        Slice = Expression.Name { Id = Identifier name }
                                                    }) when name.StartsWith("_", StringComparison.Ordinal) ->
                            Expression.subscript (value, stdlibModuleAnnotation com ctx "typing" "Any" [])
                            |> Some
                        | _ -> Some(stdlibModuleAnnotation com ctx "typing" "Any" [])

                    (Arg.arg (name, ?annotation = annotation), Expression.name name) |> Some
            )
            |> List.unzip
        | _ -> [], []

    let declaredVars = ResizeArray()
    let mutable isTailCallOptimized = false

    let argTypes = args |> List.map (fun id -> id.Type)
    let genTypeParams = getGenericTypeParams (argTypes @ [ body.Type ])
    let newTypeParams = Set.difference genTypeParams ctx.ScopedTypeParams

    let ctx =
        { ctx with
            TailCallOpportunity = tailcallChance
            HoistVars =
                fun ids ->
                    declaredVars.AddRange(ids)
                    true
            OptimizeTailCall = fun () -> isTailCallOptimized <- true
            BoundVars = ctx.BoundVars.EnterScope()
            ScopedTypeParams = Set.union ctx.ScopedTypeParams newTypeParams
        }

    let body =
        if body.Type = Fable.Unit then
            transformBlock com ctx (Some ReturnUnit) body
        elif isPyStatement ctx (Option.isSome tailcallChance) body then
            transformBlock com ctx (Some Return) body
        else
            transformAsExpr com ctx body |> wrapExprInBlockWithReturn

    let isUnit =
        List.tryLast args
        |> Option.map (
            function
            | { Type = Fable.GenericParam _ } -> true
            | _ -> false
        )
        |> Option.defaultValue false

    let args, defaults, body =
        match isTailCallOptimized, tailcallChance with
        | true, Some tc ->
            // Replace args, see NamedTailCallOpportunity constructor
            let args' =
                List.zip args tc.Args
                |> List.map (fun (_id, { Arg = Identifier tcArg }) ->
                    let id = com.GetIdentifier(ctx, tcArg)

                    let ta, _ = Annotation.typeAnnotation com ctx (Some repeatedGenerics) _id.Type

                    Arg.arg (id, annotation = ta)
                )

            let varDecls =
                List.zip args tc.Args
                |> List.map (fun (id, { Arg = Identifier tcArg }) ->
                    ident com ctx id, Some(com.GetIdentifierAsExpr(ctx, tcArg))
                )
                |> multiVarDeclaration ctx

            let body = varDecls @ body
            // Make sure we don't get trapped in an infinite loop, see #1624
            let body = body @ [ Statement.break' () ]

            args', [], Statement.while' (Expression.boolConstant true, body) |> List.singleton
        | _ ->
            // Make sure all unit arguments get default values of None
            let defaults =
                args
                |> List.map (fun arg ->
                    match arg.Type with
                    | Fable.Unit -> Some Expression.none
                    | Fable.Any
                    | Fable.Option _ -> Some Expression.none
                    | _ -> None
                )

            let args' =
                args
                |> List.map (fun id ->
                    let ta, _ = Annotation.typeAnnotation com ctx (Some repeatedGenerics) id.Type

                    Arg.arg (ident com ctx id, annotation = ta)
                )

            // Extract defaults for Python function signature
            let finalDefaults =
                defaults
                |> List.rev
                |> List.takeWhile Option.isSome
                |> List.choose id
                |> List.rev

            args', finalDefaults, body

    let arguments =
        match args, isUnit with
        | [], _ ->
            Arguments.arguments (
                args = Arg.arg (Identifier("__unit"), annotation = Expression.name "None") :: tcArgs,
                defaults = Expression.none :: tcDefaults
            )
        // So we can also receive unit
        | [ arg ], true ->
            let optional =
                match arg.Annotation with
                | Some typeArg -> Expression.binOp (typeArg, BitOr, Expression.name "None") |> Some
                | None -> None

            let args = [ { arg with Annotation = optional } ]

            Arguments.arguments (args @ tcArgs, defaults = Expression.none :: tcDefaults)
        | _ -> Arguments.arguments (args @ tcArgs, defaults = defaults @ tcDefaults)

    arguments, body

// Declares a Python entry point, i.e `if __name__ == "__main__"`
let declareEntryPoint (com: IPythonCompiler) (ctx: Context) (funcExpr: Expression) =
    com.GetImportExpr(ctx, "sys") |> ignore

    let args =
        emitExpression None "sys.argv[1:]" []
        |> fun expr -> arrayExpr com ctx expr Fable.ImmutableArray Fable.String

    let test =
        Expression.compare (
            Expression.name "__name__",
            [ ComparisonOperator.Eq ],
            [ Expression.stringConstant "__main__" ]
        )

    let main = Expression.call (funcExpr, [ args ]) |> Statement.expr |> List.singleton

    Statement.if' (test, main)

let declareModuleMember (com: IPythonCompiler) ctx _isPublic (membName: Identifier) typ (expr: Expression) =
    let (Identifier name) = membName

    if com.OutputType = OutputType.Library then
        com.AddExport name |> ignore

    let name = Expression.name membName
    varDeclaration ctx name typ expr

let makeEntityTypeParamDecl (com: IPythonCompiler) ctx (ent: Fable.Entity) =
    getEntityGenParams ent |> makeTypeParamDecl com ctx

let makeEntityTypeParams (com: IPythonCompiler) ctx (ent: Fable.Entity) : TypeParam list =
    getEntityGenParams ent |> makeTypeParams com ctx

let getUnionFieldsAsIdents (_com: IPythonCompiler) _ctx (_ent: Fable.Entity) =
    let tagId = makeTypedIdent (Fable.Number(Int32, Fable.NumberInfo.Empty)) "tag"

    let fieldsId = makeTypedIdent (Fable.Array(Fable.Any, Fable.MutableArray)) "fields"

    [| tagId; fieldsId |]

let getEntityFieldsAsIdents (com: IPythonCompiler) (ent: Fable.Entity) =
    let entityNamingConvention =
        if shouldUseRecordFieldNaming ent then
            Naming.toRecordFieldSnakeCase
        else
            Naming.toPythonNaming

    ent.FSharpFields
    |> Seq.map (fun field ->
        let name =
            (entityNamingConvention field.Name, Naming.NoMemberPart)
            ||> Naming.sanitizeIdent (fun _ -> false)

        let typ = field.FieldType

        { makeTypedIdent typ name with IsMutable = field.IsMutable }
    )
    |> Seq.toArray

let getEntityFieldsAsProps (com: IPythonCompiler) ctx (ent: Fable.Entity) =
    if ent.IsFSharpUnion then
        getUnionFieldsAsIdents com ctx ent |> Array.map (identAsExpr com ctx)
    else
        ent.FSharpFields
        |> Seq.map (fun field ->
            let name = field.Name |> Naming.toPythonNaming

            let cleanName =
                (name, Naming.NoMemberPart) ||> Naming.sanitizeIdent Naming.pyBuiltins.Contains

            Expression.name cleanName
        )
        |> Seq.toArray

let declareDataClassType
    (com: IPythonCompiler)
    (ctx: Context)
    (ent: Fable.Entity)
    (entName: string)
    (consArgs: Arguments)
    (_isOptional: bool)
    (_consBody: Statement list)
    (baseExpr: Expression option)
    (classMembers: Statement list)
    _slotMembers
    =
    let name = com.GetIdentifier(ctx, entName)

    let props =
        consArgs.Args
        |> List.map (fun arg ->
            let any _ =
                stdlibModuleAnnotation com ctx "typing" "Any" []

            let annotation = arg.Annotation |> Option.defaultWith any

            Statement.assign (Expression.name arg.Arg, annotation = annotation)
        )


    let generics = makeEntityTypeParamDecl com ctx ent
    let typeParams = makeEntityTypeParams com ctx ent
    let bases = baseExpr |> Option.toList

    // Add a __hash__ method to the class
    let hashMethod =
        // Hashing of data classes in python does not support inheritance, so we need to implement
        // this method manually.
        Statement.functionDef (
            Identifier "__hash__",
            Arguments.arguments [ Arg.arg "self" ],
            body =
                [
                    Statement.return' (
                        Expression.call (
                            Expression.name "int",
                            [
                                Expression.call (
                                    Expression.attribute (
                                        value = Expression.name "self",
                                        attr = Identifier "GetHashCode",
                                        ctx = Load
                                    ),
                                    []
                                )
                            ]
                        )
                    )
                ],
            returns = Expression.name "int"
        )

    let classBody =
        let body = [ yield! props; yield! classMembers; yield hashMethod ]

        match body with
        | [] -> [ Statement.ellipsis ]
        | _ -> body

    let dataClass = com.GetImportExpr(ctx, "dataclasses", "dataclass")

    let decorators =
        [
            Expression.call (
                dataClass,
                kw =
                    [
                        Keyword.keyword (Identifier "eq", Expression.boolConstant false)
                        Keyword.keyword (Identifier "repr", Expression.boolConstant false)
                        Keyword.keyword (Identifier "slots", Expression.boolConstant true)
                    ]
            )
        ]

    [
        Statement.classDef (name, body = classBody, decoratorList = decorators, bases = bases, typeParams = typeParams)
    ]

let declareClassType
    (com: IPythonCompiler)
    (ctx: Context)
    (ent: Fable.Entity)
    (entName: string)
    (consArgs: Arguments)
    (isOptional: bool)
    (consBody: Statement list)
    (baseExpr: Expression option)
    (classMembers: Statement list)
    slotMembers
    =
    // printfn "declareClassType: %A" consBody
    let generics = makeEntityTypeParamDecl com ctx ent
    let typeParams = makeEntityTypeParams com ctx ent

    let fieldTypes =
        if ent.IsValueType then
            Some(ent.FSharpFields |> List.map (fun f -> f.FieldType))
        else
            None

    let classCons = makeClassConstructor consArgs isOptional fieldTypes com ctx consBody

    let classFields = slotMembers // TODO: annotations
    let classMembers = classCons @ classMembers

    let classBody =
        let body = [ yield! classFields; yield! classMembers ]

        match body with
        | [] -> [ Statement.ellipsis ]
        | _ -> body


    let interfaces, stmts =
        // We only use a few interfaces as base classes. The rest is handled as Python protocols (PEP 544) to avoid a massive
        // inheritance tree that will prevent Python of finding a consistent method resolution order.
        let allowedInterfaces = [ "IDisposable" ]

        ent.AllInterfaces
        |> List.ofSeq
        |> List.filter (fun int ->
            let name = Helpers.removeNamespace (int.Entity.FullName)
            allowedInterfaces |> List.contains name
        )
        |> Expression.mapWith (fun int ->
            let genericArgs =
                match int.GenericArgs with
                | [ Fable.DeclaredType({ FullName = fullName }, _genericArgs) ] when
                    Helpers.removeNamespace (fullName) = entName
                    ->
                    [ Fable.Type.Any ]
                | args -> args

            Annotation.makeEntityTypeAnnotation com ctx int.Entity genericArgs None
        )

    let bases = baseExpr |> Option.toList
    let name = com.GetIdentifier(ctx, Naming.toPascalCase entName)

    // Check if the class has static properties using proper detection
    let hasStaticProperties =
        // Don't apply metaclass to classes that inherit from base types with existing metaclasses
        let hasConflictingBase =
            baseExpr
            |> Option.exists (fun expr ->
                match expr with
                | Expression.Attribute { Attr = Identifier name } when
                    name = "Union" || name = "Record" || name = "FSharpException"
                    ->
                    true
                | Expression.Name { Id = Identifier name } when
                    name = "Union" || name = "Record" || name = "FSharpException"
                    ->
                    true
                | _ -> false
            )
            || ent.IsFSharpUnion
            || ent.IsFSharpRecord
            || ent.IsFSharpExceptionDeclaration

        if hasConflictingBase then
            false
        else
            // Get the original member declarations from the entity
            let members = ent.MembersFunctionsAndValues |> Seq.toList

            members
            |> List.exists (fun info -> not info.IsInstance && (info.IsGetter || info.IsSetter))

    // Add metaclass if the class has static properties
    let keywords =
        if hasStaticProperties then
            let staticPropertyMetaExpr = libValue com ctx "util" "StaticPropertyMeta"
            [ Keyword.keyword (Identifier "metaclass", staticPropertyMetaExpr) ]
        else
            []

    stmts
    @ [
        Statement.classDef (
            name,
            body = classBody,
            bases = bases @ interfaces,
            typeParams = typeParams,
            keywords = keywords
        )
    ]

let createSlotsForRecordType (com: IPythonCompiler) ctx (classEnt: Fable.Entity) =
    let strFromIdent (ident: Identifier) = ident.Name

    if classEnt.IsValueType then
        let elements =
            getEntityFieldsAsProps com ctx classEnt
            |> Array.map (nameFromKey com ctx >> strFromIdent >> Expression.stringConstant)
            |> Array.toList

        let slots = Expression.list (elements, Load)

        [ Statement.assign ([ Expression.name ("__slots__", Store) ], slots) ]
    else
        []

let declareType
    (com: IPythonCompiler)
    (ctx: Context)
    (ent: Fable.Entity)
    (entName: string)
    (consArgs: Arguments)
    (isOptional: bool)
    (consBody: Statement list)
    (baseExpr: Expression option)
    (classMembers: Statement list)
    : Statement list
    =
    let slotMembers = createSlotsForRecordType com ctx ent

    let typeDeclaration =
        match ent.IsFSharpRecord with
        | true ->
            declareDataClassType com ctx ent entName consArgs isOptional consBody baseExpr classMembers slotMembers
        | false -> declareClassType com ctx ent entName consArgs isOptional consBody baseExpr classMembers slotMembers

    let reflectionDeclaration, stmts =
        let ta = fableModuleAnnotation com ctx "Reflection" "TypeInfo" []

        let genArgs =
            Array.init ent.GenericParameters.Length (fun i -> "gen" + string<int> i |> makeIdent)

        let args =
            genArgs
            |> Array.mapToList (fun id -> Arg.arg (ident com ctx id, annotation = ta))

        let args = Arguments.arguments args
        let generics = genArgs |> Array.mapToList (identAsExpr com ctx)

        let body, stmts = transformReflectionInfo com ctx None ent generics

        let expr, stmts' = makeFunctionExpression com ctx None (args, body, [], ta)

        let name =
            com.GetIdentifier(ctx, Naming.toPascalCase entName + Naming.reflectionSuffix)

        expr |> declareModuleMember com ctx ent.IsPublic name None, stmts @ stmts'

    stmts @ typeDeclaration @ reflectionDeclaration

let tryParseEmitMethodMacro (macro: string) =
    // Parse EmitMethod macros like "$0.methodName($1...)" to extract method name
    let pattern = @"\$0\.(\w+)\(\$1\.\.\.\)"
    let regex = Regex pattern
    let m = macro |> regex.Match

    if m.Success then
        Some m.Groups[1].Value
    else
        None

let tryParseEmitConstructorMacro (macro: string) =
    // Parse EmitConstructor macros like "new $0($1...)" to extract constructor call
    let pattern = @"new \$0\(\$1\.\.\.\)"
    let regex = Regex pattern
    let m = macro |> regex.Match

    if m.Success then
        Some() // Return Some unit to indicate it's a constructor pattern
    else
        None

let calculateTypeParams (com: IPythonCompiler) ctx (info: Fable.MemberFunctionOrValue) args returnType bodyType =
    // Calculate type parameters for Python 3.12 syntax
    let explicitGenerics =
        if info.GenericParameters.Length > 0 then
            info.GenericParameters
            |> List.map (fun p -> p.Name |> Helpers.clean)
            |> Set.ofList
        else
            Set.empty

    let signatureGenerics =
        extractGenericParamsFromMethodSignature com ctx args returnType

    let bodyGenerics =
        // For getters/setters, also extract generics from the method body/return type
        getGenericTypeParams [ bodyType ] |> Set.difference <| ctx.ScopedTypeParams

    let repeatedGenerics =
        Set.empty
        |> Set.union explicitGenerics
        |> Set.union signatureGenerics
        |> Set.union bodyGenerics

    makeFunctionTypeParams com ctx repeatedGenerics

let transformModuleFunction
    (com: IPythonCompiler)
    ctx
    (info: Fable.MemberFunctionOrValue)
    (membName: string)
    args
    body
    =
    let args, body', returnType =
        getMemberArgsAndBody com ctx (NonAttached membName) info.HasSpread args body

    let typeParams = calculateTypeParams com ctx info args returnType body.Type
    let name = com.GetIdentifier(ctx, membName |> Naming.toPythonNaming)

    let stmt =
        createFunctionWithTypeParams name args body' [] returnType info.XmlDoc typeParams

    let expr = Expression.name name

    info.Attributes
    |> hasAttribute Atts.entryPoint
    |> function
        | true -> [ stmt; declareEntryPoint com ctx expr ]
        | false ->
            if com.OutputType = OutputType.Library then
                com.AddExport membName |> ignore

            [ stmt ]

let transformAction (com: IPythonCompiler) ctx expr = transformAsStatements com ctx None expr

let nameFromKey (com: IPythonCompiler) (ctx: Context) key =
    match key with
    | Expression.Name { Id = ident } -> ident
    | Expression.Constant(value = StringLiteral name) -> com.GetIdentifier(ctx, name)
    | name -> failwith $"Not a valid name: %A{name}"

let generateStaticPropertySetter
    (com: IPythonCompiler)
    (ctx: Context)
    (className: string)
    (propertyName: string)
    (setterBody: Statement list)
    (args: Arguments)
    : Statement
    =
    let functionName = $"_%s{className}_%s{propertyName}_setter"
    let functionNameIdent = com.GetIdentifier(ctx, functionName)

    // Create setter function with just the value parameter (remove 'self' for static)
    let setterArgs =
        match args.Args with
        | [ _self; valueArg ] -> Arguments.arguments [ valueArg ]
        | [ valueArg ] -> Arguments.arguments [ valueArg ]
        | _ -> Arguments.arguments [ Arg.arg "value" ]

    // Transform setter body to prevent infinite recursion
    // Why: Without this, setter does "User.Name = value" → triggers metaclass → calls setter → infinite loop!
    // How: Replace "ClassName.PropertyName = value" with "ClassName.PropertyName_0040 = value" (backing field)
    //      This bypasses the metaclass and descriptor, preventing recursion
    // let transformedBody =
    //     setterBody
    //     |> List.map (fun stmt ->
    //         match stmt with
    //         | Statement.Assign {
    //                                Targets = [ Expression.Attribute {
    //                                                                     Value = Expression.Name {
    //                                                                                                 Id = Identifier className_
    //                                                                                             }
    //                                                                     Attr = Identifier propName
    //                                                                 } as target ]
    //                                Value = value
    //                            } when className_ = className && propName = propertyName ->
    //             // Replace property assignment with backing field assignment
    //             let backingFieldName = $"{propertyName}_0040" // Use backing field naming convention

    //             let backingFieldTarget =
    //                 Expression.attribute (Expression.name className_, Identifier backingFieldName)

    //             Statement.assign ([ backingFieldTarget ], value)
    //         | _ -> stmt
    //     )

    // Filter out any remaining assignments to backing fields that start with underscore
    //let filteredBody =
    //    transformedBody
    // |> List.filter (fun stmt ->
    //     match stmt with
    //     | Statement.Assign {
    //                            Targets = [ Expression.Attribute {
    //                                                                 Value = Expression.Name {
    //                                                                                             Id = Identifier className_
    //                                                                                         }
    //                                                                 Attr = Identifier field
    //                                                             } ]
    //                        } when className_ = className && field.StartsWith("_") -> false // Remove backing field assignments
    //     | _ -> true
    // )

    Statement.functionDef (functionNameIdent, setterArgs, body = setterBody)

// Check if a class needs StaticProperty descriptor (has static properties)
let classHasStaticProperties (members: Fable.MemberDecl list) (com: IPythonCompiler) : bool =
    members
    |> List.exists (fun memb ->
        let info = com.GetMember(memb.MemberRef)
        not info.IsInstance && (info.IsGetter || info.IsSetter)
    )

let transformAttachedProperty
    (com: IPythonCompiler)
    ctx
    (ent: Fable.Entity)
    (info: Fable.MemberFunctionOrValue)
    (memb: Fable.MemberDecl)
    =
    let isStatic = not info.IsInstance
    let isGetter = info.IsGetter

    // For static properties, we'll handle them differently using descriptors
    if isStatic then
        // Static properties need special handling - return empty list for now
        // They will be processed at the class level
        []
    else
        // Instance properties use the traditional approach
        let decorators =
            [
                if isGetter then
                    Expression.name "property"
                else
                    Expression.name $"%s{memb.Name}.setter"
            ]

        let args, body, returnType =
            getMemberArgsAndBody com ctx (Attached isStatic) false memb.Args memb.Body

        // Apply the same naming convention as record fields for record types
        let propertyName =
            //if shouldUseRecordFieldNaming ent then
            //    memb.Name |> Naming.toRecordFieldSnakeCase |> Helpers.clean
            //else
            memb.Name |> Naming.toPropertyNaming

        let key = com.GetIdentifier(ctx, propertyName)

        let self = Arg.arg "self"
        let arguments = { args with Args = self :: args.Args }

        let typeParams =
            calculateTypeParams com ctx info arguments returnType memb.Body.Type

        Statement.functionDef (
            key,
            arguments,
            body = body,
            decoratorList = decorators,
            returns = returnType,
            typeParams = typeParams
        )
        |> List.singleton

let transformAttachedMethod (com: IPythonCompiler) ctx (info: Fable.MemberFunctionOrValue) (memb: Fable.MemberDecl) =
    // printfn "transformAttachedMethod: %A" memb

    let isStatic = not info.IsInstance

    let decorators =
        if isStatic then
            [ Expression.name "staticmethod" ]
        else
            []

    let makeMethod name args body decorators returnType =
        let key = memberFromName com ctx name |> nameFromKey com ctx

        let typeParams = calculateTypeParams com ctx info args returnType memb.Body.Type

        Statement.functionDef (
            key,
            args,
            body = body,
            decoratorList = decorators,
            returns = returnType,
            typeParams = typeParams
        )

    let args, body, returnType =
        getMemberArgsAndBody com ctx (Attached isStatic) info.HasSpread memb.Args memb.Body

    let self = Arg.arg "self"

    let arguments =
        if isStatic then
            args
        else
            { args with Args = self :: args.Args }

    [
        yield makeMethod memb.Name arguments body decorators returnType
        if info.FullName = "System.Collections.Generic.IEnumerable.GetEnumerator" then
            yield
                makeMethod "__iter__" (Arguments.arguments [ self ]) (enumerator2iterator com ctx) decorators returnType
    ]

let transformUnion (com: IPythonCompiler) ctx (ent: Fable.Entity) (entName: string) classMembers =
    let fieldIds = getUnionFieldsAsIdents com ctx ent

    let args, isOptional =
        let args =
            fieldIds[0]
            |> ident com ctx
            |> (fun id ->
                let ta, _ = Annotation.typeAnnotation com ctx None fieldIds[0].Type
                Arg.arg (id, annotation = ta)
            )
            |> List.singleton

        let varargs =
            fieldIds[1]
            |> ident com ctx
            |> fun id ->
                let gen = getGenericTypeParams [ fieldIds[1].Type ] |> Set.toList |> List.tryHead

                let ta = Expression.name (gen |> Option.defaultValue "Any")
                Arg.arg (id, annotation = ta)


        let isOptional = Helpers.isOptional fieldIds
        Arguments.arguments (args = args, vararg = varargs), isOptional

    let body =
        [
            yield callSuperAsStatement []
            yield!
                fieldIds
                |> Array.map (fun id ->
                    let left = get com ctx None thisExpr id.Name false

                    let right =
                        match id.Type with
                        | Fable.Number _ -> identAsExpr com ctx id
                        | Fable.Array _ ->
                            // Convert varArg from tuple to array. TODO: we might need to do this other places as well.
                            let array = libValue com ctx "array_" "Array"
                            let type_obj = com.GetImportExpr(ctx, "typing", "Any")
                            let types_array = Expression.subscript (value = array, slice = type_obj, ctx = Load)
                            Expression.call (types_array, [ identAsExpr com ctx id ])
                        | _ -> identAsExpr com ctx id

                    let ta, _ = Annotation.typeAnnotation com ctx None id.Type
                    Statement.assign (left, ta, right)
                )
        ]

    let cases =
        let expr, stmts =
            ent.UnionCases
            |> Seq.map (getUnionCaseName >> makeStrConst)
            |> Seq.toList
            |> Expression.makeList com ctx

        let name = Identifier "cases"
        let body = stmts @ [ Statement.return' expr ]
        let decorators = [ Expression.name "staticmethod" ]

        let returnType =
            Expression.subscript (Expression.name "list", Expression.name "str")

        Statement.functionDef (
            name,
            Arguments.arguments (),
            body = body,
            returns = returnType,
            decoratorList = decorators
        )

    let baseExpr = libValue com ctx "types" "Union" |> Some
    let classMembers = List.append [ cases ] classMembers

    declareType com ctx ent entName args isOptional body baseExpr classMembers

let transformClassWithCompilerGeneratedConstructor
    (com: IPythonCompiler)
    ctx
    (ent: Fable.Entity)
    (entName: string)
    classMembers
    =
    // printfn "transformClassWithCompilerGeneratedConstructor"
    let fieldIds = getEntityFieldsAsIdents com ent

    let args =
        fieldIds
        |> Array.map (fun id -> com.GetIdentifier(ctx, id.Name) |> Expression.name)

    let isOptional =
        Helpers.isOptional fieldIds || ent.IsFSharpRecord || ent.IsValueType

    let baseExpr =
        if ent.IsFSharpExceptionDeclaration then
            libValue com ctx "types" "FSharpException" |> Some
        elif ent.IsFSharpRecord || ent.IsValueType then
            libValue com ctx "types" "Record" |> Some
        else
            None

    let body =
        [
            if Option.isSome baseExpr then
                yield callSuperAsStatement []

            yield!
                ent.FSharpFields
                |> List.collecti (fun i field ->
                    let fieldName =
                        if shouldUseRecordFieldNaming ent then
                            field.Name |> Naming.toRecordFieldSnakeCase |> Helpers.clean
                        else
                            match Util.getFieldNamingKind com field.FieldType field.Name with
                            | InstancePropertyBacking -> field.Name |> Naming.toPropertyBackingFieldNaming
                            | StaticProperty -> field.Name |> Naming.toPropertyNaming
                            | RegularField -> field.Name |> Naming.toPythonNaming

                    let left = get com ctx None thisExpr fieldName false
                    let right = args[i] |> wrapIntExpression field.FieldType

                    assign None left right |> exprAsStatement ctx
                )
        ]

    let args =
        fieldIds
        |> Array.mapToList (fun id ->
            let ta, _ = Annotation.typeAnnotation com ctx None id.Type
            Arg.arg (ident com ctx id, annotation = ta)
        )
        |> (fun args -> Arguments.arguments (args = args))

    declareType com ctx ent entName args isOptional body baseExpr classMembers

let transformClassWithPrimaryConstructor
    (com: IPythonCompiler)
    ctx
    (classDecl: Fable.ClassDecl)
    (classMembers: Statement list)
    (cons: Fable.MemberDecl)
    =
    // printfn "transformClassWithPrimaryConstructor: %A" classDecl
    let classEnt = com.GetEntity(classDecl.Entity)
    let classIdent = Expression.name (com.GetIdentifier(ctx, classDecl.Name))

    let consArgs, consBody, _returnType =
        let info = com.GetMember(cons.MemberRef)

        getMemberArgsAndBody com ctx ClassConstructor info.HasSpread cons.Args cons.Body

    let isOptional = Helpers.isOptional (cons.Args |> Array.ofList)

    // Change exposed constructor's return type from None to entity type.
    let returnType =
        let availableGenerics =
            cons.Args |> List.map (fun arg -> arg.Type) |> getGenericTypeParams

        let genParams = getEntityGenParams classEnt

        makeGenericTypeAnnotation' com ctx classDecl.Name (genParams |> List.ofSeq) (Some availableGenerics)

    let exposedCons =
        let argExprs = consArgs.Args |> List.map (fun p -> Expression.identifier p.Arg)

        let exposedConsBody = Expression.call (classIdent, argExprs)
        let name = com.GetIdentifier(ctx, cons.Name)
        makeFunction name (consArgs, exposedConsBody, [], returnType)

    let baseExpr, consBody =
        classDecl.BaseCall
        |> extractBaseExprFromBaseCall com ctx classEnt.BaseType
        |> Option.orElseWith (fun () ->
            if classEnt.IsValueType then
                Some(libValue com ctx "Types" "Record", ([], [], []))
            else
                None
        )
        |> Option.map (fun (baseExpr, (baseArgs, _kw, stmts)) ->
            let consBody = stmts @ [ callSuperAsStatement baseArgs ] @ consBody

            Some baseExpr, consBody
        )
        |> Option.defaultValue (None, consBody)

    [
        yield! declareType com ctx classEnt classDecl.Name consArgs isOptional consBody baseExpr classMembers
        exposedCons
    ]

let transformInterface (com: IPythonCompiler) ctx (classEnt: Fable.Entity) (_classDecl: Fable.ClassDecl) =
    // printfn "transformInterface"
    let classIdent = com.GetIdentifier(ctx, Helpers.removeNamespace classEnt.FullName)

    let members =
        classEnt.MembersFunctionsAndValues
        |> Seq.filter (fun memb ->
            not memb.IsProperty
            // Filter out methods with emit attributes (like EmitMethod, EmitConstructor, etc.)
            // These should be handled as emit expressions, not as interface methods
            && not (hasAnyEmitAttribute memb.Attributes)
        )
        |> List.ofSeq
        |> List.groupBy (fun memb -> memb.DisplayName)
        // Remove duplicate method when we have getters and setters
        |> List.collect (fun (_, gr) ->
            gr
            |> List.filter (fun memb -> gr.Length = 1 || (memb.IsGetter || memb.IsSetter))
        )

    let classMembers =
        [
            for memb in members do
                let name = memb.DisplayName |> Naming.toPythonNaming |> Helpers.clean

                let abstractMethod = com.GetImportExpr(ctx, "abc", "abstractmethod")

                let decorators =
                    [
                        if memb.IsValue || memb.IsGetter then
                            Expression.name "property"
                        if memb.IsSetter then
                            Expression.name $"%s{name}.setter"

                        abstractMethod
                    ] // Must be after @property

                let name = com.GetIdentifier(ctx, name)

                let args =
                    let args =
                        [
                            if memb.IsInstance then
                                Arg.arg "self"
                            for n, parameterGroup in memb.CurriedParameterGroups |> Seq.indexed do
                                for m, pg in parameterGroup |> Seq.indexed do
                                    let ta, _ = Annotation.typeAnnotation com ctx None pg.Type

                                    Arg.arg (pg.Name |> Option.defaultValue $"__arg%d{n + m}", annotation = ta)
                        ]

                    Arguments.arguments args

                let returnType, _ = Annotation.typeAnnotation com ctx None memb.ReturnParameter.Type

                let body = [ Statement.ellipsis ]

                Statement.functionDef (name, args, body, returns = returnType, decoratorList = decorators)

            if members.IsEmpty then
                Statement.Pass
        ]

    let bases =
        [
            let interfaces =
                classEnt.AllInterfaces
                |> List.ofSeq
                |> List.map (fun int -> int.Entity)
                |> List.filter (fun ent -> ent.FullName <> classEnt.FullName)

            for ref in interfaces do
                let entity = com.TryGetEntity(ref)

                match entity with
                | Some entity ->
                    let expr, _stmts = Annotation.makeEntityTypeAnnotation com ctx entity.Ref [] None

                    expr
                | None -> ()

            // Only add Protocol base if no interfaces (since the included interfaces will be protocols themselves)
            if List.isEmpty interfaces then
                com.GetImportExpr(ctx, "typing", "Protocol")

        // Python 3.12: Generic type parameters are handled in class definition, not as base classes
        ]

    // Generate type parameters for Python 3.12
    let typeParams = makeEntityTypeParams com ctx classEnt

    [
        Statement.classDef (classIdent, body = classMembers, bases = bases, typeParams = typeParams)
    ]

// Helper function to extract initial value from getter body
// Returns (value, isFactory, externalFields) where isFactory indicates if the value is a lambda function
// and externalFields contains field names that need to be added as class attributes
let getInitialValue
    com
    ctx
    (className: string)
    (getterMemb: Fable.MemberDecl)
    (wrapInLambda: bool)
    (fallback: Expression)
    : (Expression * bool * string list)
    =
    match getterMemb.Body with
    | Fable.Value(kind, r) ->
        // Use transformValue for literal values - never wrapped
        let value = transformValue com ctx r kind |> fst
        value, false, []
    | Fable.Get(Fable.IdentExpr _, Fable.FieldGet fieldInfo, _, _) when
        fieldInfo.Name.EndsWith("@", System.StringComparison.Ordinal)
        ->
        // For @ fields (backing fields), use fallback value directly instead of lambda reference
        // The static constructor will set the actual value
        fallback, false, []
    | Fable.Get(Fable.IdentExpr identExpr, Fable.FieldGet fieldInfo, _, _) when identExpr.Name = className ->
        // For external field references (like backing_field), create lambda and note the field
        let classNameExpr = Expression.name identExpr.Name
        let originalFieldName = fieldInfo.Name
        // Apply Python naming convention transformation to match setter/static constructor
        let transformedFieldName = originalFieldName |> Naming.toPythonNaming

        let fieldAccess =
            Expression.attribute (classNameExpr, Identifier transformedFieldName)

        if wrapInLambda then
            Expression.lambda (Arguments.arguments [], fieldAccess), true, [ transformedFieldName ]
        else
            fieldAccess, false, [ transformedFieldName ]
    | _ ->
        // For other expressions, try to transform
        try
            let expr, _ = com.TransformAsExpr(ctx, getterMemb.Body)

            if wrapInLambda then
                Expression.lambda (Arguments.arguments [], expr), true, []
            else
                expr, false, []
        with _ ->
            fallback, false, []


// Process a single static property and return (property assignment, extra statements, external field declarations)
let transformStaticProperty
    (com: IPythonCompiler)
    (ctx: Context)
    (name: string)
    (ent: Fable.Entity)
    (propName: string)
    (members: Fable.MemberDecl list)
    =
    let getter =
        members |> List.tryFind (fun m -> (com.GetMember(m.MemberRef)).IsGetter)

    let setter =
        members |> List.tryFind (fun m -> (com.GetMember(m.MemberRef)).IsSetter)

    // printfn "transformStaticProperty: %A" propName
    let propertyName =
        if shouldUseRecordFieldNaming ent then
            propName |> Naming.toRecordFieldSnakeCase |> Helpers.clean
        else
            propName |> Naming.toPropertyNaming

    // Create generic StaticProperty with type parameter for better type inference
    let makeStaticProperty (propType: Fable.Type) args isFactory =
        let className =
            if isFactory then
                "StaticLazyProperty"
            else
                "StaticProperty"

        let staticPropertyClass = libValue com ctx "util" className

        // Check if the property type references the current class (forward reference needed)
        let typeAnnotation =
            match propType with
            | Fable.DeclaredType(entRef, _) when com.GetEntity(entRef).DisplayName = name ->
                // Use string forward reference for self-referencing types
                Expression.stringConstant name
            | _ ->
                // Use normal type annotation
                let ta, _ = Annotation.typeAnnotation com ctx None propType
                ta

        let genericStaticProperty =
            Expression.subscript (staticPropertyClass, typeAnnotation)

        Expression.call (genericStaticProperty, args)

    // StaticProperty descriptors handle their own storage - no separate backing fields needed

    // Helper function to generate external field declarations
    let generateExternalFieldDeclarations (externalFields: string list) =
        externalFields
        |> List.map (fun fieldName ->
            let fieldType = Expression.name "str" // Default to str type for external fields
            let defaultValue = Expression.stringConstant ""
            Statement.assign (Expression.name fieldName, fieldType, defaultValue)
        )

    match getter, setter with
    | Some getterMemb, None ->
        // Read-only property
        let fallback = Util.getDefaultValueForType com ctx getterMemb.Body.Type

        let initialValue, isFactory, externalFields =
            getInitialValue com ctx name getterMemb true fallback

        let propExpr = makeStaticProperty getterMemb.Body.Type [ initialValue ] isFactory

        // Generate class attribute declarations for external fields
        let externalFieldDeclarations = generateExternalFieldDeclarations externalFields

        Some(propertyName, propExpr), externalFieldDeclarations

    | Some getterMemb, Some setterMemb ->
        // Property with both getter and setter
        let setterArgs, setterBody, _setterReturnType =
            getMemberArgsAndBody com ctx (Attached true) false setterMemb.Args setterMemb.Body

        let fallback = Util.getDefaultValueForType com ctx getterMemb.Body.Type

        let initialValue, isFactory, externalFields =
            getInitialValue com ctx name getterMemb true fallback

        // Check if setter has custom logic beyond simple assignment to the property itself
        // For simple properties, we don't need setter functions since StaticProperty handles storage
        let hasCustomSetter =
            match setterBody with
            | [ Statement.Global { Names = [] }
                Statement.Assign {
                                     Targets = [ Expression.Attribute {
                                                                          Value = Expression.Name {
                                                                                                      Id = Identifier className_
                                                                                                  }
                                                                          Attr = Identifier propName_
                                                                      } ]
                                 } ] when className_ = name && propName_ = propertyName -> false // Simple assignment to the property itself - no custom setter needed
            | _ -> true // Has custom logic, multiple statements, or assigns to different fields

        if hasCustomSetter then
            // Generate setter function for complex setters
            let setterFunc =
                generateStaticPropertySetter com ctx name propertyName setterBody setterArgs

            let setterFuncName = $"_%s{name}_%s{propertyName}_setter"

            let propExpr =
                makeStaticProperty getterMemb.Body.Type [ initialValue; Expression.name setterFuncName ] isFactory

            // Generate class attribute declarations for external fields
            let externalFieldDeclarations = generateExternalFieldDeclarations externalFields

            Some(propertyName, propExpr), [ setterFunc ] @ externalFieldDeclarations
        else
            // Simple setter, no custom function needed - just use the descriptor
            let propExpr = makeStaticProperty getterMemb.Body.Type [ initialValue ] isFactory

            // Generate class attribute declarations for external fields
            let externalFieldDeclarations = generateExternalFieldDeclarations externalFields

            Some(propertyName, propExpr), externalFieldDeclarations

    | None, Some setterMemb ->
        // Setter-only property (unusual but possible)
        let setterArgs, setterBody, _setterReturnType =
            getMemberArgsAndBody com ctx (Attached true) false setterMemb.Args setterMemb.Body

        let setterFunc =
            generateStaticPropertySetter com ctx name propertyName setterBody setterArgs

        let setterFuncName = $"_%s{name}_%s{propertyName}_setter"

        // For setter-only properties, we need to get the type from somewhere
        // Use the setter's value parameter type
        let propertyType =
            match setterMemb.Args with
            | [ _; valueArg ] -> valueArg.Type
            | [ valueArg ] -> valueArg.Type
            | _ -> Fable.Any

        let propExpr =
            makeStaticProperty propertyType [ Expression.none; Expression.name setterFuncName ] false

        Some(propertyName, propExpr), [ setterFunc ]

    | None, None ->
        // Should not happen
        None, []

// Extract static properties handling into its own function
let transformStaticProperties (com: IPythonCompiler) (ctx: Context) (decl: Fable.ClassDecl) (ent: Fable.Entity) =

    let staticPropMembers =
        decl.AttachedMembers
        |> List.filter (fun memb ->
            let info = com.GetMember(memb.MemberRef)
            not info.IsInstance && (info.IsGetter || info.IsSetter) && not memb.IsMangled
        )

    if List.isEmpty staticPropMembers then
        [], [], []
    else
        // Group static properties by name
        let groupedProps =
            staticPropMembers |> List.groupBy (fun memb -> memb.Name) |> Map.ofList

        let propStatements = ResizeArray<Statement>()
        let propMap = ResizeArray<string * Expression>()

        // Process each static property
        for propName, members in Map.toList groupedProps do
            let propertyAssignment, extraStatements =
                transformStaticProperty com ctx decl.Name ent propName members

            match propertyAssignment with
            | Some(name, expr) -> propMap.Add((name, expr))
            | None -> ()

            extraStatements |> List.iter propStatements.Add

        let allStatements = List.ofSeq propStatements

        // Separate backing field declarations (for class body) from setter functions (for module level)
        let backingFieldDeclarations, setterFunctions =
            allStatements
            |> List.partition (fun stmt ->
                match stmt with
                | Statement.AnnAssign _ -> true // Backing field declarations go in class body
                | Statement.FunctionDef _ -> false // Setter functions go at module level
                | _ -> false
            )

        // Add static property declarations to class members
        let staticPropertyDeclarations =
            propMap
            |> Seq.toList
            |> List.map (fun (propName, propExpr) ->
                // Use the computed expression (factory function or value)
                Statement.assign ([ Expression.name propName ], propExpr)
            )

        // Return: (classMembers, setterFunctions, backingFieldDeclarations)
        staticPropertyDeclarations, setterFunctions, backingFieldDeclarations

let rec transformDeclaration (com: IPythonCompiler) ctx (decl: Fable.Declaration) =
    // printfn "transformDeclaration: %A" decl
    // printfn "ctx.UsedNames: %A" ctx.UsedNames

    let withCurrentScope (ctx: Context) (usedNames: Set<string>) f =
        let ctx =
            { ctx with UsedNames = { ctx.UsedNames with CurrentDeclarationScope = HashSet usedNames } }

        let result = f ctx

        ctx.UsedNames.DeclarationScopes.UnionWith(ctx.UsedNames.CurrentDeclarationScope)

        result

    match decl with
    | Fable.ModuleDeclaration decl -> decl.Members |> List.collect (transformDeclaration com ctx)

    | Fable.ActionDeclaration decl ->
        withCurrentScope ctx decl.UsedNames
        <| fun ctx -> transformAction com ctx decl.Body

    | Fable.MemberDeclaration decl ->
        withCurrentScope ctx decl.UsedNames
        <| fun ctx ->
            let info = com.GetMember(decl.MemberRef)

            let decls =
                if info.IsValue then
                    let value, stmts = transformAsExpr com ctx decl.Body
                    let name = com.GetIdentifier(ctx, Naming.toPythonNaming decl.Name)
                    let ta, _ = Annotation.typeAnnotation com ctx None decl.Body.Type

                    stmts @ declareModuleMember com ctx info.IsPublic name (Some ta) value
                else
                    transformModuleFunction com ctx info decl.Name decl.Args decl.Body

            decls

    | Fable.ClassDeclaration decl ->
        // printfn "Class: %A" decl
        let ent = com.GetEntity(decl.Entity)

        // Check for erased unions and generate type aliases
        let hasEraseAttribute =
            ent.Attributes |> Seq.exists (fun att -> att.Entity.FullName = Atts.erase)

        if hasEraseAttribute && ent.IsFSharpUnion then
            // Generate type alias for erased union
            match ent.UnionCases with
            | [ singleCase ] when singleCase.UnionCaseFields.Length = 1 ->
                // Simple case: [<Erase>] type X = X of int becomes X = int
                let field = singleCase.UnionCaseFields.[0]
                let ta, _ = Annotation.typeAnnotation com ctx None field.FieldType
                let name = com.GetIdentifierAsExpr(ctx, decl.Name)
                [ Statement.assign ([ name ], ta) ]
            | _ ->
                // For now, just create an alias to Any for complex cases
                let name = com.GetIdentifierAsExpr(ctx, decl.Name)
                let anyType = com.GetImportExpr(ctx, "typing", "Any")
                [ Statement.assign ([ name ], anyType) ]
        else
            let classMembers =
                decl.AttachedMembers
                |> List.collect (fun memb ->
                    withCurrentScope ctx memb.UsedNames
                    <| fun ctx ->
                        let info =
                            memb.ImplementedSignatureRef
                            |> Option.map com.GetMember
                            |> Option.defaultWith (fun () -> com.GetMember(memb.MemberRef))

                        if not memb.IsMangled && (info.IsGetter || info.IsSetter) then
                            transformAttachedProperty com ctx ent info memb
                        else
                            transformAttachedMethod com ctx info memb
                )

            // Handle static properties separately using descriptors
            let staticPropertyDeclarations, setterFunctions, backingFieldDeclarations =
                transformStaticProperties com ctx decl ent

            let allClassMembers =
                classMembers @ backingFieldDeclarations @ staticPropertyDeclarations

            let allStatements = setterFunctions

            match ent, decl.Constructor with
            | ent, _ when ent.IsInterface -> transformInterface com ctx ent decl
            | ent, _ when ent.IsFSharpUnion ->
                // Union types need static property statements too!
                let unionStmts = transformUnion com ctx ent decl.Name allClassMembers
                allStatements @ unionStmts
            | _, Some cons ->
                withCurrentScope ctx cons.UsedNames
                <| fun ctx ->
                    let classStmts =
                        transformClassWithPrimaryConstructor com ctx decl allClassMembers cons

                    allStatements @ classStmts
            | _, None ->
                let classStmts =
                    transformClassWithCompilerGeneratedConstructor com ctx ent decl.Name allClassMembers

                allStatements @ classStmts

let transformTypeVars (com: IPythonCompiler) ctx (typeVars: HashSet<string>) =
    // For Python 3.12, we don't need module-level TypeVar declarations
    // Type parameters are defined directly in function/class signatures
    []

let transformExports (_com: IPythonCompiler) _ctx (exports: HashSet<string>) =
    let exports = exports |> List.ofSeq

    match exports with
    | [] -> []
    | _ ->
        let all = Expression.name "__all__"

        let names = exports |> List.map Expression.stringConstant |> Expression.list

        [ Statement.assign ([ all ], names) ]

let transformImports (_com: IPythonCompiler) (imports: Import list) : Statement list =
    let imports =
        imports
        |> List.map (fun im ->
            let moduleName = im.Module

            match im.Name with
            | Some "*"
            | Some "default" ->
                let (Identifier local) = im.LocalIdent

                if moduleName <> local then
                    Some moduleName, Alias.alias im.LocalIdent
                else
                    None, Alias.alias im.LocalIdent
            | Some name ->
                let name = name |> Naming.toPythonNaming

                Some moduleName, Alias.alias (Identifier(Helpers.clean name), asname = im.LocalIdent)
            | None -> None, Alias.alias (Identifier moduleName, asname = im.LocalIdent)
        )
        |> List.groupBy fst
        |> List.map (fun (a, b) -> a, List.map snd b)
        |> List.sortBy (fun name ->
            let name =
                match name with
                | Some moduleName, _ -> moduleName.ToLower()
                | None, { Name = name } :: _ -> name.Name
                | _ -> ""

            match name with
            | name when name.StartsWith(".", StringComparison.Ordinal) -> "D" + name
            | name when name.StartsWith("__", StringComparison.Ordinal) -> "A" + name
            | name when name.StartsWith("fable", StringComparison.Ordinal) -> "C" + name
            | _ -> "B" + name
        )

    [
        for moduleName, aliases in imports do
            match moduleName with
            | Some name -> Statement.importFrom (Some(Identifier(name)), aliases)
            | None ->
                // Do not put multiple imports on a single line. flake8(E401)
                for alias in aliases do
                    Statement.import [ alias ]
    ]

let getIdentForImport (ctx: Context) (moduleName: string) (name: string option) =
    // printfn "getIdentForImport: %A" (moduleName, name)
    match name with
    | None -> Path.GetFileNameWithoutExtension(moduleName)
    | Some name -> name |> Naming.toPythonNaming
    |> getUniqueNameInRootScope ctx
    |> Identifier

let transformFile (com: IPythonCompiler) (file: Fable.File) =
    let declScopes =
        let hs = HashSet()

        for decl in file.Declarations do
            hs.UnionWith(decl.UsedNames)

        hs

    let ctx =
        {
            File = file
            UsedNames =
                {
                    RootScope = HashSet file.UsedNamesInRootScope
                    DeclarationScopes = declScopes
                    CurrentDeclarationScope = Unchecked.defaultof<_>
                }
            BoundVars =
                {
                    EnclosingScope = HashSet()
                    LocalScope = HashSet()
                    Inceptions = 0
                }
            DecisionTargets = []
            HoistVars = fun _ -> false
            TailCallOpportunity = None
            OptimizeTailCall = fun () -> ()
            ScopedTypeParams = Set.empty
            TypeParamsScope = 0
            NarrowedTypes = Map.empty
        }

    //printfn "file: %A" file.Declarations
    let rootDecls = List.collect (transformDeclaration com ctx) file.Declarations

    let rootComment =
        com.GetRootModule(com.CurrentFile)
        |> snd
        |> Option.bind FSharp2Fable.TypeHelpers.tryGetXmlDoc

    let typeVars = com.GetAllTypeVars() |> transformTypeVars com ctx
    let importDecls = com.GetAllImports() |> transformImports com
    let exports = com.GetAllExports() |> transformExports com ctx
    let body = importDecls @ typeVars @ rootDecls @ exports
    Module.module' (body, ?comment = rootComment)<|MERGE_RESOLUTION|>--- conflicted
+++ resolved
@@ -1155,7 +1155,6 @@
         }
 
 let transformSet (com: IPythonCompiler) ctx range fableExpr typ (value: Fable.Expr) kind =
-<<<<<<< HEAD
     // printfn "transformSet: %A" (fableExpr, value)
     expression {
         let! expr = com.TransformAsExpr(ctx, fableExpr)
@@ -1179,43 +1178,9 @@
                     | Fable.IdentExpr ident -> getNarrowedType ctx ident
                     | _ -> fableExpr.Type
 
-                let finalFieldName =
-                    match narrowedType with
-                    | Fable.DeclaredType(entityRef, _) ->
-                        match com.TryGetEntity entityRef with
-                        | Some ent when shouldUseRecordFieldNamingForRef entityRef ent ->
-                            fieldName |> Naming.toRecordFieldSnakeCase |> Helpers.clean
-                        | _ -> fieldName |> Naming.toPythonNaming
-                    | _ -> fieldName |> Naming.toPythonNaming
-
+                let finalFieldName = Util.applyFieldNaming com narrowedType fieldName false
                 let cleanFieldName = finalFieldName |> Helpers.clean
                 get com ctx None expr cleanFieldName false, []
-=======
-    // Normal handling for all assignments - StaticPropertyMeta will handle static properties
-    //printfn "transformSet: %A" kind
-    let expr, stmts = com.TransformAsExpr(ctx, fableExpr)
-
-    let value, stmts' =
-        let value, st = com.TransformAsExpr(ctx, value)
-        value |> wrapIntExpression typ, st
-
-    let ret, stmts'' =
-        match kind with
-        | Fable.ValueSet -> expr, []
-        | Fable.ExprSet(TransformExpr com ctx (e, stmts'')) ->
-            let expr, stmts''' = getExpr com ctx None expr e
-            expr, stmts'' @ stmts'''
-        | Fable.FieldSet fieldName ->
-            // Try to get the naming convention from the narrowed type (considers type refinement)
-            let narrowedType =
-                match fableExpr with
-                | Fable.IdentExpr ident -> getNarrowedType ctx ident
-                | _ -> fableExpr.Type
-
-            let finalFieldName = Util.applyFieldNaming com narrowedType fieldName false
-            let cleanFieldName = finalFieldName |> Helpers.clean
-            get com ctx None expr cleanFieldName false, []
->>>>>>> 478908c8
 
         return assign range ret value
     }
@@ -2018,14 +1983,15 @@
         transformCurriedApplyAsStatements com ctx range typ returnStrategy callee args
 
     | Fable.Emit(info, t, range) ->
-        statements {
-            let! e = transformEmit com ctx range info
+        [
+            let e, stmts = transformEmit com ctx range info
+            yield! stmts
 
             if info.IsStatement then
-                return [ Statement.expr e ] // Ignore the return strategy
+                yield Statement.expr e // Ignore the return strategy
             else
-                return resolveExpr ctx t returnStrategy e
-        }
+                yield! resolveExpr ctx t returnStrategy e
+        ]
 
     | Fable.Operation(kind, tags, t, range) ->
         let expr, stmts = transformOperation com ctx range kind tags
