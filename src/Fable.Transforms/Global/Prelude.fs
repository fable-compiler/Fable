--- conflicted
+++ resolved
@@ -1,17 +1,4 @@
 namespace Fable
-
-<<<<<<< HEAD
-type ResizeArrayDictionary<'K, 'V when 'K : equality>() =
-    let dic = System.Collections.Generic.Dictionary<'K, ResizeArray<'V>>()
-    member __.Count = dic.Count
-    member __.Add(k: 'K, v: 'V) =
-        match dic.TryGetValue(k) with
-        | true, xs -> xs.Add(v)
-        | false, _ -> dic.Add(k, ResizeArray [|v|])
-    member __.Get(k: 'K) =
-        match dic.TryGetValue(k) with
-        | true, xs -> Seq.toList xs
-        | false, _ -> []
 
 #if FABLE_COMPILER
 type ConcurrentDictionary<'TKey, 'TValue when 'TKey : equality>() =
@@ -28,8 +15,6 @@
 type ConcurrentDictionary<'TKey, 'TValue> = System.Collections.Concurrent.ConcurrentDictionary<'TKey, 'TValue>
 #endif
 
-=======
->>>>>>> 2a543913
 /// Each Position object consists of a line number (1-indexed) and a column number (0-indexed):
 type Position =
     { line: int; column: int; }
