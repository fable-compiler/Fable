--- conflicted
+++ resolved
@@ -1,11 +1,7 @@
 namespace Fable
 
 module Literals =
-<<<<<<< HEAD
     let [<Literal>] VERSION = "4.0.0"
-=======
-    let [<Literal>] VERSION = "3.7.1"
->>>>>>> 98f55a33
 
 type CompilerOptionsHelper =
     static member Make(?language,
