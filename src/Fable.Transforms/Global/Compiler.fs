--- conflicted
+++ resolved
@@ -1,11 +1,7 @@
 namespace Fable
 
 module Literals =
-<<<<<<< HEAD
-    let [<Literal>] VERSION = "3.0.0-local-build-20210819-1229"
-=======
     let [<Literal>] VERSION = "4.0.0-theta-018"
->>>>>>> 69089158
 
 type CompilerOptionsHelper =
     static member Make(?language,
