--- conflicted
+++ resolved
@@ -6,101 +6,6 @@
 open Fable
 open Fable.AST
 open Fable.AST.Fable
-<<<<<<< HEAD
-=======
-
-type Context = FSharp2Fable.Context
-type ICompiler = FSharp2Fable.IFableCompiler
-type CallInfo = ReplaceCallInfo
-
-type Helper =
-    static member JsConstructorCall(consExpr: Expr, returnType: Type, args: Expr list, ?argTypes, ?loc: SourceLocation) =
-        let info = defaultArg argTypes [] |> makeCallInfo None args
-        Call(consExpr, { info with IsJsConstructor = true }, returnType, loc)
-
-    static member InstanceCall(callee: Expr, memb: string, returnType: Type, args: Expr list,
-                               ?argTypes: Type list, ?loc: SourceLocation) =
-        let callee = getSimple callee memb
-        let info = defaultArg argTypes [] |> makeCallInfo None args
-        Call(callee, info, returnType, loc)
-
-    static member Application(callee: Expr, returnType: Type, args: Expr list,
-                               ?argTypes: Type list, ?loc: SourceLocation) =
-        let info = defaultArg argTypes [] |> makeCallInfo None args
-        Call(callee, info, returnType, loc)
-
-    static member LibValue(com, coreModule: string, coreMember: string, returnType: Type) =
-        makeImportLib com returnType coreMember coreModule
-
-    static member LibCall(com, coreModule: string, coreMember: string, returnType: Type, args: Expr list,
-                           ?argTypes: Type list, ?thisArg: Expr, ?hasSpread: bool, ?isJsConstructor: bool, ?loc: SourceLocation) =
-        let callee = makeImportLib com Any coreMember coreModule
-        let info = makeCallInfo thisArg args (defaultArg argTypes [])
-        Call(callee, { info with HasSpread = defaultArg hasSpread false
-                                 IsJsConstructor = defaultArg isJsConstructor false }, returnType, loc)
-
-    static member GlobalCall(ident: string, returnType: Type, args: Expr list, ?argTypes: Type list,
-                             ?memb: string, ?isJsConstructor: bool, ?loc: SourceLocation) =
-        let callee =
-            match memb with
-            | Some memb -> getSimple (makeIdentExpr ident) memb
-            | None -> makeIdentExpr ident
-        let info = makeCallInfo None args (defaultArg argTypes [])
-        Call(callee, { info with IsJsConstructor = defaultArg isJsConstructor false }, returnType, loc)
-
-    static member GlobalIdent(ident: string, memb: string, typ: Type, ?loc: SourceLocation) =
-        get loc typ (makeIdentExpr ident) memb
-
-module Helpers =
-    let asOptimizable optimization e =
-        TypeCast(e, e.Type, Some("optimizable:" + optimization))
-
-    let objValue (k, v): MemberDecl =
-        {
-            Name = k
-            FullDisplayName = k
-            Args = []
-            Body = v
-            UsedNames = Set.empty
-            Info = FSharp2Fable.MemberInfo(isValue=true)
-            ExportDefault = false
-        }
-
-    let typedObjExpr t kvs =
-        ObjectExpr(List.map objValue kvs, t, None)
-
-    let objExpr kvs =
-        typedObjExpr Any kvs
-
-    let add left right =
-        Operation(Binary(BinaryPlus, left, right), left.Type, None)
-
-    let sub left right =
-        Operation(Binary(BinaryMinus, left, right), left.Type, None)
-
-    let eq left right =
-        Operation(Binary(BinaryEqualStrict, left, right), Boolean, None)
-
-    let neq left right =
-        Operation(Binary(BinaryUnequalStrict, left, right), Boolean, None)
-
-    let isNull expr =
-        Operation(Binary(BinaryEqual, expr, Value(Null Any, None)), Boolean, None)
-
-    let error msg =
-        Helper.JsConstructorCall(makeIdentExpr "Error", Any, [msg])
-
-    let s txt = Value(StringConstant txt, None)
-
-    let genArg (com: ICompiler) (ctx: Context) r i (genArgs: Type list) =
-        List.tryItem i genArgs
-        |> Option.defaultWith (fun () ->
-            "Couldn't find generic argument in position " + (string i)
-            |> addError com ctx.InlinePath r
-            Any)
-
-open Helpers
->>>>>>> 98f55a33
 open Fable.Transforms
 open Replacements.Util
 
@@ -400,70 +305,8 @@
 let toList com returnType expr =
     Helper.LibCall(com, "List", "ofSeq", returnType, [expr])
 
-<<<<<<< HEAD
 let stringToCharArray e =
     Helper.InstanceCall(e, "split", Array Char, [makeStrConst ""])
-=======
-let toArray r t expr =
-    let t =
-        match t with
-        | Array t
-        // This is used also by Seq.cache, which returns `'T seq` instead of `'T array`
-        | DeclaredType(_, [t]) -> t
-        | t -> t
-    Value(NewArrayFrom(expr, t), r)
-
-let stringToCharArray t e =
-    Helper.InstanceCall(e, "split", t, [makeStrConst ""])
-
-let toSeq t (e: Expr) =
-    match e.Type with
-    // Convert to array to get 16-bit code units, see #1279
-    | String -> stringToCharArray t e
-    | _ -> TypeCast(e, t, None)
-
-let (|ListSingleton|) x = [x]
-
-let findInScope (ctx: Context) identName =
-    let rec findInScopeInner scope identName =
-        match scope with
-        | [] -> None
-        | (ident2: Ident, expr: Expr option)::prevScope ->
-            if identName = ident2.Name then
-                match expr with
-                | Some(MaybeCasted(IdentExpr ident)) when not ident.IsMutable -> findInScopeInner prevScope ident.Name
-                | expr -> expr
-            else findInScopeInner prevScope identName
-    let scope1 = ctx.Scope |> List.map (fun (_,i,e) -> i,e)
-    let scope2 = ctx.ScopeInlineArgs |> List.map (fun (i,e) -> i, Some e)
-    findInScopeInner (scope1 @ scope2) identName
-
-let (|RequireStringConst|_|) com (ctx: Context) r e =
-    (match e with
-     | StringConst s -> Some s
-     | MaybeCasted(IdentExpr ident) ->
-        match findInScope ctx ident.Name with
-        | Some(StringConst s) -> Some s
-        | _ -> None
-     | _ -> None)
-    |> Option.orElseWith(fun () ->
-        addError com ctx.InlinePath r "Expecting string literal"
-        Some "")
-
-let (|CustomOp|_|) (com: ICompiler) (ctx: Context) r t opName (argExprs: Expr list) sourceTypes =
-   let argTypes = argExprs |> List.map (fun a -> a.Type)
-   match FSharp2Fable.TypeHelpers.tryFindWitness ctx argTypes false opName with
-   | Some w ->
-       let callInfo = makeCallInfo None argExprs w.ArgTypes
-       makeCall r t callInfo w.Expr |> Some
-   | None ->
-        sourceTypes |> List.tryPick (function
-            | DeclaredType(ent,_) ->
-                let ent = com.GetEntity(ent)
-                FSharp2Fable.TypeHelpers.tryFindMember com ent ctx.GenericArgs opName false argTypes
-            | _ -> None)
-        |> Option.map (FSharp2Fable.Util.makeCallFrom com ctx r t [] None argExprs)
->>>>>>> 98f55a33
 
 let applyOp (com: ICompiler) (ctx: Context) r t opName (args: Expr list) =
     let unOp operator operand =
@@ -724,44 +567,25 @@
     | Builtin BclDateOnly as t -> Helper.LibCall(com, "DateOnly", "minValue", t, [])
     | Builtin (FSharpSet genArg) as t -> makeSet com ctx None t "Empty" [] genArg
     | Builtin (BclKeyValuePair(k,v)) ->
-<<<<<<< HEAD
         makeTuple None [getZero com ctx k; getZero com ctx v]
-    | ListSingleton(CustomOp com ctx "get_Zero" [] m) ->
-        FSharp2Fable.Util.makeCallFrom com ctx None t [] None [] m
-=======
-        Value(NewTuple[getZero com ctx k; getZero com ctx v], None)
     | ListSingleton(CustomOp com ctx None t "get_Zero" [] e) -> e
->>>>>>> 98f55a33
     | _ -> Value(Null Any, None) // null
 
 let getOne (com: ICompiler) (ctx: Context) (t: Type) =
     match t with
-<<<<<<< HEAD
     | Boolean -> makeBoolConst true
     | Number ((Int64|UInt64),_) as t -> Helper.LibCall(com, "Long", "fromInt", t, [makeIntConst 1])
     | Number (BigInt,_) as t -> Helper.LibCall(com, "BigInt", "fromInt32", t, [makeIntConst 1])
     | Number (Decimal,_) as t -> makeIntConst 1 |> makeDecimalFromExpr com None t
     | Number (kind, uom) -> NumberConstant (getBoxedOne kind, kind, uom) |> makeValue None
-    | ListSingleton(CustomOp com ctx "get_One" [] m) ->
-        FSharp2Fable.Util.makeCallFrom com ctx None t [] None [] m
-=======
-    | Builtin (BclInt64|BclUInt64) as t -> Helper.LibCall(com, "Long", "fromInt", t, [makeIntConst 1])
-    | Builtin BclBigInt as t -> Helper.LibCall(com, "BigInt", "fromInt32", t, [makeIntConst 1])
-    | Builtin BclDecimal as t -> makeIntConst 1 |> makeDecimalFromExpr com None t
     | ListSingleton(CustomOp com ctx None t "get_One" [] e) -> e
->>>>>>> 98f55a33
     | _ -> makeIntConst 1
 
 let makeAddFunction (com: ICompiler) ctx t =
     let x = makeUniqueIdent ctx t "x"
     let y = makeUniqueIdent ctx t "y"
-<<<<<<< HEAD
-    let body = applyOp com ctx None t Operators.addition [IdentExpr x; IdentExpr y] [t; t] []
+    let body = applyOp com ctx None t Operators.addition [IdentExpr x; IdentExpr y]
     Delegate([x; y], body, FuncInfo.Empty)
-=======
-    let body = applyOp com ctx None t Operators.addition [IdentExpr x; IdentExpr y]
-    Delegate([x; y], body, None)
->>>>>>> 98f55a33
 
 let makeGenericAdder (com: ICompiler) ctx t =
     objExpr [
@@ -772,15 +596,9 @@
 let makeGenericAverager (com: ICompiler) ctx t =
     let divideFn =
         let x = makeUniqueIdent ctx t "x"
-<<<<<<< HEAD
         let i = makeUniqueIdent ctx (Number(Int32, NumberInfo.Empty)) "i"
-        let body = applyOp com ctx None t Operators.divideByInt [IdentExpr x; IdentExpr i] [t; Number(Int32, NumberInfo.Empty)] []
+        let body = applyOp com ctx None t Operators.divideByInt [IdentExpr x; IdentExpr i]
         Delegate([x; i], body, FuncInfo.Empty)
-=======
-        let i = makeUniqueIdent ctx (Number Int32) "i"
-        let body = applyOp com ctx None t Operators.divideByInt [IdentExpr x; IdentExpr i]
-        Delegate([x; i], body, None)
->>>>>>> 98f55a33
     objExpr [
         "GetZero", getZero com ctx t |> makeDelegate []
         "Add", makeAddFunction com ctx t
@@ -848,11 +666,7 @@
             | _ -> None))
     |> Option.map (fun members -> ObjectExpr(members, Any, None))
 
-<<<<<<< HEAD
-let injectArg (com: ICompiler) (ctx: Context) r moduleName methName (genArgs: (string * Type) list) args =
-=======
-let injectArg com (ctx: Context) r moduleName methName (genArgs: Type list) args =
->>>>>>> 98f55a33
+let injectArg (com: ICompiler) (ctx: Context) r moduleName methName (genArgs: Type list) args =
     let injectArgInner args (injectType, injectGenArgIndex) =
         let fail () =
             $"Cannot inject arg to %s{moduleName}.%s{methName} (genArgs %A{genArgs} - expected index %i{injectGenArgIndex})"
@@ -1399,19 +1213,14 @@
     | "Pow", _ | "PowInteger", _ | "op_Exponentiation", _ ->
         let argTypes = args |> List.map (fun a -> a.Type)
         match argTypes with
-        | Number(Decimal,_)::_  ->
+        | Number(Decimal,_)::_ ->
             Helper.LibCall(com, "Decimal", "pow", t, args, i.SignatureArgTypes, ?thisArg=thisArg, ?loc=r) |> Some
         | CustomOp com ctx r t "Pow" args e -> Some e
         | _ -> math r t args i.SignatureArgTypes "pow" |> Some
     | ("Ceiling" | "Floor" as meth), _ ->
         let meth = Naming.lowerFirst meth
-<<<<<<< HEAD
-        match resolveArgTypes i.SignatureArgTypes i.GenericArgs with
-        | Number(Decimal,_)::_  ->
-=======
         match args with
-        | ExprType(Builtin (BclDecimal))::_  ->
->>>>>>> 98f55a33
+        | ExprType(Number(Decimal,_))::_ ->
             Helper.LibCall(com, "Decimal", meth, t, args, i.SignatureArgTypes, ?thisArg=thisArg, ?loc=r) |> Some
         | _ ->
             let meth = if meth = "ceiling" then "ceil" else meth
@@ -1422,43 +1231,27 @@
         let divisor = math None t [arg2] (List.skip 1 i.SignatureArgTypes) "log"
         makeBinOp r t dividend divisor BinaryDivide |> Some
     | "Abs", _ ->
-<<<<<<< HEAD
-        match resolveArgTypes i.SignatureArgTypes i.GenericArgs with
-        | Number (Int64|BigInt|Decimal as kind,_)::_  ->
+        match args with
+        | ExprType(Number (Int64|BigInt|Decimal as kind,_))::_ ->
             let modName =
                 match kind with
                 | Decimal -> "Decimal"
                 | BigInt -> "BigInt"
                 | _ -> "Long"
             Helper.LibCall(com, modName, "abs", t, args, i.SignatureArgTypes, ?thisArg=thisArg, ?loc=r) |> Some
-=======
-        match args with
-        | ExprType(Builtin (BclInt64 | BclBigInt | BclDecimal as bt))::_  ->
-            Helper.LibCall(com, coreModFor bt, "abs", t, args, i.SignatureArgTypes, ?thisArg=thisArg, ?loc=r) |> Some
->>>>>>> 98f55a33
         | _ -> math r t args i.SignatureArgTypes i.CompiledName |> Some
     | "Acos", _ | "Asin", _ | "Atan", _ | "Atan2", _
     | "Cos", _ | "Cosh", _ | "Exp", _ | "Log", _ | "Log10", _
     | "Sin", _ | "Sinh", _ | "Sqrt", _ | "Tan", _ | "Tanh", _ ->
         math r t args i.SignatureArgTypes i.CompiledName |> Some
     | "Round", _ ->
-<<<<<<< HEAD
-        match resolveArgTypes i.SignatureArgTypes i.GenericArgs with
-        | Number(Decimal,_)::_  ->
-            Helper.LibCall(com, "Decimal", "round", t, args, i.SignatureArgTypes, ?thisArg=thisArg, ?loc=r) |> Some
-        | _ -> Helper.LibCall(com, "Util", "round", t, args, i.SignatureArgTypes, ?thisArg=thisArg, ?loc=r) |> Some
-    | "Truncate", _ ->
-        match resolveArgTypes i.SignatureArgTypes i.GenericArgs with
-        | Number(Decimal,_)::_  ->
-=======
         match args with
-        | ExprType(Builtin (BclDecimal))::_  ->
+        | ExprType(Number(Decimal,_))::_ ->
             Helper.LibCall(com, "Decimal", "round", t, args, i.SignatureArgTypes, ?thisArg=thisArg, ?loc=r) |> Some
         | _ -> Helper.LibCall(com, "Util", "round", t, args, i.SignatureArgTypes, ?thisArg=thisArg, ?loc=r) |> Some
     | "Truncate", _ ->
         match args with
-        | ExprType(Builtin (BclDecimal))::_  ->
->>>>>>> 98f55a33
+        | ExprType(Number(Decimal,_))::_ ->
             Helper.LibCall(com, "Decimal", "truncate", t, args, i.SignatureArgTypes, ?thisArg=thisArg, ?loc=r) |> Some
         | _ -> Helper.GlobalCall("Math", t, args, i.SignatureArgTypes, memb="trunc", ?loc=r) |> Some
     | "Sign", _ ->
