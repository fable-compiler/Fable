module Fable.Transforms.JS.Replacements

#nowarn "1182"

open System.Text.RegularExpressions
open Fable
open Fable.AST
open Fable.AST.Fable
open Fable.Transforms
open Replacements.Util

let (|TypedArrayCompatible|_|) (com: Compiler) (arrayKind: ArrayKind) t =
    match arrayKind, t with
    | ResizeArray, _ -> None
    | _, Number(kind,_) when com.Options.TypedArrays ->
        match kind with
        | Int8 -> Some "Int8Array"
        | UInt8 when com.Options.ClampByteArrays -> Some "Uint8ClampedArray"
        | UInt8 -> Some "Uint8Array"
        | Int16 -> Some "Int16Array"
        | UInt16 -> Some "Uint16Array"
        | Int32 -> Some "Int32Array"
        | UInt32 -> Some "Uint32Array"
        | Float32 -> Some "Float32Array"
        | Float64 -> Some "Float64Array"
        // Don't use typed array for int64 until we remove our int64 polyfill
        // and use JS BigInt to represent int64
//        | Int64 -> Some "BigInt64Array"
//        | UInt64 -> Some "BigUint64Array"
        | Int64 | UInt64 | BigInt | Decimal | NativeInt | UNativeInt -> None
    | _ -> None

let error msg =
    Helper.ConstructorCall(makeIdentExpr "Error", Any, [msg])

let coreModFor = function
    | BclGuid -> "Guid"
    | BclDateTime -> "Date"
    | BclDateTimeOffset -> "DateOffset"
    | BclDateOnly -> "DateOnly"
    | BclTimeOnly -> "TimeOnly"
    | BclTimer -> "Timer"
    | BclTimeSpan -> "TimeSpan"
    | FSharpSet _ -> "Set"
    | FSharpMap _ -> "Map"
    | FSharpResult _ -> "Choice"
    | FSharpChoice _ -> "Choice"
    | FSharpReference _ -> "Types"
    | BclHashSet _ -> "MutableSet"
    | BclDictionary _ -> "MutableMap"
    | BclKeyValuePair _ -> FableError "Cannot decide core module" |> raise

let makeLongInt com r t signed (x: uint64) =
    let lowBits = NumberConstant (float (uint32 x), Float64, NumberInfo.Empty)
    let highBits = NumberConstant (float (x >>> 32), Float64, NumberInfo.Empty)
    let unsigned = BoolConstant (not signed)
    let args = [makeValue None lowBits; makeValue None highBits; makeValue None unsigned]
    Helper.LibCall(com, "Long", "fromBits", t, args, ?loc=r)

let makeDecimal com r t (x: decimal) =
    let str = x.ToString(System.Globalization.CultureInfo.InvariantCulture)
    Helper.LibCall(com, "Decimal", "default", t, [makeStrConst str], isConstructor=true, ?loc=r)

let makeDecimalFromExpr com r t (e: Expr) =
    Helper.LibCall(com, "Decimal", "default", t, [e], isConstructor=true, ?loc=r)

let createAtom com (value: Expr) =
    let typ = value.Type
    Helper.LibCall(com, "Util", "createAtom", typ, [value], [typ])

let getRefCell com r typ (expr: Expr) =
    getFieldWith r typ expr "contents"

let setRefCell com r (expr: Expr) (value: Expr) =
    setExpr r expr (makeStrConst "contents") value

let makeRefCell com r typ (value: Expr) =
    Helper.LibCall(com, "Types", "FSharpRef", typ, [value], isConstructor=true, ?loc=r)

let makeRefFromMutableValue com ctx r t (value: Expr) =
    let getter =
        Delegate([], value, None, Tags.empty)
    let setter =
        let v = makeUniqueIdent ctx t "v"
        Delegate([v], Set(value, ValueSet, t, IdentExpr v, None), None, Tags.empty)
    Helper.LibCall(com, "Types", "FSharpRef", t, [getter; setter], isConstructor=true)

let makeRefFromMutableField com ctx r t callee key =
    let getter =
        Delegate([], Get(callee, FieldInfo.Create(key, isMutable=true), t, r), None, Tags.empty)
    let setter =
        let v = makeUniqueIdent ctx t "v"
        Delegate([v], Set(callee, FieldSet(key), t, IdentExpr v, r), None, Tags.empty)
    Helper.LibCall(com, "Types", "FSharpRef", t, [getter; setter], isConstructor=true)

// Mutable and public module values are compiled as functions, because
// values imported from ES2015 modules cannot be modified (see #986)
let makeRefFromMutableFunc com ctx r t (value: Expr) =
    let getter =
        let info = makeCallInfo None [] []
        let value = makeCall r t info value
        Delegate([], value, None, Tags.empty)
    let setter =
        let v = makeUniqueIdent ctx t "v"
        let args = [IdentExpr v; makeBoolConst true]
        let info = makeCallInfo None args [t; Boolean]
        let value = makeCall r Unit info value
        Delegate([v], value, None, Tags.empty)
    Helper.LibCall(com, "Types", "FSharpRef", t, [getter; setter], isConstructor=true)

let toChar (arg: Expr) =
    match arg.Type with
    | Char -> arg
    | String -> TypeCast(arg, Char)
    | _ -> Helper.GlobalCall("String", Char, [arg], memb="fromCharCode")

let toString com (ctx: Context) r (args: Expr list) =
    match args with
    | [] ->
        "toString is called with empty args"
        |> addErrorAndReturnNull com ctx.InlinePath r
    | head::tail ->
        match head.Type with
        | String -> head
        | Char -> TypeCast(head, String)
        | Builtin BclGuid when tail.IsEmpty -> head
        | Builtin (BclGuid|BclTimeSpan|BclTimeOnly|BclDateOnly as bt) ->
            Helper.LibCall(com, coreModFor bt, "toString", String, args)
        | Number(Int16,_) -> Helper.LibCall(com, "Util", "int16ToString", String, args)
        | Number(Int32,_) -> Helper.LibCall(com, "Util", "int32ToString", String, args)
        | Number((Int64|UInt64),_) -> Helper.LibCall(com, "Long", "toString", String, args)
        | Number(BigInt,_) -> Helper.LibCall(com, "BigInt", "toString", String, args)
        | Number(Decimal,_) -> Helper.LibCall(com, "Decimal", "toString", String, args)
        | Number _ -> Helper.InstanceCall(head, "toString", String, tail)
        | Array _ | List _ ->
            Helper.LibCall(com, "Types", "seqToString", String, [head], ?loc=r)
        // | DeclaredType(ent, _) when ent.IsFSharpUnion || ent.IsFSharpRecord || ent.IsValueType ->
        //     Helper.InstanceCall(head, "toString", String, [], ?loc=r)
        // | DeclaredType(ent, _) ->
        | _ -> Helper.LibCall(com, "Types", "toString", String, [head], ?loc=r)

let getParseParams (kind: NumberKind) =
    let isFloatOrDecimal, numberModule, unsigned, bitsize =
        match kind with
        | Int8 -> false, "Int32", false, 8
        | UInt8 -> false, "Int32", true, 8
        | Int16 -> false, "Int32", false, 16
        | UInt16 -> false, "Int32", true, 16
        | Int32 -> false, "Int32", false, 32
        | UInt32 -> false, "Int32", true, 32
        | Int64 -> false, "Long", false, 64
        | UInt64 -> false, "Long", true, 64
        | Float32 -> true, "Double", false, 32
        | Float64 -> true, "Double", false, 64
        | Decimal -> true, "Decimal", false, 128
        | x -> FableError $"Unexpected kind in getParseParams: %A{x}" |> raise
    isFloatOrDecimal, numberModule, unsigned, bitsize

let castBigIntMethod typeTo =
    match typeTo with
    | Number(kind,_) ->
        match kind with
        | Int8 -> "toSByte"
        | Int16 -> "toInt16"
        | Int32 -> "toInt32"
        | Int64 -> "toInt64"
        | UInt8 -> "toByte"
        | UInt16 -> "toUInt16"
        | UInt32 -> "toUInt32"
        | UInt64 -> "toUInt64"
        | Float32 -> "toSingle"
        | Float64 -> "toDouble"
        | Decimal -> "toDecimal"
        | BigInt | NativeInt | UNativeInt -> FableError $"Unexpected BigInt/%A{kind} conversion" |> raise
    | _ -> FableError $"Unexpected non-number type %A{typeTo}" |> raise

let kindIndex t =           //         0   1   2   3   4   5   6   7   8   9  10  11
    match t with            //         i8 i16 i32 i64  u8 u16 u32 u64 f32 f64 dec big
    | Int8 -> 0    //  0 i8   -   -   -   -   +   +   +   +   -   -   -   +
    | Int16 -> 1   //  1 i16  +   -   -   -   +   +   +   +   -   -   -   +
    | Int32 -> 2   //  2 i32  +   +   -   -   +   +   +   +   -   -   -   +
    | Int64 -> 3   //  3 i64  +   +   +   -   +   +   +   +   -   -   -   +
    | UInt8 -> 4   //  4 u8   +   +   +   +   -   -   -   -   -   -   -   +
    | UInt16 -> 5  //  5 u16  +   +   +   +   +   -   -   -   -   -   -   +
    | UInt32 -> 6  //  6 u32  +   +   +   +   +   +   -   -   -   -   -   +
    | UInt64 -> 7  //  7 u64  +   +   +   +   +   +   +   -   -   -   -   +
    | Float32 -> 8 //  8 f32  +   +   +   +   +   +   +   +   -   -   -   +
    | Float64 -> 9 //  9 f64  +   +   +   +   +   +   +   +   -   -   -   +
    | Decimal -> 10         // 10 dec  +   +   +   +   +   +   +   +   -   -   -   +
    | BigInt -> 11          // 11 big  +   +   +   +   +   +   +   +   +   +   +   -
    | NativeInt | UNativeInt -> FableError "Casting to/from (u)nativeint is unsupported" |> raise

let needToCast typeFrom typeTo =
    let v = kindIndex typeFrom // argument type (vertical)
    let h = kindIndex typeTo   // return type (horizontal)
    ((v > h) || (v < 4 && h > 3)) && (h < 8) || (h <> v && (h = 11 || v = 11))

/// Conversions to floating point
let toFloat com (ctx: Context) r targetType (args: Expr list): Expr =
    match args.Head.Type with
    | Char -> Helper.InstanceCall(args.Head, "charCodeAt", Number(Int32, NumberInfo.Empty), [makeIntConst 0])
    | String -> Helper.LibCall(com, "Double", "parse", targetType, args)
    | Number(kind,_) ->
        match kind with
        | BigInt -> Helper.LibCall(com, "BigInt", castBigIntMethod targetType, targetType, args)
        | Decimal -> Helper.LibCall(com, "Decimal", "toNumber", targetType, args)
        | (Int64|UInt64) -> Helper.LibCall(com, "Long", "toNumber", targetType, args)
        | _ -> TypeCast(args.Head, targetType)
    | _ ->
        addWarning com ctx.InlinePath r "Cannot make conversion because source type is unknown"
        TypeCast(args.Head, targetType)

let toDecimal com (ctx: Context) r targetType (args: Expr list): Expr =
    match args.Head.Type with
    | Char ->
        Helper.InstanceCall(args.Head, "charCodeAt", Number(Int32, NumberInfo.Empty), [makeIntConst 0])
        |> makeDecimalFromExpr com r targetType
    | String -> makeDecimalFromExpr com r targetType args.Head
    | Number(kind,_) ->
        match kind with
        | Decimal -> args.Head
        | BigInt -> Helper.LibCall(com, "BigInt", castBigIntMethod targetType, targetType, args)
        | Int64 | UInt64 ->
            Helper.LibCall(com, "Long", "toNumber", Number(Float64, NumberInfo.Empty), args)
            |> makeDecimalFromExpr com r targetType
        | _ -> makeDecimalFromExpr com r targetType args.Head
    | _ ->
        addWarning com ctx.InlinePath r "Cannot make conversion because source type is unknown"
        TypeCast(args.Head, targetType)

// Apparently ~~ is faster than Math.floor (see https://coderwall.com/p/9b6ksa/is-faster-than-math-floor)
let fastIntFloor expr =
    let inner = makeUnOp None Any expr UnaryNotBitwise
    makeUnOp None (Number(Int32, NumberInfo.Empty)) inner UnaryNotBitwise

let stringToInt com (ctx: Context) r targetType (args: Expr list): Expr =
    let kind =
        match targetType with
        | Number(kind,_) -> kind
        | x -> FableError $"Unexpected type in stringToInt: %A{x}" |> raise
    let style = int System.Globalization.NumberStyles.Any
    let _isFloatOrDecimal, numberModule, unsigned, bitsize = getParseParams kind
    let parseArgs = [makeIntConst style; makeBoolConst unsigned; makeIntConst bitsize]
    Helper.LibCall(com, numberModule, "parse", targetType,
        [args.Head] @ parseArgs @ args.Tail, ?loc=r)

let toLong com (ctx: Context) r (unsigned: bool) targetType (args: Expr list): Expr =
    let fromInteger kind arg =
        let kind = makeIntConst (kindIndex kind)
        Helper.LibCall(com, "Long", "fromInteger", targetType, [arg; makeBoolConst unsigned; kind])
    let sourceType = args.Head.Type
    match sourceType with
    | Char ->
        Helper.InstanceCall(args.Head, "charCodeAt", Number(Int32, NumberInfo.Empty), [makeIntConst 0])
        |> fromInteger UInt16
    | String -> stringToInt com ctx r targetType args
    | Number(kind,_) ->
        match kind with
        | Decimal ->
            let n = Helper.LibCall(com, "Decimal", "toNumber", Number(Float64, NumberInfo.Empty), args)
            Helper.LibCall(com, "Long", "fromNumber", targetType, [n; makeBoolConst unsigned])
        | BigInt -> Helper.LibCall(com, "BigInt", castBigIntMethod targetType, targetType, args)
        | Int64 | UInt64 -> Helper.LibCall(com, "Long", "fromValue", targetType, args @ [makeBoolConst unsigned])
        | Int8 | Int16 | Int32 | UInt8 | UInt16 | UInt32 as kind -> fromInteger kind args.Head
        | NativeInt | UNativeInt
        | Float32 | Float64 -> Helper.LibCall(com, "Long", "fromNumber", targetType, args @ [makeBoolConst unsigned])
    | _ ->
        addWarning com ctx.InlinePath r "Cannot make conversion because source type is unknown"
        TypeCast(args.Head, targetType)

/// Conversion to integers (excluding longs and bigints)
let toInt com (ctx: Context) r targetType (args: Expr list) =
    let sourceType = args.Head.Type
    let emitCast typeTo arg =
        match typeTo with
        | Int8 -> emitExpr None (Number(Int8, NumberInfo.Empty)) [arg] "($0 + 0x80 & 0xFF) - 0x80"
        | Int16 -> emitExpr None (Number(Int16, NumberInfo.Empty)) [arg] "($0 + 0x8000 & 0xFFFF) - 0x8000"
        | Int32 -> fastIntFloor arg
        | UInt8 -> emitExpr None (Number(UInt8, NumberInfo.Empty)) [arg] "$0 & 0xFF"
        | UInt16 -> emitExpr None (Number(UInt16, NumberInfo.Empty)) [arg] "$0 & 0xFFFF"
        | UInt32 -> emitExpr None (Number(UInt32, NumberInfo.Empty)) [arg] "$0 >>> 0"
        | _ -> FableError $"Unexpected non-integer type %A{typeTo}" |> raise
    match sourceType, targetType with
    | Char, _ ->
        match targetType, args with
        | Number(kind, _), Value(CharConstant c, r)::_ -> Value(NumberConstant(c, kind, NumberInfo.Empty), r)
        | _ -> Helper.InstanceCall(args.Head, "charCodeAt", targetType, [makeIntConst 0])
    | String, _ -> stringToInt com ctx r targetType args
    | Number(BigInt,_), _ -> Helper.LibCall(com, "BigInt", castBigIntMethod targetType, targetType, args)
    | Number(typeFrom,_), Number(typeTo,_) ->
        if needToCast typeFrom typeTo then
            match typeFrom with
            | Int64 | UInt64 -> Helper.LibCall(com, "Long", "toInt", targetType, args)
            | Decimal -> Helper.LibCall(com, "Decimal", "toNumber", targetType, args)
            | _ -> args.Head
            |> emitCast typeTo
        else TypeCast(args.Head, targetType)
    | _ ->
        addWarning com ctx.InlinePath r "Cannot make conversion because source type is unknown"
        TypeCast(args.Head, targetType)

let round com (args: Expr list) =
    match args.Head.Type with
    | Number(Decimal,_) ->
        let n = Helper.LibCall(com, "Decimal", "toNumber", Number(Float64, NumberInfo.Empty), [args.Head])
        let rounded = Helper.LibCall(com, "Util", "round", Number(Float64, NumberInfo.Empty), [n])
        rounded::args.Tail
    | Number((Float32|Float64),_) ->
        let rounded = Helper.LibCall(com, "Util", "round", Number(Float64, NumberInfo.Empty), [args.Head])
        rounded::args.Tail
    | _ -> args

let toList com returnType expr =
    Helper.LibCall(com, "List", "ofSeq", returnType, [expr])

<<<<<<< HEAD
let stringToCharArray e =
    Helper.InstanceCall(e, "split", Array(Char, MutableArray), [makeStrConst ""])
=======
let toArray r t expr =
    let t =
        match t with
        | Array t
        // This is used also by Seq.cache, which returns `'T seq` instead of `'T array`
        | DeclaredType(_, [t]) -> t
        | t -> t
    Value(NewArrayFrom(expr, t), r)

let stringToCharArray t e =
    Helper.InstanceCall(e, "split", t, [makeStrConst ""])

let toSeq t (e: Expr) =
    match e.Type with
    // Convert to array to get 16-bit code units, see #1279
    | String -> stringToCharArray t e
    | _ -> TypeCast(e, t, None)

let (|ListSingleton|) x = [x]

let tryFindInScope (ctx: Context) identName =
    let rec findInScopeInner scope identName =
        match scope with
        | [] -> None
        | (ident2: Ident, expr: Expr option)::prevScope ->
            if identName = ident2.Name then
                match expr with
                | Some(MaybeCasted(IdentExpr ident)) when not ident.IsMutable -> findInScopeInner prevScope ident.Name
                | expr -> expr
            else findInScopeInner prevScope identName
    let scope1 = ctx.Scope |> List.map (fun (_,i,e) -> i,e)
    let scope2 = ctx.ScopeInlineArgs |> List.map (fun (i,e) -> i, Some e)
    findInScopeInner (scope1 @ scope2) identName

let (|MaybeInScope|) (ctx: Context) e =
    match e with
    | MaybeCasted(IdentExpr ident) ->
        match tryFindInScope ctx ident.Name with
        | Some e -> e
        | None -> e
    | e -> e

let (|RequireStringConst|) com (ctx: Context) r e =
    match e with
    | MaybeInScope ctx (StringConst s) -> s
    | _ ->
        addError com ctx.InlinePath r "Expecting string literal"
        ""

let (|CustomOp|_|) (com: ICompiler) (ctx: Context) r t opName (argExprs: Expr list) sourceTypes =
   let argTypes = argExprs |> List.map (fun a -> a.Type)
   match FSharp2Fable.TypeHelpers.tryFindWitness ctx argTypes false opName with
   | Some w ->
       let callInfo = makeCallInfo None argExprs w.ArgTypes
       makeCall r t callInfo w.Expr |> Some
   | None ->
        sourceTypes |> List.tryPick (function
            | DeclaredType(ent,_) ->
                let ent = com.GetEntity(ent)
                FSharp2Fable.TypeHelpers.tryFindMember com ent ctx.GenericArgs opName false argTypes
            | _ -> None)
        |> Option.map (FSharp2Fable.Util.makeCallFrom com ctx r t [] None argExprs)
>>>>>>> f4e8bd3e

let applyOp (com: ICompiler) (ctx: Context) r t opName (args: Expr list) =
    let unOp operator operand =
        Operation(Unary(operator, operand), t, r)
    let binOp op left right =
        Operation(Binary(op, left, right), t, r)
    let truncateUnsigned operation = // see #1550
        match t with
        | Number(UInt32,_) ->
            Operation(Binary(BinaryShiftRightZeroFill,operation,makeIntConst 0), t, r)
        | _ -> operation
    let logicOp op left right =
        Operation(Logical(op, left, right), Boolean, r)
    let nativeOp opName argTypes args =
        match opName, args with
        | Operators.addition, [left; right] ->
            match argTypes with
            | Char::_ ->
                let toUInt16 e = toInt com ctx None (Number(UInt16, NumberInfo.Empty)) [e]
                Operation(Binary(BinaryPlus, toUInt16 left, toUInt16 right), Number(UInt16, NumberInfo.Empty), r) |> toChar
            | _ -> binOp BinaryPlus left right
        | Operators.subtraction, [left; right] -> binOp BinaryMinus left right
        | Operators.multiply, [left; right] -> binOp BinaryMultiply left right
        | (Operators.division | Operators.divideByInt), [left; right] ->
            match argTypes with
            // Floor result of integer divisions (see #172)
            | Number((Int8 | Int16 | Int32 | UInt8 | UInt16 | UInt32),_)::_ -> binOp BinaryDivide left right |> fastIntFloor
            | _ -> binOp BinaryDivide left right
        | Operators.modulus, [left; right] -> binOp BinaryModulus left right
        | Operators.leftShift, [left; right] -> binOp BinaryShiftLeft left right |> truncateUnsigned // See #1530
        | Operators.rightShift, [left; right] ->
            match argTypes with
            | Number(UInt32,_)::_ -> binOp BinaryShiftRightZeroFill left right // See #646
            | _ -> binOp BinaryShiftRightSignPropagating left right
        | Operators.bitwiseAnd, [left; right] -> binOp BinaryAndBitwise left right |> truncateUnsigned
        | Operators.bitwiseOr, [left; right] -> binOp BinaryOrBitwise left right |> truncateUnsigned
        | Operators.exclusiveOr, [left; right] -> binOp BinaryXorBitwise left right |> truncateUnsigned
        | Operators.booleanAnd, [left; right] -> logicOp LogicalAnd left right
        | Operators.booleanOr, [left; right] -> logicOp LogicalOr left right
        | Operators.logicalNot, [operand] -> unOp UnaryNotBitwise operand |> truncateUnsigned
        | Operators.unaryNegation, [operand] ->
            match argTypes with
            | Number(Int8,_)::_ -> Helper.LibCall(com, "Int32", "op_UnaryNegation_Int8", t, args, ?loc=r)
            | Number(Int16,_)::_ -> Helper.LibCall(com, "Int32", "op_UnaryNegation_Int16", t, args, ?loc=r)
            | Number(Int32,_)::_ -> Helper.LibCall(com, "Int32", "op_UnaryNegation_Int32", t, args, ?loc=r)
            | _ -> unOp UnaryMinus operand
        | _ -> $"Operator %s{opName} not found in %A{argTypes}"
               |> addErrorAndReturnNull com ctx.InlinePath r
    let argTypes = args |> List.map (fun a -> a.Type)
    match argTypes with
    | Number(Int64|UInt64|BigInt|Decimal as kind,_)::_ ->
        let modName, opName =
            match kind, opName with
            | UInt64, Operators.rightShift -> "Long", "op_RightShiftUnsigned" // See #1482
            | Decimal, Operators.divideByInt -> "Decimal", Operators.division
            | Decimal, _ -> "Decimal", opName
            | BigInt, _ -> "BigInt", opName
            | _ -> "Long", opName
        Helper.LibCall(com, modName, opName, t, args, argTypes, ?loc=r)
    | Builtin (BclDateTime|BclDateTimeOffset|BclDateOnly as bt)::_ ->
        Helper.LibCall(com, coreModFor bt, opName, t, args, argTypes, ?loc=r)
    | Builtin (FSharpSet _)::_ ->
        let mangledName = Naming.buildNameWithoutSanitationFrom "FSharpSet" true opName ""
        Helper.LibCall(com, "Set", mangledName, t, args, argTypes, ?loc=r)
    // | Builtin (FSharpMap _)::_ ->
    //     let mangledName = Naming.buildNameWithoutSanitationFrom "FSharpMap" true opName overloadSuffix.Value
    //     Helper.LibCall(com, "Map", mangledName, t, args, argTypes, ?loc=r)
    | Builtin BclTimeSpan::_ ->
        nativeOp opName argTypes args
    | CustomOp com ctx r t opName args e -> e
    | _ -> nativeOp opName argTypes args

let isCompatibleWithNativeComparison = function
    | Builtin (BclGuid|BclTimeSpan|BclTimeOnly)
    | Boolean | Char | String | Number((Int8|Int16|Int32|UInt8|UInt16|UInt32|Float32|Float64),_) -> true
    // TODO: Non-record/union declared types without custom equality
    // should be compatible with JS comparison
    | _ -> false

// Overview of hash rules:
// * `hash`, `Unchecked.hash` first check if GetHashCode is implemented and then default to structural hash.
// * `.GetHashCode` called directly defaults to identity hash (for reference types except string) if not implemented.
// * `LanguagePrimitive.PhysicalHash` creates an identity hash no matter whether GetHashCode is implemented or not.

let identityHash com r (arg: Expr) =
    let methodName =
        match arg.Type with
        // These are the same for identity/structural hashing
        | Char | String | Builtin BclGuid -> "stringHash"
        | Number((Decimal|BigInt|Int64|UInt64),_) -> "safeHash"
        | Number _ | Builtin BclTimeSpan | Builtin BclTimeOnly -> "numberHash"
        | List _ -> "safeHash"
        | Tuple _ -> "arrayHash" // F# tuples must use structural hashing
        // These are only used for structural hashing
        // | Array _ -> "arrayHash"
        // | Builtin (BclDateTime|BclDateTimeOffset) -> "dateHash"
        | DeclaredType _ -> "safeHash"
        | _ -> "identityHash"
    Helper.LibCall(com, "Util", methodName, Number(Int32, NumberInfo.Empty), [arg], ?loc=r)

let structuralHash (com: ICompiler) r (arg: Expr) =
    let methodName =
        match arg.Type with
        | Char | String | Builtin BclGuid -> "stringHash"
        | Number ((BigInt|Decimal|Int64|UInt64),_) -> "fastStructuralHash"
        | Number _ | Builtin BclTimeSpan | Builtin BclTimeOnly -> "numberHash"
        | List _ -> "safeHash"
        // TODO: Get hash functions of the generic arguments
        // for better performance when using tuples as map keys
        | Tuple _
        | Array _ -> "arrayHash"
        | Builtin (BclDateTime|BclDateTimeOffset|BclDateOnly) -> "dateHash"
        | DeclaredType(ent, _) ->
            let ent = com.GetEntity(ent)
            if not ent.IsInterface then "safeHash"
            else "structuralHash"
        | _ -> "structuralHash"
    Helper.LibCall(com, "Util", methodName, Number(Int32, NumberInfo.Empty), [arg], ?loc=r)

let rec equals (com: ICompiler) ctx r equal (left: Expr) (right: Expr) =
    let is equal expr =
        if equal then expr
        else makeUnOp None Boolean expr UnaryNot
    match left.Type with
    | Number (Int64|UInt64|BigInt|Decimal as kind,_) ->
        let modName =
            match kind with
            | Decimal -> "Decimal"
            | BigInt -> "BigInt"
            | _ -> "Long"
        Helper.LibCall(com, modName, "equals", Boolean, [left; right], ?loc=r) |> is equal
    | Builtin (BclGuid|BclTimeSpan|BclTimeOnly)
    | Boolean | Char | String | Number _ ->
        let op = if equal then BinaryEqual else BinaryUnequal
        makeBinOp r Boolean left right op
    | Builtin (BclDateTime|BclDateTimeOffset|BclDateOnly) ->
        Helper.LibCall(com, "Date", "equals", Boolean, [left; right], ?loc=r) |> is equal
    | Builtin (FSharpSet _|FSharpMap _) ->
        Helper.InstanceCall(left, "Equals", Boolean, [right]) |> is equal
    | DeclaredType _ ->
        Helper.LibCall(com, "Util", "equals", Boolean, [left; right], ?loc=r) |> is equal
    | Array(t,_) ->
        let f = makeEqualityFunction com ctx t
        Helper.LibCall(com, "Array", "equalsWith", Boolean, [f; left; right], ?loc=r) |> is equal
    | List _ ->
        Helper.LibCall(com, "Util", "equals", Boolean, [left; right], ?loc=r) |> is equal
    | MetaType ->
        Helper.LibCall(com, "Reflection", "equals", Boolean, [left; right], ?loc=r) |> is equal
    | Tuple _ ->
        Helper.LibCall(com, "Util", "equalArrays", Boolean, [left; right], ?loc=r) |> is equal
    | _ ->
        Helper.LibCall(com, "Util", "equals", Boolean, [left; right], ?loc=r) |> is equal

/// Compare function that will call Util.compare or instance `CompareTo` as appropriate
and compare (com: ICompiler) ctx r (left: Expr) (right: Expr) =
    match left.Type with
    | Number (Int64|UInt64|BigInt|Decimal as kind,_) ->
        let modName =
            match kind with
            | Decimal -> "Decimal"
            | BigInt -> "BigInt"
            | _ -> "Long"
        Helper.LibCall(com, modName, "compare", Number(Int32, NumberInfo.Empty), [left; right], ?loc=r)
    | Builtin (BclGuid|BclTimeSpan|BclTimeOnly)
    | Boolean | Char | String | Number _ ->
        Helper.LibCall(com, "Util", "comparePrimitives", Number(Int32, NumberInfo.Empty), [left; right], ?loc=r)
    | Builtin (BclDateTime|BclDateTimeOffset|BclDateOnly) ->
        Helper.LibCall(com, "Date", "compare", Number(Int32, NumberInfo.Empty), [left; right], ?loc=r)
    | DeclaredType _ ->
        Helper.LibCall(com, "Util", "compare", Number(Int32, NumberInfo.Empty), [left; right], ?loc=r)
    | Array(t,_) ->
        let f = makeComparerFunction com ctx t
<<<<<<< HEAD
        Helper.LibCall(com, "Array", "compareWith", Number(Int32, NumberInfo.Empty), [f; left; right], ?loc=r)
=======
        // Note Array.compareWith doesn't check the length first, see #2961
        Helper.LibCall(com, "Array", "compareTo", Number Int32, [f; left; right], ?loc=r)
>>>>>>> f4e8bd3e
    | List _ ->
        Helper.LibCall(com, "Util", "compare", Number(Int32, NumberInfo.Empty), [left; right], ?loc=r)
    | Tuple _ ->
        Helper.LibCall(com, "Util", "compareArrays", Number(Int32, NumberInfo.Empty), [left; right], ?loc=r)
    | _ ->
        Helper.LibCall(com, "Util", "compare", Number(Int32, NumberInfo.Empty), [left; right], ?loc=r)

/// Boolean comparison operators like <, >, <=, >=
and booleanCompare (com: ICompiler) ctx r (left: Expr) (right: Expr) op =
    if isCompatibleWithNativeComparison left.Type then
        makeEqOp r left right op
    else
        let comparison = compare com ctx r left right
        makeEqOp r comparison (makeIntConst 0) op

and makeComparerFunction (com: ICompiler) ctx typArg =
    let x = makeUniqueIdent ctx typArg "x"
    let y = makeUniqueIdent ctx typArg "y"
    let body = compare com ctx None (IdentExpr x) (IdentExpr y)
    Delegate([x; y], body, None, Tags.empty)

and makeComparer (com: ICompiler) ctx typArg =
    objExpr ["Compare", makeComparerFunction com ctx typArg]

and makeEqualityFunction (com: ICompiler) ctx typArg =
    let x = makeUniqueIdent ctx typArg "x"
    let y = makeUniqueIdent ctx typArg "y"
    let body = equals com ctx None true (IdentExpr x) (IdentExpr y)
    Delegate([x; y], body, None, Tags.empty)

let makeEqualityComparer (com: ICompiler) ctx typArg =
    let x = makeUniqueIdent ctx typArg "x"
    let y = makeUniqueIdent ctx typArg "y"
    objExpr ["Equals",  Delegate([x; y], equals com ctx None true (IdentExpr x) (IdentExpr y), None, Tags.empty)
             "GetHashCode", Delegate([x], structuralHash com None (IdentExpr x), None, Tags.empty)]

// TODO: Try to detect at compile-time if the object already implements `Compare`?
let inline makeComparerFromEqualityComparer e =
    e // leave it as is, if implementation supports it
    // Helper.LibCall(com, "Util", "comparerFromEqualityComparer", Any, [e])

/// Adds comparer as last argument for set creator methods
let makeSet (com: ICompiler) ctx r t methName args genArg =
    let args = args @ [makeComparer com ctx genArg]
    Helper.LibCall(com, "Set", Naming.lowerFirst methName, t, args, ?loc=r)

/// Adds comparer as last argument for map creator methods
let makeMap (com: ICompiler) ctx r t methName args genArg =
    let args = args @ [makeComparer com ctx genArg]
    Helper.LibCall(com, "Map", Naming.lowerFirst methName, t, args, ?loc=r)

let makeDictionaryWithComparer com r t sourceSeq comparer =
    Helper.LibCall(com, "MutableMap", "Dictionary", t, [sourceSeq; comparer], isConstructor=true, ?loc=r)

let makeDictionary (com: ICompiler) ctx r t sourceSeq =
    match t with
    | DeclaredType(_,[key;_]) when not(isCompatibleWithNativeComparison key) ->
        // makeComparer com ctx key
        makeEqualityComparer com ctx key
        |> makeDictionaryWithComparer com r t sourceSeq
    | _ -> Helper.GlobalCall("Map", t, [sourceSeq], isConstructor=true, ?loc=r)

let makeHashSetWithComparer com r t sourceSeq comparer =
    Helper.LibCall(com, "MutableSet", "HashSet", t, [sourceSeq; comparer], isConstructor=true, ?loc=r)

let makeHashSet (com: ICompiler) ctx r t sourceSeq =
    match t with
    | DeclaredType(_,[key]) when not(isCompatibleWithNativeComparison key) ->
        // makeComparer com ctx key
        makeEqualityComparer com ctx key
        |> makeHashSetWithComparer com r t sourceSeq
    | _ -> Helper.GlobalCall("Set", t, [sourceSeq], isConstructor=true, ?loc=r)

let rec getZero (com: ICompiler) (ctx: Context) (t: Type) =
    match t with
    | Boolean -> makeBoolConst false
    | Char | String -> makeStrConst "" // TODO: Use null for string?
    | Number (BigInt,_) as t -> Helper.LibCall(com, "BigInt", "fromInt32", t, [makeIntConst 0])
    | Number (Decimal,_) as t -> makeIntConst 0 |> makeDecimalFromExpr com None t
    | Number ((Int64|UInt64),_) as t -> Helper.LibCall(com, "Long", "fromInt", t, [makeIntConst 0])
    | Number (kind, uom) -> NumberConstant (getBoxedZero kind, kind, uom) |> makeValue None
    | Builtin (BclTimeSpan|BclTimeOnly) -> makeIntConst 0 // TODO: Type cast
    | Builtin BclDateTime as t -> Helper.LibCall(com, "Date", "minValue", t, [])
    | Builtin BclDateTimeOffset as t -> Helper.LibCall(com, "DateOffset", "minValue", t, [])
    | Builtin BclDateOnly as t -> Helper.LibCall(com, "DateOnly", "minValue", t, [])
    | Builtin (FSharpSet genArg) as t -> makeSet com ctx None t "Empty" [] genArg
    | Builtin (BclKeyValuePair(k,v)) ->
        makeTuple None true [getZero com ctx k; getZero com ctx v]
    | ListSingleton(CustomOp com ctx None t "get_Zero" [] e) -> e
    | _ -> Value(Null Any, None) // null

let getOne (com: ICompiler) (ctx: Context) (t: Type) =
    match t with
    | Boolean -> makeBoolConst true
    | Number ((Int64|UInt64),_) as t -> Helper.LibCall(com, "Long", "fromInt", t, [makeIntConst 1])
    | Number (BigInt,_) as t -> Helper.LibCall(com, "BigInt", "fromInt32", t, [makeIntConst 1])
    | Number (Decimal,_) as t -> makeIntConst 1 |> makeDecimalFromExpr com None t
    | Number (kind, uom) -> NumberConstant (getBoxedOne kind, kind, uom) |> makeValue None
    | ListSingleton(CustomOp com ctx None t "get_One" [] e) -> e
    | _ -> makeIntConst 1

let makeAddFunction (com: ICompiler) ctx t =
    let x = makeUniqueIdent ctx t "x"
    let y = makeUniqueIdent ctx t "y"
    let body = applyOp com ctx None t Operators.addition [IdentExpr x; IdentExpr y]
    Delegate([x; y], body, None, Tags.empty)

let makeGenericAdder (com: ICompiler) ctx t =
    objExpr [
        "GetZero", getZero com ctx t |> makeDelegate []
        "Add", makeAddFunction com ctx t
    ]

let makeGenericAverager (com: ICompiler) ctx t =
    let divideFn =
        let x = makeUniqueIdent ctx t "x"
        let i = makeUniqueIdent ctx (Number(Int32, NumberInfo.Empty)) "i"
        let body = applyOp com ctx None t Operators.divideByInt [IdentExpr x; IdentExpr i]
        Delegate([x; i], body, None, Tags.empty)
    objExpr [
        "GetZero", getZero com ctx t |> makeDelegate []
        "Add", makeAddFunction com ctx t
        "DivideByInt", divideFn
    ]

let makePojoFromLambda com arg =
    let rec flattenSequential = function
        | Sequential statements ->
            List.collect flattenSequential statements
        | e -> [e]
    match arg with
    | Lambda(_, lambdaBody, _) ->
        (flattenSequential lambdaBody, Some []) ||> List.foldBack (fun statement acc ->
            match acc, statement with
            | Some acc, Set(_, FieldSet(fieldName), _, value, _) ->
                objValue (fieldName, value)::acc |> Some
            | _ -> None)
    | _ -> None
    |> Option.map (fun members -> ObjectExpr(members, Any, None))
    |> Option.defaultWith (fun () -> Helper.LibCall(com, "Util", "jsOptions", Any, [arg]))

let makePojo (com: Compiler) caseRule keyValueList =
    let makeObjMember caseRule name values =
        let value =
            match values with
            | [] -> makeBoolConst true
            | [value] -> value
            | values -> Value(NewArray(ArrayValues values, Any, MutableArray), None)
        objValue(Naming.applyCaseRule caseRule name, value)

    // let rec findKeyValueList scope identName =
    //     match scope with
    //     | [] -> None
    //     | (_,ident2,expr)::prevScope ->
    //         if identName = ident2.Name then
    //             match expr with
    //             | Some(ArrayOrListLiteral(kvs,_)) -> Some kvs
    //             | Some(MaybeCasted(IdentExpr ident)) -> findKeyValueList prevScope ident.Name
    //             | _ -> None
    //         else findKeyValueList prevScope identName

    let caseRule =
        match caseRule with
        | Some(NumberConst(:? int as rule,_)) -> Some rule
        | _ -> None
        |> Option.map enum
        |> Option.defaultValue Fable.Core.CaseRules.None

    match keyValueList with
    | ArrayOrListLiteral(kvs,_) -> Some kvs
    // | MaybeCasted(IdentExpr ident) -> findKeyValueList ctx.Scope ident.Name
    | _ -> None
    |> Option.bind (fun kvs ->
        (kvs, Some []) ||> List.foldBack (fun m acc ->
            match acc, m with
            // Try to get the member key and value at compile time for unions and tuples
            | Some acc, MaybeCasted(Value(NewUnion(values, uci, ent, _),_)) ->
                let uci = com.GetEntity(ent).UnionCases |> List.item uci
                let name = defaultArg uci.CompiledName uci.Name
                makeObjMember caseRule name values::acc |> Some
<<<<<<< HEAD
            | Some acc, MaybeCasted(Value(NewTuple((StringConst name)::values,_),_)) ->
                match values with
                | [MaybeCasted(Value(NewOption(None, _, _), _))] -> Some acc
=======
            | Some acc, MaybeCasted(Value(NewTuple((StringConst name)::values),_)) ->
                match values with
                | [MaybeCasted(Value(NewOption(None, _), _))] -> Some acc
>>>>>>> f4e8bd3e
                | values ->
                    // Don't change the case for tuples in disguise
                    makeObjMember Core.CaseRules.None name values::acc |> Some
            | _ -> None))
    |> Option.map (fun members -> ObjectExpr(members, Any, None))

let injectArg (com: ICompiler) (ctx: Context) r moduleName methName (genArgs: Type list) args =
    let injectArgInner args (injectType, injectGenArgIndex) =
        let fail () =
            $"Cannot inject arg to %s{moduleName}.%s{methName} (genArgs %A{genArgs} - expected index %i{injectGenArgIndex})"
            |> addError com ctx.InlinePath r
            args

        match List.tryItem injectGenArgIndex genArgs with
        | None -> fail()
        | Some genArg ->
            match injectType with
            | Types.comparer ->
                args @ [makeComparer com ctx genArg]
            | Types.equalityComparer ->
                args @ [makeEqualityComparer com ctx genArg]
            | Types.arrayCons ->
                match genArg with
                // We don't have a module for ResizeArray so let's assume the kind is MutableArray
                | TypedArrayCompatible com MutableArray consName ->
                    args @ [makeIdentExpr consName]
                | _ -> args
            | Types.adder ->
                args @ [makeGenericAdder com ctx genArg]
            | Types.averager ->
                args @ [makeGenericAverager com ctx genArg]
            | _ -> fail()

    Map.tryFind moduleName ReplacementsInject.fableReplacementsModules
    |> Option.bind (Map.tryFind methName)
    |> function
        | None -> args
        | Some injectInfo -> injectArgInner args injectInfo

let tryEntityIdent (com: Compiler) entFullName =
    match entFullName with
    | BuiltinDefinition BclDateOnly
    | BuiltinDefinition BclDateTime
    | BuiltinDefinition BclDateTimeOffset -> makeIdentExpr "Date" |> Some
    | BuiltinDefinition BclTimer -> makeImportLib com Any "default" "Timer" |> Some
    | BuiltinDefinition(FSharpReference _) -> makeImportLib com Any "FSharpRef" "Types" |> Some
    | BuiltinDefinition(FSharpResult _) -> makeImportLib com Any "FSharpResult$2" "Choice" |> Some
    | BuiltinDefinition(FSharpChoice genArgs) ->
        let membName = $"FSharpChoice${List.length genArgs}"
        makeImportLib com Any membName "Choice" |> Some
    // | BuiltinDefinition BclGuid -> jsTypeof "string" expr
    // | BuiltinDefinition BclTimeSpan -> jsTypeof "number" expr
    // | BuiltinDefinition BclHashSet _ -> fail "MutableSet" // TODO:
    // | BuiltinDefinition BclDictionary _ -> fail "MutableMap" // TODO:
    // | BuiltinDefinition BclKeyValuePair _ -> fail "KeyValuePair" // TODO:
    // | BuiltinDefinition FSharpSet _ -> fail "Set" // TODO:
    // | BuiltinDefinition FSharpMap _ -> fail "Map" // TODO:
    | Types.matchFail -> makeImportLib com Any "MatchFailureException" "Types" |> Some
    | Types.exception_ -> makeIdentExpr "Error" |> Some
    | Types.systemException -> makeImportLib com Any "SystemException" "SystemException" |> Some
    | Types.timeoutException -> makeImportLib com Any "TimeoutException" "SystemException" |> Some
    | _ -> None

let tryConstructor com (ent: Entity) =
    if FSharp2Fable.Util.isReplacementCandidate ent.Ref
    then tryEntityIdent com ent.FullName
    else FSharp2Fable.Util.tryEntityIdentMaybeGlobalOrImported com ent

let constructor com ent =
    match tryConstructor com ent with
    | Some e -> e
    | None ->
        ent.FullName
        |> sprintf "Cannot find %s constructor"
        |> addErrorAndReturnNull com [] None

let tryOp com r t op args =
    Helper.LibCall(com, "Option", "tryOp", t, op::args, ?loc=r)

let tryCoreOp com r t coreModule coreMember args =
    let op = Helper.LibValue(com, coreModule, coreMember, Any)
    tryOp com r t op args

let emptyGuid () =
    makeStrConst "00000000-0000-0000-0000-000000000000"

let rec defaultof (com: ICompiler) (ctx: Context) (t: Type) =
    match t with
    // Non-struct tuples default to null
    | Tuple(args, true) -> NewTuple(args |> List.map (defaultof com ctx), true) |> makeValue None
    | Boolean
    | Number _
    | Builtin BclTimeSpan
    | Builtin BclDateTime
    | Builtin BclDateTimeOffset
    | Builtin BclDateOnly
    | Builtin BclTimeOnly -> getZero com ctx t
    | Builtin BclGuid -> emptyGuid()
    | DeclaredType(ent,_)  ->
        let ent = com.GetEntity(ent)
        // TODO: For BCL types we cannot access the constructor, raise error or warning?
        if ent.IsValueType
        then tryConstructor com ent
        else None
        |> Option.map (fun e -> Helper.ConstructorCall(e, t, []))
        |> Option.defaultWith (fun () -> Null t |> makeValue None)
    // TODO: Fail (or raise warning) if this is an unresolved generic parameter?
    | _ -> Null t |> makeValue None

let fableCoreLib (com: ICompiler) (ctx: Context) r t (i: CallInfo) (thisArg: Expr option) (args: Expr list) =
    let fixDynamicImportPath = function
        | Value(StringConstant path, r) when path.EndsWith(".fs") ->
            // In imports *.ts extensions have to be converted to *.js extensions instead
            let fileExt = com.Options.FileExtension
            let fileExt = if fileExt.EndsWith(".ts") then Path.ChangeExtension(".js", fileExt) else fileExt
            Value(StringConstant(Path.ChangeExtension(path, fileExt)), r)
        | path -> path

    match i.DeclaringEntityFullName, i.CompiledName with
    | _, "op_ErasedCast" -> List.tryHead args
    | _, ".ctor" -> typedObjExpr t [] |> Some
    | _, ("jsNative"|"nativeOnly") ->
        // TODO: Fail at compile time?
        addWarning com ctx.InlinePath r $"{i.CompiledName} is being compiled without replacement, this will fail at runtime."
        let runtimeMsg =
            "A function supposed to be replaced by native code has been called, please check."
            |> StringConstant |> makeValue None
        makeThrow r t (error runtimeMsg) |> Some
    | _, ("nameof"|"nameof2" as meth) ->
        match args with
        | [Nameof com ctx name as arg] ->
            if meth = "nameof2"
            then makeTuple r true [makeStrConst name; arg] |> Some
            else makeStrConst name |> Some
        | _ -> "Cannot infer name of expression"
               |> addError com ctx.InlinePath r
               makeStrConst Naming.unknown |> Some
    | _, ("nameofLambda"|"namesofLambda" as meth) ->
        match args with
        | [MaybeInScope ctx (Lambda(_, (Namesof com ctx names), _))] -> Some names
        | _ -> None
        |> Option.defaultWith (fun () ->
            "Cannot infer name of expression"
            |> addError com ctx.InlinePath r
            [Naming.unknown])
        |> fun names ->
            if meth = "namesofLambda" then List.map makeStrConst names |> makeArray String |> Some
            else List.tryHead names |> Option.map makeStrConst

    | _, ("casenameWithFieldCount"|"casenameWithFieldIndex" as meth) ->
        let rec inferCasename = function
            | Lambda(arg, IfThenElse(Test(IdentExpr arg2, UnionCaseTest tag,_),thenExpr,_,_),_) when arg.Name = arg2.Name ->
                match arg.Type with
                | DeclaredType(e,_) ->
                    let e = com.GetEntity(e)
                    if e.IsFSharpUnion then
                        let c = e.UnionCases[tag]
                        let caseName = defaultArg c.CompiledName c.Name
                        if meth = "casenameWithFieldCount" then
                            Some(caseName, c.UnionCaseFields.Length)
                        else
                            match thenExpr with
                            | NestedRevLets(bindings, IdentExpr i) ->
                                bindings |> List.tryPick (fun (i2, v) ->
                                    match v with
                                    | Get(_, UnionField unionInfo,_,_) when i.Name = i2.Name -> Some unionInfo.FieldIndex
                                    | _ -> None)
                                |> Option.map (fun fieldIdx -> caseName, fieldIdx)
                            | _ -> None
                    else None
                | _ -> None
            | _ -> None

        match args with
        | [MaybeInScope ctx e] -> inferCasename e
        | _ -> None
        |> Option.orElseWith (fun () ->
            "Cannot infer case name of expression"
            |> addError com ctx.InlinePath r
            Some(Naming.unknown, -1))
        |> Option.map (fun (s, i) ->
            makeTuple r true [makeStrConst s; makeIntConst i])

    // Extensions
    | _, "Async.AwaitPromise.Static" -> Helper.LibCall(com, "Async", "awaitPromise", t, args, ?loc=r) |> Some
    | _, "Async.StartAsPromise.Static" -> Helper.LibCall(com, "Async", "startAsPromise", t, args, ?loc=r) |> Some
    | _, "FormattableString.GetStrings" -> getFieldWith r t thisArg.Value "strs" |> Some

    | "Fable.Core.Testing.Assert", _ ->
        match i.CompiledName with
        | "AreEqual" -> Helper.LibCall(com, "Util", "assertEqual", t, args, ?loc=r) |> Some
        | "NotEqual" -> Helper.LibCall(com, "Util", "assertNotEqual", t, args, ?loc=r) |> Some
        | _ -> None
    | "Fable.Core.Reflection", meth ->
        Helper.LibCall(com, "Reflection", meth, t, args, ?loc=r) |> Some
    | "Fable.Core.Compiler", meth ->
        match meth with
        | "version" -> makeStrConst Literals.VERSION |> Some
        | "majorMinorVersion" ->
            try
                let m = System.Text.RegularExpressions.Regex.Match(Literals.VERSION, @"^\d+\.\d+")
                float m.Value |> makeFloatConst |> Some
            with _ ->
                "Cannot parse compiler version"
                |> addErrorAndReturnNull com ctx.InlinePath r |> Some
        | "debugMode" -> makeBoolConst com.Options.DebugMode |> Some
        | "typedArrays" -> makeBoolConst com.Options.TypedArrays |> Some
        | "extension" -> makeStrConst com.Options.FileExtension |> Some
        | "triggeredByDependency" -> makeBoolConst com.Options.TriggeredByDependency |> Some
        | _ -> None
    | "Fable.Core.JsInterop", meth ->
        match meth, args with
        | "importDynamic", [path] ->
            let path = fixDynamicImportPath path
            Helper.GlobalCall("import", t, [path], ?loc=r) |> Some
        | "importValueDynamic", [MaybeInScope ctx arg] ->
            let dynamicImport selector path =
                let path = fixDynamicImportPath path
                let import = Helper.GlobalCall("import", t, [path], ?loc=r)
                match selector with
                | StringConst "*" -> import
                | selector ->
                    let selector =
                        let m = makeIdent "m"
                        Delegate([m], Get(IdentExpr m, ExprGet selector, Any, None), None, Tags.empty)
                    Helper.InstanceCall(import, "then", t, [selector])
            match arg with
            // TODO: Check this is not a fable-library import?
            | Import(info,_,_) ->
                dynamicImport (makeStrConst info.Selector) (makeStrConst info.Path) |> Some
            | NestedLambda(args, Call(Import(importInfo,_,_),callInfo,_,_), None)
                when argEquals args callInfo.Args ->
                dynamicImport (makeStrConst importInfo.Selector) (makeStrConst importInfo.Path) |> Some
            | _ ->
                "The imported value is not coming from a different file"
                |> addErrorAndReturnNull com ctx.InlinePath r |> Some
        | Naming.StartsWith "import" suffix, _ ->
            match suffix, args with
            | "Member", [RequireStringConst com ctx r path]      -> makeImportUserGenerated r t Naming.placeholder path |> Some
            | "Default", [RequireStringConst com ctx r path]     -> makeImportUserGenerated r t "default" path |> Some
            | "SideEffects", [RequireStringConst com ctx r path] -> makeImportUserGenerated r t "" path |> Some
            | "All", [RequireStringConst com ctx r path]         -> makeImportUserGenerated r t "*" path |> Some
            | _, [RequireStringConst com ctx r selector; RequireStringConst com ctx r path] -> makeImportUserGenerated r t selector path |> Some
            | _ -> None
        // Dynamic casting, erase
        | "op_BangHat", [arg] -> Some arg
        | "op_BangBang", [arg] ->
            match arg, i.GenericArgs with
            | IsNewAnonymousRecord(_, exprs, fieldNames, _, _, _),
              [_; DeclaredType(ent, [])] ->
                let ent = com.GetEntity(ent)
                if ent.IsInterface then
                    FSharp2Fable.TypeHelpers.fitsAnonRecordInInterface com r exprs fieldNames ent
                    |> function
                       | Error errors ->
                            errors
                            |> List.iter (fun (range, error) -> addWarning com ctx.InlinePath range error)
                            Some arg
                       | Ok () ->
                            Some arg
                else Some arg
            | _ -> Some arg
        | "op_Dynamic", [left; memb] ->
            getExpr r t left memb |> Some
        | "op_DynamicAssignment", [callee; prop; MaybeLambdaUncurriedAtCompileTime value] ->
            setExpr r callee prop value |> Some
        | ("op_Dollar"|"createNew" as m), callee::args ->
            let args = destructureTupleArgs args
            if m = "createNew" then "new $0($1...)" else "$0($1...)"
            |> emitExpr r t (callee::args) |> Some
        | Naming.StartsWith "emitJs" rest, [args; macro] ->
            match macro with
            | RequireStringConst com ctx r macro ->
                let args = destructureTupleArgs [args]
                let isStatement = rest = "Statement"
<<<<<<< HEAD
                emit r t args isStatement macro |> Some
=======
                emitJs r t args isStatement macro |> Some
>>>>>>> f4e8bd3e
        | "op_EqualsEqualsGreater", [name; MaybeLambdaUncurriedAtCompileTime value] ->
            makeTuple r true [name; value] |> Some
        | "createObj", _ ->
            Helper.LibCall(com, "Util", "createObj", Any, args) |> withTag "pojo" |> Some
         | "keyValueList", [caseRule; keyValueList] ->
            // makePojo com ctx caseRule keyValueList
            let args = [keyValueList; caseRule]
            Helper.LibCall(com, "MapUtil", "keyValueList", Any, args) |> withTag "pojo" |> Some
        | "toPlainJsObj", _ ->
            let emptyObj = ObjectExpr([], t, None)
            Helper.GlobalCall("Object", Any, emptyObj::args, memb="assign", ?loc=r) |> Some
        | "jsOptions", [arg] ->
            makePojoFromLambda com arg |> Some
        | "jsThis", _ ->
            emitExpr r t [] "this" |> Some
        | "jsConstructor", _ ->
            match (genArg com ctx r 0 i.GenericArgs) with
            | DeclaredType(ent, _) -> com.GetEntity(ent) |> constructor com |> Some
            | _ -> "Only declared types define a function constructor in JS"
                   |> addError com ctx.InlinePath r; None
        | "createEmpty", _ ->
            typedObjExpr t [] |> Some
        // Deprecated methods
        | "ofJson", _ -> Helper.GlobalCall("JSON", t, args, memb="parse", ?loc=r) |> Some
        | "toJson", _ -> Helper.GlobalCall("JSON", t, args, memb="stringify", ?loc=r) |> Some
        | ("inflate"|"deflate"), _ -> List.tryHead args
        | _ -> None
    | "Fable.Core.JSX", "create" ->
        Helper.LibCall(com, "JSX", "create", t, args, ?loc=r) |> withTag "jsx" |> Some
    | "Fable.Core.JSX", "html" ->
        Helper.LibCall(com, "JSX", "html", t, args, ?loc=r) |> withTag "jsx-template" |> Some
    | _ -> None

let refCells (com: ICompiler) (ctx: Context) r t (i: CallInfo) (thisArg: Expr option) (args: Expr list) =
    match i.CompiledName, thisArg, args with
    | "get_Value", Some callee, _ -> getRefCell com r t callee |> Some
    | "set_Value", Some callee, [value] -> setRefCell com r callee value |> Some
    | _ -> None

let getMangledNames (i: CallInfo) (thisArg: Expr option) =
    let isStatic = Option.isNone thisArg
    let pos = i.DeclaringEntityFullName.LastIndexOf('.')
    let moduleName = i.DeclaringEntityFullName.Substring(0, pos).Replace("Microsoft.", "")
    let entityName = i.DeclaringEntityFullName.Substring(pos + 1) |> FSharp2Fable.Helpers.cleanNameAsJsIdentifier
    let memberName = i.CompiledName |> FSharp2Fable.Helpers.cleanNameAsJsIdentifier
    let mangledName = Naming.buildNameWithoutSanitationFrom entityName isStatic memberName i.OverloadSuffix
    moduleName, mangledName

let bclType (com: ICompiler) (ctx: Context) r t (i: CallInfo) (thisArg: Expr option) (args: Expr list) =
    let moduleName, mangledName = getMangledNames i thisArg
    let args = match thisArg with Some callee -> callee::args | _ -> args
    Helper.LibCall(com, moduleName, mangledName, t, args, i.SignatureArgTypes, ?loc=r) |> Some

let fsharpModule (com: ICompiler) (ctx: Context) r (t: Type) (i: CallInfo) (thisArg: Expr option) (args: Expr list) =
    let moduleName, mangledName = getMangledNames i thisArg
    Helper.LibCall(com, moduleName, mangledName, t, args, i.SignatureArgTypes, ?loc=r) |> Some

// TODO: This is likely broken
let getPrecompiledLibMangledName entityName memberName overloadSuffix isStatic =
    let memberName = Naming.sanitizeIdentForbiddenChars memberName
    let entityName = Naming.sanitizeIdentForbiddenChars entityName
    let name, memberPart =
        match entityName, isStatic with
        | "", _ -> memberName, Naming.NoMemberPart
        | _, true -> entityName, Naming.StaticMemberPart(memberName, overloadSuffix)
        | _, false -> entityName, Naming.InstanceMemberPart(memberName, overloadSuffix)
    Naming.buildNameWithoutSanitation name memberPart |> Naming.checkJsKeywords

let fsFormat (com: ICompiler) (ctx: Context) r t (i: CallInfo) (thisArg: Expr option) (args: Expr list) =
    match i.CompiledName, thisArg, args with
    | "get_Value", Some callee, _ ->
        getFieldWith None t callee "input" |> Some
    | "PrintFormatToStringThen", _, _ ->
        match args with
        | [_] -> Helper.LibCall(com, "String", "toText", t, args, i.SignatureArgTypes, ?loc=r) |> Some
        | [cont; fmt] -> Helper.InstanceCall(fmt, "cont", t, [cont]) |> Some
        | _ -> None
    | "PrintFormatToString", _, _ ->
        match args with
        | [template] when template.Type = String -> Some template
        | _ -> Helper.LibCall(com, "String", "toText", t, args, i.SignatureArgTypes, ?loc=r) |> Some
    | "PrintFormatLine", _, _ ->
        Helper.LibCall(com, "String", "toConsole", t, args, i.SignatureArgTypes, ?loc=r) |> Some
    | ("PrintFormatToError"|"PrintFormatLineToError"), _, _ ->
        // addWarning com ctx.FileName r "eprintf will behave as eprintfn"
        Helper.LibCall(com, "String", "toConsoleError", t, args, i.SignatureArgTypes, ?loc=r) |> Some
    | ("PrintFormatToTextWriter"|"PrintFormatLineToTextWriter"), _, _::args ->
        // addWarning com ctx.FileName r "fprintfn will behave as printfn"
        Helper.LibCall(com, "String", "toConsole", t, args, i.SignatureArgTypes, ?loc=r) |> Some
    | "PrintFormat", _, _ ->
        // addWarning com ctx.FileName r "Printf will behave as printfn"
        Helper.LibCall(com, "String", "toConsole", t, args, i.SignatureArgTypes, ?loc=r) |> Some
    | "PrintFormatThen", _, arg::callee::_ ->
        Helper.InstanceCall(callee, "cont", t, [arg]) |> Some
    | "PrintFormatToStringThenFail", _, _ ->
        Helper.LibCall(com, "String", "toFail", t, args, i.SignatureArgTypes, ?loc=r) |> Some
    | ("PrintFormatToStringBuilder"      // bprintf
    |  "PrintFormatToStringBuilderThen"  // Printf.kbprintf
       ), _, _ -> fsharpModule com ctx r t i thisArg args
    | ".ctor", _, str::(Value(NewArray(ArrayValues templateArgs, _, _), _) as values)::_ ->
        match makeStringTemplateFrom [|"%s"; "%i"|] templateArgs str with
        | Some v -> makeValue r v |> Some
        | None -> Helper.LibCall(com, "String", "interpolate", t, [str; values], i.SignatureArgTypes, ?loc=r) |> Some
    | ".ctor", _, arg::_ ->
        Helper.LibCall(com, "String", "printf", t, [arg], i.SignatureArgTypes, ?loc=r) |> Some
    | _ -> None

let operators (com: ICompiler) (ctx: Context) r t (i: CallInfo) (thisArg: Expr option) (args: Expr list) =
    let math r t (args: Expr list) argTypes methName =
        let meth = Naming.lowerFirst methName
        Helper.GlobalCall("Math", t, args, argTypes, memb=meth, ?loc=r)

    match i.CompiledName, args with
    | ("DefaultArg" | "DefaultValueArg"), [opt; defValue] ->
        match opt with
<<<<<<< HEAD
        | MaybeInScope ctx (Value(NewOption(opt, _, _),_)) ->
=======
        | MaybeInScope ctx (Value(NewOption(opt, _),_)) ->
>>>>>>> f4e8bd3e
            match opt with
            | Some value -> Some value
            | None -> Some defValue
        | _ -> Helper.LibCall(com, "Option", "defaultArg", t, args, i.SignatureArgTypes, ?loc=r) |> Some
    | "DefaultAsyncBuilder", _ ->
        makeImportLib com t "singleton" "AsyncBuilder" |> Some
    // Erased operators.
    // KeyValuePair is already compiled as a tuple
    | ("KeyValuePattern"|"Identity"|"Box"|"Unbox"|"ToEnum"), [arg] -> TypeCast(arg, t) |> Some
    // Cast to unit to make sure nothing is returned when wrapped in a lambda, see #1360
    | "Ignore", _ -> TypeCast(args.Head, Unit) |> Some
    // Number and String conversions
    | ("ToSByte"|"ToByte"|"ToInt8"|"ToUInt8"|"ToInt16"|"ToUInt16"|"ToInt"|"ToUInt"|"ToInt32"|"ToUInt32"), _ ->
        toInt com ctx r t args |> Some
    | "ToInt64", _ -> toLong com ctx r false t args |> Some
    | "ToUInt64", _ -> toLong com ctx r true t args |> Some
    | "ToIntPtr", _ -> toLong com ctx r false t args |> Some
    | "ToUIntPtr", _ -> toLong com ctx r true t args |> Some
    | ("ToSingle"|"ToDouble"), _ -> toFloat com ctx r t args |> Some
    | "ToDecimal", _ -> toDecimal com ctx r t args |> Some
    | "ToChar", _ -> toChar args.Head |> Some
    | "ToString", _ -> toString com ctx r args |> Some
    | "CreateSequence", [xs] -> TypeCast(xs, t) |> Some
    | "CreateDictionary", [arg] -> makeDictionary com ctx r t arg |> Some
    | "CreateSet", _ -> (genArg com ctx r 0 i.GenericArgs) |> makeSet com ctx r t "OfSeq" args |> Some
    // Ranges
    | ("op_Range"|"op_RangeStep"), _ ->
        let genArg = genArg com ctx r 0 i.GenericArgs
        let addStep args =
            match args with
            | [first; last] -> [first; getOne com ctx genArg; last]
            | _ -> args
        let modul, meth, args =
            match genArg with
            | Char -> "Range", "rangeChar", args
            | Number(Int64,_) -> "Range", "rangeInt64", addStep args
            | Number(UInt64,_) -> "Range", "rangeUInt64", addStep args
            | Number(Decimal,_) -> "Range", "rangeDecimal", addStep args
            | Number(BigInt,_) -> "Range", "rangeBigInt", addStep args
            | _ -> "Range", "rangeDouble", addStep args
        Helper.LibCall(com, modul, meth, t, args, i.SignatureArgTypes, ?loc=r) |> Some
    // Pipes and composition
    | "op_PipeRight", [x; f]
    | "op_PipeLeft", [f; x] -> curriedApply r t f [x] |> Some
    | "op_PipeRight2", [x; y; f]
    | "op_PipeLeft2", [f; x; y] -> curriedApply r t f [x; y] |> Some
    | "op_PipeRight3", [x; y; z; f]
    | "op_PipeLeft3", [f; x; y; z] -> curriedApply r t f [x; y; z] |> Some
    | "op_ComposeRight", [f1; f2] -> compose com ctx r t f1 f2 |> Some
    | "op_ComposeLeft", [f2; f1] -> compose com ctx r t f1 f2 |> Some
    // Strings
    | ("PrintFormatToString"             // sprintf
    |  "PrintFormatToStringThen"         // Printf.ksprintf
    |  "PrintFormat" | "PrintFormatLine" // printf / printfn
    |  "PrintFormatToError"              // eprintf
    |  "PrintFormatLineToError"          // eprintfn
    |  "PrintFormatThen"                 // Printf.kprintf
    |  "PrintFormatToStringThenFail"     // Printf.failwithf
    |  "PrintFormatToStringBuilder"      // bprintf
    |  "PrintFormatToStringBuilderThen"  // Printf.kbprintf
        ), _ -> fsFormat com ctx r t i thisArg args
    | ("Failure"
    |  "FailurePattern"  // (|Failure|_|)
    |  "LazyPattern"     // (|Lazy|_|)
    |  "Lock"            // lock
    |  "NullArg"         // nullArg
    |  "Using"           // using
       ), _ -> fsharpModule com ctx r t i thisArg args
    // Exceptions
    | "FailWith", [msg] | "InvalidOp", [msg] ->
        makeThrow r t (error msg) |> Some
    | "InvalidArg", [argName; msg] ->
        let msg = add (add msg (str "\\nParameter name: ")) argName
        makeThrow r t (error msg) |> Some
    | "Raise", [arg] -> makeThrow r t arg |> Some
    | "Reraise", _ ->
        match ctx.CaughtException with
        | Some ex -> makeThrow r t (IdentExpr ex) |> Some
        | None ->
            "`reraise` used in context where caught exception is not available, please report"
            |> addError com ctx.InlinePath r
            makeThrow r t (error (str "")) |> Some
    // Math functions
    // TODO: optimize square pow: x * x
    | "Pow", _ | "PowInteger", _ | "op_Exponentiation", _ ->
        let argTypes = args |> List.map (fun a -> a.Type)
        match argTypes with
        | Number(Decimal,_)::_ ->
            Helper.LibCall(com, "Decimal", "pow", t, args, i.SignatureArgTypes, ?thisArg=thisArg, ?loc=r) |> Some
        | CustomOp com ctx r t "Pow" args e -> Some e
        | _ -> math r t args i.SignatureArgTypes "pow" |> Some
    | ("Ceiling" | "Floor" as meth), _ ->
        let meth = Naming.lowerFirst meth
        match args with
        | ExprType(Number(Decimal,_))::_ ->
            Helper.LibCall(com, "Decimal", meth, t, args, i.SignatureArgTypes, ?thisArg=thisArg, ?loc=r) |> Some
        | _ ->
            let meth = if meth = "ceiling" then "ceil" else meth
            math r t args i.SignatureArgTypes meth |> Some
    | "Log", [arg1; arg2] ->
        // "Math.log($0) / Math.log($1)"
        let dividend = math None t [arg1] (List.take 1 i.SignatureArgTypes) "log"
        let divisor = math None t [arg2] (List.skip 1 i.SignatureArgTypes) "log"
        makeBinOp r t dividend divisor BinaryDivide |> Some
    | "Abs", _ ->
        match args with
        | ExprType(Number (Int64|BigInt|Decimal as kind,_))::_ ->
            let modName =
                match kind with
                | Decimal -> "Decimal"
                | BigInt -> "BigInt"
                | _ -> "Long"
            Helper.LibCall(com, modName, "abs", t, args, i.SignatureArgTypes, ?thisArg=thisArg, ?loc=r) |> Some
        | _ -> math r t args i.SignatureArgTypes i.CompiledName |> Some
    | "Acos", _ | "Asin", _ | "Atan", _ | "Atan2", _
    | "Cos", _ | "Cosh", _ | "Exp", _ | "Log", _ | "Log10", _
    | "Sin", _ | "Sinh", _ | "Sqrt", _ | "Tan", _ | "Tanh", _ ->
        math r t args i.SignatureArgTypes i.CompiledName |> Some
    | "Round", _ ->
        match args with
        | ExprType(Number(Decimal,_))::_ ->
            Helper.LibCall(com, "Decimal", "round", t, args, i.SignatureArgTypes, ?thisArg=thisArg, ?loc=r) |> Some
        | _ -> Helper.LibCall(com, "Util", "round", t, args, i.SignatureArgTypes, ?thisArg=thisArg, ?loc=r) |> Some
    | "Truncate", _ ->
        match args with
        | ExprType(Number(Decimal,_))::_ ->
            Helper.LibCall(com, "Decimal", "truncate", t, args, i.SignatureArgTypes, ?thisArg=thisArg, ?loc=r) |> Some
        | _ -> Helper.GlobalCall("Math", t, args, i.SignatureArgTypes, memb="trunc", ?loc=r) |> Some
    | "Sign", _ ->
        let args = toFloat com ctx r t args |> List.singleton
        Helper.LibCall(com, "Util", "sign", t, args, i.SignatureArgTypes, ?loc=r) |> Some
    | "DivRem", _ ->
        let modName =
            match i.SignatureArgTypes with
            | Number (Int64,_)::_ -> "Long"
            | _ -> "Int32"
        Helper.LibCall(com, modName, "divRem", t, args, i.SignatureArgTypes, ?loc=r) |> Some
    // Numbers
    | ("Infinity"|"InfinitySingle"), _ ->
        Helper.GlobalIdent("Number", "POSITIVE_INFINITY", t, ?loc=r) |> Some
    | ("NaN"|"NaNSingle"), _ ->
        Helper.GlobalIdent("Number", "NaN", t, ?loc=r) |> Some
    | "Fst", [tup] -> Get(tup, TupleIndex 0, t, r) |> Some
    | "Snd", [tup] -> Get(tup, TupleIndex 1, t, r) |> Some
    // Reference
    | "op_Dereference", [arg] -> getRefCell com r t arg  |> Some
    | "op_ColonEquals", [o; v] -> setRefCell com r o v |> Some
    | "Ref", [arg] -> makeRefCell com r t arg |> Some
    | ("Increment"|"Decrement"), _ ->
        if i.CompiledName = "Increment" then "void($0.contents++)" else "void($0.contents--)"
        |> emitExpr r t args |> Some
    // Concatenates two lists
    | "op_Append", _ -> Helper.LibCall(com, "List", "append", t, args, i.SignatureArgTypes, ?thisArg=thisArg, ?loc=r) |> Some
    | (Operators.inequality | "Neq"), [left; right] -> equals com ctx r false left right |> Some
    | (Operators.equality | "Eq"), [left; right] -> equals com ctx r true left right |> Some
    | "IsNull", [arg] -> nullCheck r true arg |> Some
    | "Hash", [arg] -> structuralHash com r arg |> Some
    // Comparison
    | "Compare", [left; right] -> compare com ctx r left right |> Some
    | (Operators.lessThan | "Lt"), [left; right] -> booleanCompare com ctx r left right BinaryLess |> Some
    | (Operators.lessThanOrEqual | "Lte"), [left; right] -> booleanCompare com ctx r left right BinaryLessOrEqual |> Some
    | (Operators.greaterThan | "Gt"), [left; right] -> booleanCompare com ctx r left right BinaryGreater |> Some
    | (Operators.greaterThanOrEqual | "Gte"), [left; right] -> booleanCompare com ctx r left right BinaryGreaterOrEqual |> Some
    | ("Min"|"Max"|"Clamp" as meth), _ ->
        let f = makeComparerFunction com ctx t
        Helper.LibCall(com, "Util", Naming.lowerFirst meth, t, f::args, i.SignatureArgTypes, ?loc=r) |> Some
    | "Not", [operand] -> // TODO: Check custom operator?
        makeUnOp r t operand UnaryNot |> Some
    | Patterns.SetContains Operators.standardSet, _ ->
        applyOp com ctx r t i.CompiledName args |> Some
    // Type info
    | "TypeOf", _ -> (genArg com ctx r 0 i.GenericArgs) |> makeTypeInfo r |> Some
    | "TypeDefOf", _ -> (genArg com ctx r 0 i.GenericArgs) |> makeTypeDefinitionInfo r |> Some
    | _ -> None

let chars (com: ICompiler) (ctx: Context) r t (i: CallInfo) (_: Expr option) (args: Expr list) =
    let icall r t args argTypes memb  =
        match args, argTypes with
        | thisArg::args, _::argTypes ->
            let info = makeCallInfo None args argTypes
            getField thisArg memb |> makeCall r t info |> Some
        | _ -> None
    match i.CompiledName with
    | "ToUpper" -> icall r t args i.SignatureArgTypes "toLocaleUpperCase"
    | "ToUpperInvariant" -> icall r t args i.SignatureArgTypes "toUpperCase"
    | "ToLower" -> icall r t args i.SignatureArgTypes "toLocaleLowerCase"
    | "ToLowerInvariant" -> icall r t args i.SignatureArgTypes "toLowerCase"
    | "ToString" -> toString com ctx r args |> Some
    | "GetUnicodeCategory" | "IsControl" | "IsDigit" | "IsLetter"
    | "IsLetterOrDigit" | "IsUpper" | "IsLower" | "IsNumber"
    | "IsPunctuation" | "IsSeparator" | "IsSymbol" | "IsWhiteSpace"
    | "IsHighSurrogate" | "IsLowSurrogate" | "IsSurrogate" ->
        let methName = Naming.lowerFirst i.CompiledName
        let methName = if List.length args > 1 then methName + "2" else methName
        Helper.LibCall(com, "Char", methName, t, args, i.SignatureArgTypes, ?loc=r) |> Some
    | "IsSurrogatePair" | "Parse" ->
        let methName = Naming.lowerFirst i.CompiledName
        Helper.LibCall(com, "Char", methName, t, args, i.SignatureArgTypes, ?loc=r) |> Some
    | _ -> None

let implementedStringFunctions =
    set [| "Compare"
           "CompareTo"
           "EndsWith"
           "Format"
           "IndexOfAny"
           "Insert"
           "IsNullOrEmpty"
           "IsNullOrWhiteSpace"
           "PadLeft"
           "PadRight"
           "Remove"
           "Replace"
           "Substring"
        |]

let getEnumerator com r t expr =
    Helper.LibCall(com, "Util", "getEnumerator", t, [expr], ?loc=r)

let strings (com: ICompiler) (ctx: Context) r t (i: CallInfo) (thisArg: Expr option) (args: Expr list) =
    match i.CompiledName, thisArg, args with
    | ".ctor", _, fstArg::_ ->
        match fstArg.Type with
        | Char ->
            match args with
            | [_; _] -> emitExpr r t args "Array($1 + 1).join($0)" |> Some // String(char, int)
            | _ -> "Unexpected arguments in System.String constructor."
                   |> addErrorAndReturnNull com ctx.InlinePath r |> Some
        | Array _ ->
            match args with
            | [_] -> emitExpr r t args "$0.join('')" |> Some // String(char[])
            | [_; _; _] -> emitExpr r t args "$0.join('').substr($1, $2)" |> Some // String(char[], int, int)
            | _ -> "Unexpected arguments in System.String constructor."
                   |> addErrorAndReturnNull com ctx.InlinePath r |> Some
        | _ ->
            fsFormat com ctx r t i thisArg args
    | "get_Length", Some c, _ -> getFieldWith r t c "length" |> Some
    | "get_Chars", Some c, _ ->
        Helper.LibCall(com, "String", "getCharAtIndex", t, args, i.SignatureArgTypes, thisArg=c, ?loc=r) |> Some
    | "Equals", Some x, [y] | "Equals", None, [x; y] ->
        makeEqOp r x y BinaryEqual |> Some
    | "Equals", Some x, [y; kind] | "Equals", None, [x; y; kind] ->
        let left = Helper.LibCall(com, "String", "compare", Number(Int32, NumberInfo.Empty), [x; y; kind])
        makeEqOp r left (makeIntConst 0) BinaryEqual |> Some
    | "GetEnumerator", Some c, _ -> stringToCharArray c |> getEnumerator com r t |> Some
    | "Contains", Some c, arg::_ ->
        if (List.length args) > 1 then
            addWarning com ctx.InlinePath r "String.Contains: second argument is ignored"
        let left = Helper.InstanceCall(c, "indexOf", Number(Int32, NumberInfo.Empty), [arg])
        makeEqOp r left (makeIntConst 0) BinaryGreaterOrEqual |> Some
    | "StartsWith", Some c, [_str] ->
        let left = Helper.InstanceCall(c, "indexOf", Number(Int32, NumberInfo.Empty), args)
        makeEqOp r left (makeIntConst 0) BinaryEqual |> Some
    | "StartsWith", Some c, [_str; _comp] ->
        Helper.LibCall(com, "String", "startsWith", t, args, i.SignatureArgTypes, thisArg=c, ?loc=r) |> Some
    | ReplaceName [ "ToUpper",          "toLocaleUpperCase"
                    "ToUpperInvariant", "toUpperCase"
                    "ToLower",          "toLocaleLowerCase"
                    "ToLowerInvariant", "toLowerCase" ] methName, Some c, args ->
        Helper.InstanceCall(c, methName, t, args, i.SignatureArgTypes, ?loc=r) |> Some
    | ("IndexOf" | "LastIndexOf"), Some c, _ ->
        match args with
        | [ExprType Char]
        | [ExprType String]
        | [ExprType Char; ExprType(Number(Int32, NumberInfo.Empty))]
        | [ExprType String; ExprType(Number(Int32, NumberInfo.Empty))] ->
            Helper.InstanceCall(c, Naming.lowerFirst i.CompiledName, t, args, i.SignatureArgTypes, ?loc=r) |> Some
        | _ -> "The only extra argument accepted for String.IndexOf/LastIndexOf is startIndex."
               |> addErrorAndReturnNull com ctx.InlinePath r |> Some
    | ("Trim" | "TrimStart" | "TrimEnd"), Some c, _ ->
        let methName = Naming.lowerFirst i.CompiledName
        match args with
        | [] -> Helper.InstanceCall(c, methName, t, [], i.SignatureArgTypes, ?loc=r) |> Some
        | head::tail ->
            let spread =
                match head.Type, tail with
                | Array _, [] -> true
                | _ -> false
            Helper.LibCall(com, "String", methName, t, c::args, hasSpread=spread, ?loc=r) |> Some
    | "ToCharArray", Some c, _ ->
        stringToCharArray c |> Some
    | "Split", Some c, _ ->
        match args with
        // Optimization
        | [] -> Helper.InstanceCall(c, "split", t, [makeStrConst " "]) |> Some
        | [Value(CharConstant _,_) as separator]
        | [StringConst _ as separator]
        | [Value(NewArray(ArrayValues [separator],_,_),_)] ->
            Helper.InstanceCall(c, "split", t, [separator]) |> Some
        | [arg1; ExprType(Number(_, NumberInfo.IsEnum _)) as arg2] ->
            let arg1 =
                match arg1.Type with
                | Array _ -> arg1
                | _ -> Value(NewArray(ArrayValues [arg1], String, MutableArray), None)
            let args = [arg1; Value(Null Any, None); arg2]
            Helper.LibCall(com, "String", "split", t, c::args, ?loc=r) |> Some
        | arg1::args ->
            let arg1 =
                match arg1.Type with
                | Array _ -> arg1
                | _ -> Value(NewArray(ArrayValues [arg1], String, MutableArray), None)
            Helper.LibCall(com, "String", "split", t, arg1::args, i.SignatureArgTypes, ?thisArg=thisArg, ?loc=r) |> Some
    | "Join", None, _ ->
        let methName =
            match i.SignatureArgTypes with
            | [_; Array _; Number _; Number _] -> "joinWithIndices"
            | _ -> "join"
        Helper.LibCall(com, "String", methName, t, args, ?loc=r) |> Some
    | "Concat", None, _ ->
        match i.SignatureArgTypes with
        | [Array _ | IEnumerable] ->
            Helper.LibCall(com, "String", "join", t, ((makeStrConst "")::args), ?loc=r) |> Some
        | _ ->
            Helper.LibCall(com, "String", "concat", t, args, hasSpread=true, ?loc=r) |> Some
    | "CompareOrdinal", None, _ ->
        Helper.LibCall(com, "String", "compareOrdinal", t, args, ?loc=r) |> Some
    | Patterns.SetContains implementedStringFunctions, thisArg, args ->
        Helper.LibCall(com, "String", Naming.lowerFirst i.CompiledName, t, args, i.SignatureArgTypes,
                        hasSpread=i.HasSpread, ?thisArg=thisArg, ?loc=r) |> Some
    | _ -> None

let stringModule (com: ICompiler) (ctx: Context) r t (i: CallInfo) (_: Expr option) (args: Expr list) =
    match i.CompiledName, args with
    | "Length", [arg] -> getFieldWith r t arg "length" |> Some
    | ("Iterate" | "IterateIndexed" | "ForAll" | "Exists"), _ ->
        // Cast the string to char[], see #1279
        let args = args |> List.replaceLast (fun e -> stringToCharArray e)
        Helper.LibCall(com, "Seq", Naming.lowerFirst i.CompiledName, t, args, i.SignatureArgTypes, ?loc=r) |> Some
    | ("Map" | "MapIndexed" | "Collect"), _ ->
        // Cast the string to char[], see #1279
        let args = args |> List.replaceLast (fun e -> stringToCharArray e)
        let name = Naming.lowerFirst i.CompiledName
        emitExpr r t [Helper.LibCall(com, "Seq", name, Any, args, i.SignatureArgTypes)] "Array.from($0).join('')" |> Some
    | "Concat", _ ->
        Helper.LibCall(com, "String", "join", t, args, ?loc=r) |> Some
    // Rest of StringModule methods
    | meth, args ->
        Helper.LibCall(com, "String", Naming.lowerFirst meth, t, args, i.SignatureArgTypes, ?loc=r) |> Some

let formattableString (com: ICompiler) (_ctx: Context) r (t: Type) (i: CallInfo) (thisArg: Expr option) (args: Expr list) =
    match i.CompiledName, thisArg, args with
    // Even if we're going to wrap it again to make it compatible with FormattableString API, we use a JS template string
    // because the strings array will always have the same reference so it can be used as a key in a WeakMap
    // Attention, if we change the shape of the object ({ strs, args }) we need to change the resolution
    // of the FormattableString.GetStrings extension in Fable.Core too
    | "Create", None, [StringConst str; Value(NewArray(ArrayValues args,_,_),_)] ->
        let matches = Regex.Matches(str, @"\{\d+(.*?)\}") |> Seq.cast<Match> |> Seq.toArray
        let hasFormat = matches |> Array.exists (fun m -> m.Groups[1].Value.Length > 0)
        let tag =
            if not hasFormat then
                Helper.LibValue(com, "String", "fmt", Any) |> Some
            else
                let fmtArg =
                    matches
                    |> Array.map (fun m -> makeStrConst m.Groups[1].Value)
                    |> Array.toList
                    |> makeArray String
                Helper.LibCall(com, "String", "fmtWith", Any, [fmtArg]) |> Some
        let holes = matches |> Array.map (fun m -> {| Index = m.Index; Length = m.Length |})
        let template = makeStringTemplate tag str holes args |> makeValue r
        // Use a type cast to keep the FormattableString type
        TypeCast(template, t) |> Some
    | "get_Format", Some x, _ -> Helper.LibCall(com, "String", "getFormat", t, [x], ?loc=r) |> Some
    | "get_ArgumentCount", Some x, _ -> getFieldWith r t (getField x "args") "length" |> Some
    | "GetArgument", Some x, [idx] -> getExpr r t (getField x "args") idx |> Some
    | "GetArguments", Some x, [] -> getFieldWith r t x "args" |> Some
    | _ -> None

let seqModule (com: ICompiler) (ctx: Context) r (t: Type) (i: CallInfo) (thisArg: Expr option) (args: Expr list) =
    match i.CompiledName, args with
    | "Cast", [arg] -> Some arg // Erase
    | "CreateEvent", [addHandler; removeHandler; createHandler] ->
        Helper.LibCall(com, "Event", "createEvent", t, [addHandler; removeHandler], i.SignatureArgTypes, ?loc=r) |> Some
    | ("Distinct" | "DistinctBy" | "Except" | "GroupBy" | "CountBy" as meth), args ->
        let meth = Naming.lowerFirst meth
        let args = injectArg com ctx r "Seq2" meth i.GenericArgs args
        Helper.LibCall(com, "Seq2", meth, t, args, i.SignatureArgTypes, ?loc=r) |> Some
    | meth, _ ->
        let meth = Naming.lowerFirst meth
        let args = injectArg com ctx r "Seq" meth i.GenericArgs args
        Helper.LibCall(com, "Seq", meth, t, args, i.SignatureArgTypes, ?thisArg=thisArg, ?loc=r) |> Some

let injectIndexOfArgs com ctx r genArgs args =
    let args =
        match args with
        | [ar; item; start; count] -> [ar; item; start; count]
<<<<<<< HEAD
        | [ar; item; start] -> [ar; item; start; makeNone(Number(Int32, NumberInfo.Empty))]
        | [ar; item] -> [ar; item; makeNone(Number(Int32, NumberInfo.Empty)); makeNone(Number(Int32, NumberInfo.Empty))]
=======
        | [ar; item; start] -> [ar; item; start; makeNone(Number Int32)]
        | [ar; item] -> [ar; item; makeNone(Number Int32); makeNone(Number Int32)]
>>>>>>> f4e8bd3e
        | _ -> failwith "Unexpected number of arguments"
    injectArg com ctx r "Array" "indexOf" genArgs args

let resizeArrays (com: ICompiler) (ctx: Context) r (t: Type) (i: CallInfo) (thisArg: Expr option) (args: Expr list) =
    match i.CompiledName, thisArg, args with
    | ".ctor", _, [] -> makeResizeArray (getElementType t) [] |> Some
    // Don't pass the size to `new Array()` because that would fill the array with null values
    | ".ctor", _, [ExprType(Number _)] -> makeResizeArray (getElementType t) [] |> Some
    // Optimize expressions like `ResizeArray [|1|]` or `ResizeArray [1]`
    | ".ctor", _, [ArrayOrListLiteral(vals,_)] -> makeResizeArray (getElementType t) vals |> Some
    | ".ctor", _, args ->
        Helper.GlobalCall("Array", t, args, memb="from", ?loc=r)
        |> withTag "array"
        |> Some
    | "get_Item", Some ar, [idx] -> getExpr r t ar idx |> Some
    | "set_Item", Some ar, [idx; value] -> setExpr r ar idx value |> Some
    | "Add", Some ar, [arg] ->
        "void ($0)" |> emitExpr r t [Helper.InstanceCall(ar, "push", t, [arg])] |> Some
    | "Remove", Some ar, [arg] ->
        let args = injectArg com ctx r "Array" "removeInPlace" i.GenericArgs [arg; ar]
        Helper.LibCall(com, "Array", "removeInPlace", t, args, ?loc=r) |> Some
    | "RemoveAll", Some ar, [arg] ->
        Helper.LibCall(com, "Array", "removeAllInPlace", t, [arg; ar], ?loc=r) |> Some
    | "FindIndex", Some ar, [arg] ->
        Helper.InstanceCall(ar, "findIndex", t, [arg], ?loc=r) |> Some
    | "FindLastIndex", Some ar, [arg] ->
        Helper.LibCall(com, "Array", "findLastIndex", t, [arg; ar], ?loc=r) |> Some
    | "ForEach", Some ar, [arg] ->
        Helper.InstanceCall(ar, "forEach", t, [arg], ?loc=r) |> Some
    | "GetEnumerator", Some ar, _ -> getEnumerator com r t ar |> Some
    // ICollection members, implemented in dictionaries and sets too. We need runtime checks (see #1120)
    | "get_Count", Some (MaybeCasted(ar)), _ ->
        match ar.Type with
        // Fable translates System.Collections.Generic.List as Array
        // TODO: Check also IList?
        | Array _ ->  getFieldWith r t ar "length" |> Some
        | _ -> Helper.LibCall(com, "Util", "count", t, [ar], ?loc=r) |> Some
    | "Clear", Some ar, _ ->
        Helper.LibCall(com, "Util", "clear", t, [ar], ?loc=r) |> Some
    | "ConvertAll", Some ar, [arg] ->
        Helper.LibCall(com, "Array", "map", t, [arg; ar], ?loc=r) |> Some
    | "Find", Some ar, [arg] ->
        let opt = Helper.LibCall(com, "Array", "tryFind", t, [arg; ar], ?loc=r)
        Helper.LibCall(com, "Option", "defaultArg", t, [opt; defaultof com ctx t], ?loc=r) |> Some
    | "Exists", Some ar, [arg] ->
        let left = Helper.InstanceCall(ar, "findIndex", Number(Int32, NumberInfo.Empty), [arg], ?loc=r)
        makeEqOp r left (makeIntConst -1) BinaryGreater |> Some
    | "FindLast", Some ar, [arg] ->
        let opt = Helper.LibCall(com, "Array", "tryFindBack", t, [arg; ar], ?loc=r)
        Helper.LibCall(com, "Option", "defaultArg", t, [opt; defaultof com ctx t], ?loc=r) |> Some
    | "FindAll", Some ar, [arg] ->
        Helper.LibCall(com, "Array", "filter", t, [arg; ar], ?loc=r) |> Some
    | "AddRange", Some ar, [arg] ->
        Helper.LibCall(com, "Array", "addRangeInPlace", t, [arg; ar], ?loc=r) |> Some
    | "GetRange", Some ar, [idx; cnt] ->
        Helper.LibCall(com, "Array", "getSubArray", t, [ar; idx; cnt], ?loc=r) |> Some
<<<<<<< HEAD
    | "Contains", Some (MaybeCasted(ar)), [arg] ->
=======
    | "Contains", Some ar, [arg] ->
>>>>>>> f4e8bd3e
        let args = injectArg com ctx r "Array" "contains" i.GenericArgs [arg; ar]
        let moduleName =
            match ar.Type with
            | Array _ -> "Array"
            | _ -> "Seq"
        Helper.LibCall(com, moduleName, "contains", t, args, ?loc=r) |> Some
    | "IndexOf", Some ar, args ->
        let args = injectIndexOfArgs com ctx r i.GenericArgs (ar::args)
        Helper.LibCall(com, "Array", "indexOf", t, args, ?loc=r) |> Some
    | "Insert", Some ar, [idx; arg] ->
        Helper.InstanceCall(ar, "splice", t, [idx; makeIntConst 0; arg], ?loc=r) |> Some
    | "InsertRange", Some ar, [idx; arg] ->
        Helper.LibCall(com, "Array", "insertRangeInPlace", t, [idx; arg; ar], ?loc=r) |> Some
    | "RemoveRange", Some ar, args ->
        Helper.InstanceCall(ar, "splice", t, args, ?loc=r) |> Some
    | "RemoveAt", Some ar, [idx] ->
        Helper.InstanceCall(ar, "splice", t, [idx; makeIntConst 1], ?loc=r) |> Some
    | "Reverse", Some ar, [] ->
        Helper.InstanceCall(ar, "reverse", t, args, ?loc=r) |> Some
    | "Sort", Some ar, [] ->
        let compareFn = (genArg com ctx r 0 i.GenericArgs) |> makeComparerFunction com ctx
        Helper.InstanceCall(ar, "sort", t, [compareFn], ?loc=r) |> Some
    | "Sort", Some ar, [ExprType(DelegateType _)] ->
        Helper.InstanceCall(ar, "sort", t, args, ?loc=r) |> Some
    | "Sort", Some ar, [arg] ->
        Helper.LibCall(com, "Array", "sortInPlace", t, [ar; arg], i.SignatureArgTypes, ?loc=r) |> Some
    | "ToArray", Some ar, [] ->
        Helper.InstanceCall(ar, "slice", t, args, ?loc=r) |> Some
    | _ -> None

let nativeArrayFunctions =
    dict [| "Exists", "some"
            "Filter", "filter"
            "Find", "find"
            "FindIndex", "findIndex"
            "ForAll", "every"
            "Iterate", "forEach"
            "Reduce", "reduce"
            "ReduceBack", "reduceRight"
            "SortInPlaceWith", "sort" |]

let tuples (com: ICompiler) (ctx: Context) r (t: Type) (i: CallInfo) (thisArg: Expr option) (args: Expr list) =
    let changeKind isStruct = function
        | Value(NewTuple(args, _), r)::_ -> Value(NewTuple(args, isStruct), r) |> Some
        | (ExprType(Tuple(genArgs, _)) as e)::_ -> TypeCast(e, Tuple(genArgs, isStruct)) |> Some
        | _ -> None
    match i.CompiledName, thisArg with
    | (".ctor"|"Create"), _ ->
        let isStruct = i.DeclaringEntityFullName.StartsWith("System.ValueTuple")
        Value(NewTuple(args, isStruct), r) |> Some
    | "get_Item1", Some x -> Get(x, TupleIndex 0, t, r) |> Some
    | "get_Item2", Some x -> Get(x, TupleIndex 1, t, r) |> Some
    | "get_Item3", Some x -> Get(x, TupleIndex 2, t, r) |> Some
    | "get_Item4", Some x -> Get(x, TupleIndex 3, t, r) |> Some
    | "get_Item5", Some x -> Get(x, TupleIndex 4, t, r) |> Some
    | "get_Item6", Some x -> Get(x, TupleIndex 5, t, r) |> Some
    | "get_Item7", Some x -> Get(x, TupleIndex 6, t, r) |> Some
    | "get_Rest", Some x -> Get(x, TupleIndex 7, t, r) |> Some
    // System.TupleExtensions
    | "ToValueTuple", _ -> changeKind true args
    | "ToTuple", _ -> changeKind false args
    | _ -> None

let copyToArray (com: ICompiler) r t (i: CallInfo) args =
    let method =
        match args with
        | ExprType(Array(Number _, _))::_ when com.Options.TypedArrays -> "copyToTypedArray"
        | _ -> "copyTo"
    Helper.LibCall(com, "Array", method, t, args, i.SignatureArgTypes, ?loc=r) |> Some

let arrays (com: ICompiler) (ctx: Context) r (t: Type) (i: CallInfo) (thisArg: Expr option) (args: Expr list) =
    match i.CompiledName, thisArg, args with
    | "get_Length", Some arg, _ -> getFieldWith r t arg "length" |> Some
    | "get_Item", Some arg, [idx] -> getExpr r t arg idx |> Some
    | "set_Item", Some arg, [idx; value] -> setExpr r arg idx value |> Some
    | "Copy", None, [_source; _sourceIndex; _target; _targetIndex; _count] -> copyToArray com r t i args
    | "Copy", None, [source; target; count] -> copyToArray com r t i [source; makeIntConst 0; target; makeIntConst 0; count]
    | "ConvertAll", None, [source; mapping] ->
        Helper.LibCall(com, "Array", "map", t, [mapping; source], ?loc=r) |> Some
    | "IndexOf", None, args ->
        let args = injectIndexOfArgs com ctx r i.GenericArgs args
        Helper.LibCall(com, "Array", "indexOf", t, args, i.SignatureArgTypes, ?loc=r) |> Some
    | "GetEnumerator", Some arg, _ -> getEnumerator com r t arg |> Some
    | _ -> None

let arrayModule (com: ICompiler) (ctx: Context) r (t: Type) (i: CallInfo) (_: Expr option) (args: Expr list) =
    let newArrayAlloc size t =
        Value(NewArray(ArrayAlloc size, t, MutableArray), None)
    let createArray size value =
        match t, value with
        | Array(Number _ as t2, _), None when com.Options.TypedArrays -> newArrayAlloc size t2
        | Array(t2, _), value ->
            let value = value |> Option.defaultWith (fun () -> getZero com ctx t2)
            // If we don't fill the array some operations may behave unexpectedly, like Array.prototype.reduce
            Helper.LibCall(com, "Array", "fill", t, [newArrayAlloc size t2; makeIntConst 0; size; value])
        | _ -> $"Expecting an array type but got %A{t}"
               |> addErrorAndReturnNull com ctx.InlinePath r
    match i.CompiledName, args with
    | "ToSeq", [arg] -> Some arg
    | "OfSeq", [arg] -> toArray r t arg |> Some
    | "OfList", [arg] ->
        Helper.LibCall(com, "List", "toArray", t, args, i.SignatureArgTypes, ?loc=r) |> Some
    | "ToList", args ->
        Helper.LibCall(com, "List", "ofArray", t, args, i.SignatureArgTypes, ?loc=r) |> Some
    | ("Length" | "Count"), [arg] -> getFieldWith r t arg "length" |> Some
    | "Item", [idx; ar] -> getExpr r t ar idx |> Some
    | "Get", [ar; idx] -> getExpr r t ar idx |> Some
    | "Set", [ar; idx; value] -> setExpr r ar idx value |> Some
    | "ZeroCreate", [count] -> createArray count None |> Some
    | "Create", [count; value] -> createArray count (Some value) |> Some
    | "Empty", _ ->
        let t = match t with Array(t, _) -> t | _ -> Any
        newArrayAlloc (makeIntConst 0) t |> Some
    | "IsEmpty", [ar] ->
        eq (getFieldWith r (Number(Int32, NumberInfo.Empty)) ar "length") (makeIntConst 0) |> Some
    | "CopyTo", args ->
        copyToArray com r t i args
    | Patterns.DicContains nativeArrayFunctions meth, _ ->
        let args, thisArg = List.splitLast args
        let argTypes = List.take (List.length args) i.SignatureArgTypes
        Helper.InstanceCall(thisArg, meth, t, args, argTypes, ?loc=r) |> Some
    | ("Distinct" | "DistinctBy" | "Except" | "GroupBy" | "CountBy" as meth), args ->
        let meth = Naming.lowerFirst meth
        let args = injectArg com ctx r "Seq2" meth i.GenericArgs args
        Helper.LibCall(com, "Seq2", "Array_" + meth, t, args, i.SignatureArgTypes, ?loc=r) |> Some
    | meth, _ ->
        let meth = Naming.lowerFirst meth
        let args = injectArg com ctx r "Array" meth i.GenericArgs args
        Helper.LibCall(com, "Array", meth, t, args, i.SignatureArgTypes, ?loc=r) |> Some

let lists (com: ICompiler) (ctx: Context) r (t: Type) (i: CallInfo) (thisArg: Expr option) (args: Expr list) =
    match i.CompiledName, thisArg, args with
    // Use methods for Head and Tail (instead of Get(ListHead) for example) to check for empty lists
    | ReplaceName
      [ "get_Head",   "head"
        "get_Tail",   "tail"
        "get_Item",   "item"
        "get_Length", "length"
        "GetSlice",   "getSlice" ] methName, Some x, _ ->
            let args = match args with [ExprType Unit] -> [x] | args -> args @ [x]
            Helper.LibCall(com, "List", methName, t, args, i.SignatureArgTypes, ?loc=r) |> Some
    | "get_IsEmpty", Some x, _ -> Test(x, ListTest false, r) |> Some
    | "get_Empty", None, _ -> NewList(None, (genArg com ctx r 0 i.GenericArgs)) |> makeValue r |> Some
    | "Cons", None, [h;t] -> NewList(Some(h,t), (genArg com ctx r 0 i.GenericArgs)) |> makeValue r |> Some
    | ("GetHashCode" | "Equals" | "CompareTo"), Some callee, _ ->
        Helper.InstanceCall(callee, i.CompiledName, t, args, i.SignatureArgTypes, ?loc=r) |> Some
    | _ -> None

let listModule (com: ICompiler) (ctx: Context) r (t: Type) (i: CallInfo) (_: Expr option) (args: Expr list) =
    match i.CompiledName, args with
    | "IsEmpty", [x] -> Test(x, ListTest false, r) |> Some
    | "Empty", _ -> NewList(None, (genArg com ctx r 0 i.GenericArgs)) |> makeValue r |> Some
    | "Singleton", [x] ->
        NewList(Some(x, Value(NewList(None, t), None)), (genArg com ctx r 0 i.GenericArgs)) |> makeValue r |> Some
    // Use a cast to give it better chances of optimization (e.g. converting list
    // literals to arrays) after the beta reduction pass
    | "ToSeq", [x] -> TypeCast(x, t) |> Some
    | ("Distinct" | "DistinctBy" | "Except" | "GroupBy" | "CountBy" as meth), args ->
        let meth = Naming.lowerFirst meth
        let args = injectArg com ctx r "Seq2" meth i.GenericArgs args
        Helper.LibCall(com, "Seq2", "List_" + meth, t, args, i.SignatureArgTypes, ?loc=r) |> Some
    | meth, _ ->
        let meth = Naming.lowerFirst meth
        let args = injectArg com ctx r "List" meth i.GenericArgs args
        Helper.LibCall(com, "List", meth, t, args, i.SignatureArgTypes, ?loc=r) |> Some

let sets (com: ICompiler) (ctx: Context) r (t: Type) (i: CallInfo) (thisArg: Expr option) (args: Expr list) =
    match i.CompiledName with
    | ".ctor" -> (genArg com ctx r 0 i.GenericArgs) |> makeSet com ctx r t "OfSeq" args |> Some
    | _ ->
        let isStatic = Option.isNone thisArg
        let mangledName = Naming.buildNameWithoutSanitationFrom "FSharpSet" isStatic i.CompiledName ""
        let args = injectArg com ctx r "Set" mangledName i.GenericArgs args
        Helper.LibCall(com, "Set", mangledName, t, args, i.SignatureArgTypes, ?thisArg=thisArg, ?loc=r) |> Some

let setModule (com: ICompiler) (ctx: Context) r (t: Type) (i: CallInfo) (_: Expr option) (args: Expr list) =
    let meth = Naming.lowerFirst i.CompiledName
    let args = injectArg com ctx r "Set" meth i.GenericArgs args
    Helper.LibCall(com, "Set", meth, t, args, i.SignatureArgTypes, ?loc=r) |> Some

let maps (com: ICompiler) (ctx: Context) r (t: Type) (i: CallInfo) (thisArg: Expr option) (args: Expr list) =
    match i.CompiledName with
    | ".ctor" -> (genArg com ctx r 0 i.GenericArgs) |> makeMap com ctx r t "OfSeq" args |> Some
    | _ ->
        let isStatic = Option.isNone thisArg
        let mangledName = Naming.buildNameWithoutSanitationFrom "FSharpMap" isStatic i.CompiledName ""
        let args = injectArg com ctx r "Map" mangledName i.GenericArgs args
        Helper.LibCall(com, "Map", mangledName, t, args, i.SignatureArgTypes, ?thisArg=thisArg, ?loc=r) |> Some

let mapModule (com: ICompiler) (ctx: Context) r (t: Type) (i: CallInfo) (_: Expr option) (args: Expr list) =
    let meth = Naming.lowerFirst i.CompiledName
    let args = injectArg com ctx r "Map" meth i.GenericArgs args
    Helper.LibCall(com, "Map", meth, t, args, i.SignatureArgTypes, ?loc=r) |> Some

let disposables (com: ICompiler) (_: Context) r (t: Type) (i: CallInfo) (thisArg: Expr option) (args: Expr list) =
    match i.CompiledName, thisArg with
    // `use` will call Dispose without a null check so use a safe version just in case, see #2719
    | "Dispose", Some c -> Helper.LibCall(com, "Util", "disposeSafe", t, [c], ?loc=r) |> Some
    | _ -> None

let results (com: ICompiler) (ctx: Context) r (t: Type) (i: CallInfo) (_: Expr option) (args: Expr list) =
    match i.CompiledName with
    | ("Bind" | "Map" | "MapError") as meth ->
        Some ("Result_" + meth)
    | _ -> None
    |> Option.map (fun meth ->
        Helper.LibCall(com, "Choice", meth, t, args, i.SignatureArgTypes, ?loc=r))

let nullables (com: ICompiler) (_: Context) r (t: Type) (i: CallInfo) (thisArg: Expr option) (args: Expr list) =
    match i.CompiledName, thisArg with
    | ".ctor", None -> List.tryHead args
    // | "get_Value", Some c -> Get(c, OptionValue, t, r) |> Some // Get(OptionValueOptionValue) doesn't do a null check
    | "get_Value", Some c -> Helper.LibCall(com, "Option", "value", t, [c], ?loc=r) |> Some
    | "get_HasValue", Some c -> Test(c, OptionTest true, r) |> Some
    | _ -> None

// See fable-library/Option.ts for more info on how options behave in Fable runtime
let options (com: ICompiler) (_: Context) r (t: Type) (i: CallInfo) (thisArg: Expr option) (args: Expr list) =
    match i.CompiledName, thisArg with
    | "get_Value", Some c -> Helper.LibCall(com, "Option", "value", t, [c], ?loc=r) |> Some
    | "get_IsSome", Some c -> Test(c, OptionTest true, r) |> Some
    | "get_IsNone", Some c -> Test(c, OptionTest false, r) |> Some
    | _ -> None

let optionModule (com: ICompiler) (ctx: Context) r (t: Type) (i: CallInfo) (_: Expr option) (args: Expr list) =
    let toArray r t arg =
        Helper.LibCall(com, "Option", "toArray", Array(t, MutableArray), [arg], ?loc=r)
    match i.CompiledName, args with
    | "None", _ -> NewOption(None, t, false) |> makeValue r |> Some
    | "GetValue", [c] ->
        Helper.LibCall(com, "Option", "value", t, args, ?loc=r) |> Some
    | ("OfObj" | "OfNullable"), _ ->
        Helper.LibCall(com, "Option", "ofNullable", t, args, ?loc=r) |> Some
    | ("ToObj" | "ToNullable"), _ ->
        Helper.LibCall(com, "Option", "toNullable", t, args, ?loc=r) |> Some
    | "IsSome", [c] -> Test(c, OptionTest true, r) |> Some
    | "IsNone", [c] -> Test(c, OptionTest false, r) |> Some
    | ("Filter" | "Flatten" | "Map" | "Map2" | "Map3" | "Bind" as meth), args ->
        Helper.LibCall(com, "Option", Naming.lowerFirst meth, t, args, i.SignatureArgTypes, ?loc=r) |> Some
    | "ToArray", [arg] ->
        toArray r t arg |> Some
    | "ToList", [arg] ->
        let args = args |> List.replaceLast (toArray None t)
        Helper.LibCall(com, "List", "ofArray", t, args, ?loc=r) |> Some
    | "FoldBack", [folder; opt; state] ->
        Helper.LibCall(com, "Seq", "foldBack", t, [folder; toArray None t opt; state], i.SignatureArgTypes, ?loc=r) |> Some
    | "DefaultValue", _ ->
        Helper.LibCall(com, "Option", "defaultArg", t, List.rev args, ?loc=r) |> Some
    | "DefaultWith", _ ->
        Helper.LibCall(com, "Option", "defaultArgWith", t, List.rev args, List.rev i.SignatureArgTypes, ?loc=r) |> Some
    | "OrElse", _ ->
        Helper.LibCall(com, "Option", "orElse", t, List.rev args, ?loc=r) |> Some
    | "OrElseWith", _ ->
        Helper.LibCall(com, "Option", "orElseWith", t, List.rev args, List.rev i.SignatureArgTypes, ?loc=r) |> Some
    | ("Count" | "Contains" | "Exists" | "Fold" | "ForAll" | "Iterate" as meth), _ ->
        let meth = Naming.lowerFirst meth
        let args = args |> List.replaceLast (toArray None t)
        let args = injectArg com ctx r "Seq" meth i.GenericArgs args
        Helper.LibCall(com, "Seq", meth, t, args, i.SignatureArgTypes, ?loc=r) |> Some
    | _ -> None

let parseBool (com: ICompiler) (ctx: Context) r t (i: CallInfo) (thisArg: Expr option) (args: Expr list) =
    match i.CompiledName, args with
    | ("Parse" | "TryParse" as method), args ->
        let func = Naming.lowerFirst method
        Helper.LibCall(com, "Boolean", func, t, args, i.SignatureArgTypes, ?loc=r) |> Some
    | _ -> None

let parseNum (com: ICompiler) (ctx: Context) r t (i: CallInfo) (thisArg: Expr option) (args: Expr list) =
    let parseCall meth str args style =
        let kind =
            match i.DeclaringEntityFullName with
            | Patterns.DicContains FSharp2Fable.TypeHelpers.numberTypes kind -> kind
            | x -> failwithf $"Unexpected type in parse: %A{x}"
        let isFloatOrDecimal, numberModule, unsigned, bitsize =
            getParseParams kind
        let outValue =
            if meth = "TryParse" then [List.last args] else []
        let args =
            if isFloatOrDecimal then [str] @ outValue
            else [str; makeIntConst style; makeBoolConst unsigned; makeIntConst bitsize] @ outValue
        Helper.LibCall(com, numberModule, Naming.lowerFirst meth, t, args, ?loc=r) |> Some

    let isFloat =
        match i.SignatureArgTypes.Head with
        | Number((Float32 | Float64),_) -> true
        | _ -> false

    match i.CompiledName, args with
    | "IsNaN", [_] when isFloat ->
        Helper.GlobalCall("Number", t, args, memb="isNaN", ?loc=r) |> Some
    | "IsPositiveInfinity", [_] when isFloat ->
        Helper.LibCall(com, "Double", "isPositiveInfinity", t, args, i.SignatureArgTypes, ?loc=r) |> Some
    | "IsNegativeInfinity", [_] when isFloat ->
        Helper.LibCall(com, "Double", "isNegativeInfinity", t, args, i.SignatureArgTypes, ?loc=r) |> Some
    | "IsInfinity", [_] when isFloat ->
        Helper.LibCall(com, "Double", "isInfinity", t, args, i.SignatureArgTypes, ?loc=r) |> Some
    | "IsInfinity", [_] when isFloat ->
        Helper.LibCall(com, "Double", "isInfinity", t, args, i.SignatureArgTypes, ?loc=r) |> Some
    | ("Parse" | "TryParse") as meth,
            str::NumberConst(:? int as style,_)::_ ->
        let hexConst = int System.Globalization.NumberStyles.HexNumber
        let intConst = int System.Globalization.NumberStyles.Integer
        if style <> hexConst && style <> intConst then
            $"%s{i.DeclaringEntityFullName}.%s{meth}(): NumberStyle %d{style} is ignored"
            |> addWarning com ctx.InlinePath r
        let acceptedArgs = if meth = "Parse" then 2 else 3
        if List.length args > acceptedArgs then
            // e.g. Double.Parse(string, style, IFormatProvider) etc.
            $"%s{i.DeclaringEntityFullName}.%s{meth}(): provider argument is ignored"
            |> addWarning com ctx.InlinePath r
        parseCall meth str args style
    | ("Parse" | "TryParse") as meth, str::_ ->
        let acceptedArgs = if meth = "Parse" then 1 else 2
        if List.length args > acceptedArgs then
            // e.g. Double.Parse(string, IFormatProvider) etc.
            $"%s{i.DeclaringEntityFullName}.%s{meth}(): provider argument is ignored"
            |> addWarning com ctx.InlinePath r
        let style = int System.Globalization.NumberStyles.Any
        parseCall meth str args style
    | "ToString", [ExprTypeAs(String, format)] ->
        let format = emitExpr r String [format] "'{0:' + $0 + '}'"
        Helper.LibCall(com, "String", "format", t, [format; thisArg.Value], [format.Type; thisArg.Value.Type], ?loc=r) |> Some
    | "ToString", _ ->
        Helper.GlobalCall("String", String, [thisArg.Value], ?loc=r) |> Some
    | _ ->
        None

let decimals (com: ICompiler) (ctx: Context) r (t: Type) (i: CallInfo) (thisArg: Expr option) (args: Expr list) =
    match i.CompiledName, args with
    | (".ctor" | "MakeDecimal"), ([low; mid; high; isNegative; scale] as args) ->
        Helper.LibCall(com, "Decimal", "fromParts", t, args, i.SignatureArgTypes, ?loc=r) |> Some
    | ".ctor", [Value(NewArray(ArrayValues ([low; mid; high; signExp] as args),_,_),_)] ->
        Helper.LibCall(com, "Decimal", "fromInts", t, args, i.SignatureArgTypes, ?loc=r) |> Some
    | ".ctor", [arg] ->
        match arg.Type with
        | Array (Number(Int32, NumberInfo.Empty),_) ->
            Helper.LibCall(com, "Decimal", "fromIntArray", t, args, i.SignatureArgTypes, ?loc=r) |> Some
        | _ -> makeDecimalFromExpr com r t arg |> Some
    | "GetBits", _ ->
        Helper.LibCall(com, "Decimal", "getBits", t, args, i.SignatureArgTypes, ?loc=r) |> Some
    | ("Parse" | "TryParse"), _ ->
        parseNum com ctx r t i thisArg args
    | Operators.lessThan, [left; right] -> booleanCompare com ctx r left right BinaryLess |> Some
    | Operators.lessThanOrEqual, [left; right] -> booleanCompare com ctx r left right BinaryLessOrEqual |> Some
    | Operators.greaterThan, [left; right] -> booleanCompare com ctx r left right BinaryGreater |> Some
    | Operators.greaterThanOrEqual, [left; right] -> booleanCompare com ctx r left right BinaryGreaterOrEqual |> Some
    |(Operators.addition
    | Operators.subtraction
    | Operators.multiply
    | Operators.division
    | Operators.divideByInt
    | Operators.modulus
    | Operators.unaryNegation), _ ->
        applyOp com ctx r t i.CompiledName args |> Some
    | "op_Explicit", _ ->
        match t with
        | Number(kind,_) ->
            match kind with
            | Int64 -> toLong com ctx r false t args |> Some
            | UInt64 -> toLong com ctx r true t args |> Some
            | Int8 | Int16 | Int32 | UInt8 | UInt16 | UInt32 -> toInt com ctx r t args |> Some
            | Float32 | Float64 -> toFloat com ctx r t args |> Some
            | Decimal -> toDecimal com ctx r t args |> Some
            | BigInt | NativeInt | UNativeInt -> None
        | _ -> None
    | ("Ceiling" | "Floor" | "Round" | "Truncate" |
        "Add" | "Subtract" | "Multiply" | "Divide" | "Remainder" | "Negate" as meth), _ ->
        let meth = Naming.lowerFirst meth
        Helper.LibCall(com, "Decimal", meth, t, args, i.SignatureArgTypes, ?loc=r) |> Some
    | "ToString", [ExprTypeAs(String, format)] ->
        let format = emitExpr r String [format] "'{0:' + $0 + '}'"
        Helper.LibCall(com, "String", "format", t, [format; thisArg.Value], [format.Type; thisArg.Value.Type], ?loc=r) |> Some
    | "ToString", _ -> Helper.InstanceCall(thisArg.Value, "toString", String, [], ?loc=r) |> Some
    | _,_ -> None

let bigints (com: ICompiler) (ctx: Context) r (t: Type) (i: CallInfo) (thisArg: Expr option) (args: Expr list) =
    match thisArg, i.CompiledName with
    | None, ".ctor" ->
        match i.SignatureArgTypes with
        | [Array _] ->
            Helper.LibCall(com, "BigInt", "fromByteArray", t, args, i.SignatureArgTypes, ?loc=r) |> Some
        | [Number ((Int64|UInt64),_)] ->
            Helper.LibCall(com, "BigInt", "fromInt64", t, args, i.SignatureArgTypes, ?loc=r) |> Some
        | _ ->
            Helper.LibCall(com, "BigInt", "fromInt32", t, args, i.SignatureArgTypes, ?loc=r) |> Some
    | None, "op_Explicit" ->
        match t with
        | Number(kind,_) ->
            match kind with
            | Int64 -> toLong com ctx r false t args |> Some
            | UInt64 -> toLong com ctx r true t args |> Some
            | Int8 | Int16 | Int32 | UInt8 | UInt16 | UInt32 -> toInt com ctx r t args |> Some
            | Float32 | Float64 -> toFloat com ctx r t args |> Some
            | Decimal -> toDecimal com ctx r t args |> Some
            | BigInt | NativeInt | UNativeInt -> None
        | _ -> None
    | None, "DivRem" ->
        Helper.LibCall(com, "BigInt", "divRem", t, args, i.SignatureArgTypes, ?loc=r) |> Some
    | None, meth when meth.StartsWith("get_") ->
        Helper.LibValue(com, "BigInt", meth, t) |> Some
    | callee, meth ->
        let args =
            match callee, meth with
            | None, _ -> args
            | Some c, _ -> c::args
        Helper.LibCall(com, "BigInt", Naming.lowerFirst meth, t, args, i.SignatureArgTypes, ?loc=r) |> Some

// Compile static strings to their constant values
// reference: https://msdn.microsoft.com/en-us/visualfsharpdocs/conceptual/languageprimitives.errorstrings-module-%5bfsharp%5d
let errorStrings = function
    | "InputArrayEmptyString" -> str "The input array was empty" |> Some
    | "InputSequenceEmptyString" -> str "The input sequence was empty" |> Some
    | "InputMustBeNonNegativeString" -> str "The input must be non-negative" |> Some
    | _ -> None

let languagePrimitives (com: ICompiler) (ctx: Context) r t (i: CallInfo) (thisArg: Expr option) (args: Expr list) =
    match i.CompiledName, args with
    | Naming.EndsWith "Dynamic" operation, arg::_ ->
        let operation = if operation = Operators.divideByInt then operation else "op_" + operation
        if operation = "op_Explicit" then Some arg // TODO
        else applyOp com ctx r t operation args |> Some
    | "DivideByInt", _ -> applyOp com ctx r t i.CompiledName args |> Some
    | "GenericZero", _ -> getZero com ctx t |> Some
    | "GenericOne", _ -> getOne com ctx t |> Some
    | ("SByteWithMeasure"
    | "Int16WithMeasure"
    | "Int32WithMeasure"
    | "Int64WithMeasure"
    | "Float32WithMeasure"
    | "FloatWithMeasure"
    | "DecimalWithMeasure"), [arg] -> arg |> Some
    | "EnumOfValue", [arg] -> TypeCast(arg, t) |> Some
    | "EnumToValue", [arg] -> TypeCast(arg, t) |> Some
    | ("GenericHash" | "GenericHashIntrinsic"), [arg] ->
        structuralHash com r arg |> Some
    | ("FastHashTuple2" | "FastHashTuple3" | "FastHashTuple4" | "FastHashTuple5"
    | "GenericHashWithComparer" | "GenericHashWithComparerIntrinsic"), [comp; arg] ->
        Helper.InstanceCall(comp, "GetHashCode", t, [arg], i.SignatureArgTypes, ?loc=r) |> Some
    | ("GenericComparison" | "GenericComparisonIntrinsic"), [left; right] ->
        compare com ctx r left right |> Some
    | ("FastCompareTuple2" | "FastCompareTuple3" | "FastCompareTuple4" | "FastCompareTuple5"
    | "GenericComparisonWithComparer" | "GenericComparisonWithComparerIntrinsic"), [comp; left; right] ->
        Helper.InstanceCall(comp, "Compare", t, [left; right], i.SignatureArgTypes, ?loc=r) |> Some
    | ("GenericLessThan" | "GenericLessThanIntrinsic"), [left; right] ->
        booleanCompare com ctx r left right BinaryLess |> Some
    | ("GenericLessOrEqual" | "GenericLessOrEqualIntrinsic"), [left; right] ->
        booleanCompare com ctx r left right BinaryLessOrEqual |> Some
    | ("GenericGreaterThan" | "GenericGreaterThanIntrinsic"), [left; right] ->
        booleanCompare com ctx r left right BinaryGreater |> Some
    | ("GenericGreaterOrEqual" | "GenericGreaterOrEqualIntrinsic"), [left; right] ->
        booleanCompare com ctx r left right BinaryGreaterOrEqual |> Some
    | ("GenericEquality" | "GenericEqualityIntrinsic"), [left; right] ->
        equals com ctx r true left right |> Some
    | ("GenericEqualityER" | "GenericEqualityERIntrinsic"), [left; right] ->
        // TODO: In ER mode, equality on two NaNs returns "true".
        equals com ctx r true left right |> Some
    | ("FastEqualsTuple2" | "FastEqualsTuple3" | "FastEqualsTuple4" | "FastEqualsTuple5"
    | "GenericEqualityWithComparer" | "GenericEqualityWithComparerIntrinsic"), [comp; left; right] ->
        Helper.InstanceCall(comp, "Equals", t, [left; right], i.SignatureArgTypes, ?loc=r) |> Some
    | ("PhysicalEquality" | "PhysicalEqualityIntrinsic"), [left; right] ->
        makeEqOp r left right BinaryEqual |> Some
    | ("PhysicalHash" | "PhysicalHashIntrinsic"), [arg] ->
        Helper.LibCall(com, "Util", "physicalHash", Number(Int32, NumberInfo.Empty), [arg], ?loc=r) |> Some
    | ("GenericEqualityComparer"
    |  "GenericEqualityERComparer"
    |  "FastGenericComparer"
    |  "FastGenericComparerFromTable"
    |  "FastGenericEqualityComparer"
    |  "FastGenericEqualityComparerFromTable"
        ), _ -> fsharpModule com ctx r t i thisArg args
    | ("ParseInt32"|"ParseUInt32"), [arg] -> toInt com ctx r t [arg] |> Some
    | "ParseInt64", [arg] -> toLong com ctx r false t [arg] |> Some
    | "ParseUInt64", [arg] -> toLong com ctx r true t [arg] |> Some
    | _ -> None

let intrinsicFunctions (com: ICompiler) (ctx: Context) r t (i: CallInfo) (thisArg: Expr option) (args: Expr list) =
    match i.CompiledName, thisArg, args with
    // Erased operators
    | "CheckThis", _, [arg]
    | "UnboxFast", _, [arg]
    | "UnboxGeneric", _, [arg] -> Some arg
    | "MakeDecimal", _, _ -> decimals com ctx r t i thisArg args
    | "GetString", _, [ar; idx]
    | "GetArray", _, [ar; idx] -> getExpr r t ar idx |> Some
    | "SetArray", _, [ar; idx; value] -> setExpr r ar idx value |> Some
    | ("GetArraySlice" | "GetStringSlice"), None, [ar; lower; upper] ->
        let upper =
            match upper with
            | Value(NewOption(None,_,_),_) -> getExpr None (Number(Int32, NumberInfo.Empty)) ar (makeStrConst "length")
            | _ -> add upper (makeIntConst 1)
        Helper.InstanceCall(ar, "slice", t, [lower; upper], ?loc=r) |> Some
    | "SetArraySlice", None, args ->
        Helper.LibCall(com, "Array", "setSlice", t, args, i.SignatureArgTypes, ?loc=r) |> Some
    | ("TypeTestGeneric" | "TypeTestFast"), None, [expr] ->
        Test(expr, TypeTest((genArg com ctx r 0 i.GenericArgs)), r) |> Some
    | "CreateInstance", None, _ ->
        match genArg com ctx r 0 i.GenericArgs with
        | DeclaredType(ent, _) ->
            let ent = com.GetEntity(ent)
            Helper.ConstructorCall(constructor com ent, t, [], ?loc=r) |> Some
        | t -> $"Cannot create instance of type unresolved at compile time: %A{t}"
               |> addErrorAndReturnNull com ctx.InlinePath r |> Some
    // reference: https://msdn.microsoft.com/visualfsharpdocs/conceptual/operatorintrinsics.powdouble-function-%5bfsharp%5d
    // Type: PowDouble : float -> int -> float
    // Usage: PowDouble x n
    | "PowDouble", None, _ ->
        Helper.GlobalCall("Math", t, args, i.SignatureArgTypes, memb="pow", ?loc=r) |> Some
    | "PowDecimal", None, _ ->
        Helper.LibCall(com, "Decimal", "pow", t, args, i.SignatureArgTypes, ?loc=r) |> Some
    // reference: https://msdn.microsoft.com/visualfsharpdocs/conceptual/operatorintrinsics.rangechar-function-%5bfsharp%5d
    // Type: RangeChar : char -> char -> seq<char>
    // Usage: RangeChar start stop
    | "RangeChar", None, _ ->
        Helper.LibCall(com, "Range", "rangeChar", t, args, i.SignatureArgTypes, ?loc=r) |> Some
    // reference: https://msdn.microsoft.com/visualfsharpdocs/conceptual/operatorintrinsics.rangedouble-function-%5bfsharp%5d
    // Type: RangeDouble: float -> float -> float -> seq<float>
    // Usage: RangeDouble start step stop
    | ("RangeSByte" | "RangeByte"
    | "RangeInt16"  | "RangeUInt16"
    | "RangeInt32"  | "RangeUInt32"
    | "RangeSingle" | "RangeDouble"), None, args ->
        Helper.LibCall(com, "Range", "rangeDouble", t, args, i.SignatureArgTypes, ?loc=r) |> Some
    | "RangeInt64", None, args ->
        Helper.LibCall(com, "Range", "rangeInt64", t, args, i.SignatureArgTypes, ?loc=r) |> Some
    | "RangeUInt64", None, args ->
        Helper.LibCall(com, "Range", "rangeUInt64", t, args, i.SignatureArgTypes, ?loc=r) |> Some
    | _ -> None

let runtimeHelpers (com: ICompiler) (ctx: Context) r t (i: CallInfo) thisArg args =
    match i.CompiledName, args with
    | "GetHashCode", [arg] -> identityHash com r arg |> Some
    | _ -> None

// ExceptionDispatchInfo is used to raise exceptions through different threads in async workflows
// We don't need to do anything in JS, see #2396
let exceptionDispatchInfo (com: ICompiler) (ctx: Context) r t (i: CallInfo) thisArg args =
    match i.CompiledName, thisArg, args with
    | "Capture", _, [arg] -> Some arg
    | "Throw", Some arg, _ -> makeThrow r t arg |> Some
    | _ -> None

let funcs (com: ICompiler) (ctx: Context) r t (i: CallInfo) thisArg args =
    match i.CompiledName, thisArg with
    // Just use Emit to change the type of the arg, Fable will automatically uncurry the function
    | "Adapt", _ -> emitExpr r t args "$0" |> Some
    | "Invoke", Some callee ->
        Helper.Application(callee, t, args, i.SignatureArgTypes, ?loc=r) |> Some
    | _ -> None

let keyValuePairs (com: ICompiler) (ctx: Context) r t (i: CallInfo) thisArg args =
    match i.CompiledName, thisArg with
    | ".ctor", _ -> makeTuple r true args |> Some
    | "get_Key", Some c -> Get(c, TupleIndex 0, t, r) |> Some
    | "get_Value", Some c -> Get(c, TupleIndex 1, t, r) |> Some
    | _ -> None

let dictionaries (com: ICompiler) (ctx: Context) r t (i: CallInfo) (thisArg: Expr option) (args: Expr list) =
    match i.CompiledName, thisArg with
    | ".ctor", _ ->
        match i.SignatureArgTypes, args with
        | ([]|[Number _]), _ ->
            makeDictionary com ctx r t (makeArray Any []) |> Some
        | [IDictionary], [arg] ->
            makeDictionary com ctx r t arg |> Some
        | [IDictionary; IEqualityComparer], [arg; eqComp] ->
            makeComparerFromEqualityComparer eqComp
            |> makeDictionaryWithComparer com r t arg |> Some
        | [IEqualityComparer], [eqComp]
        | [Number _; IEqualityComparer], [_; eqComp] ->
            makeComparerFromEqualityComparer eqComp
            |> makeDictionaryWithComparer com r t (makeArray Any []) |> Some
        | _ -> None
    | "get_IsReadOnly", _ -> makeBoolConst false |> Some
    | "get_Count", _ -> getFieldWith r t thisArg.Value "size" |> Some
    | "GetEnumerator", Some callee -> getEnumerator com r t callee |> Some
    | "ContainsValue", _ ->
        match thisArg, args with
        | Some c, [arg] -> Helper.LibCall(com, "MapUtil", "containsValue", t, [arg; c], ?loc=r) |> Some
        | _ -> None
    | "TryGetValue", _ ->
        Helper.LibCall(com, "MapUtil", "tryGetValue", t, args, i.SignatureArgTypes, ?thisArg=thisArg, ?loc=r) |> Some
    | "Add", _ ->
        Helper.LibCall(com, "MapUtil", "addToDict", t, args, i.SignatureArgTypes, ?thisArg=thisArg, ?loc=r) |> Some
    | "get_Item", _ ->
        Helper.LibCall(com, "MapUtil", "getItemFromDict", t, args, i.SignatureArgTypes, ?thisArg=thisArg, ?loc=r) |> Some
    | ReplaceName ["set_Item",     "set"
                   "get_Keys",     "keys"
                   "get_Values",   "values"
                   "ContainsKey",  "has"
                   "Clear",        "clear"
                   "Remove",       "delete" ] methName, Some c ->
        Helper.InstanceCall(c, methName, t, args, i.SignatureArgTypes, ?loc=r) |> Some
    | _ -> None

let hashSets (com: ICompiler) (ctx: Context) r t (i: CallInfo) (thisArg: Expr option) (args: Expr list) =
    match i.CompiledName, thisArg, args with
    | ".ctor", _, _ ->
        match i.SignatureArgTypes, args with
        | [], _ ->
            makeHashSet com ctx r t (makeArray Any []) |> Some
        | [IEnumerable], [arg] ->
            makeHashSet com ctx r t arg |> Some
        | [IEnumerable; IEqualityComparer], [arg; eqComp] ->
            makeComparerFromEqualityComparer eqComp
            |> makeHashSetWithComparer com r t arg |> Some
        | [IEqualityComparer], [eqComp] ->
            makeComparerFromEqualityComparer eqComp
            |> makeHashSetWithComparer com r t (makeArray Any []) |> Some
        | _ -> None
    | "get_Count", _, _ -> getFieldWith r t thisArg.Value "size" |> Some
    | "get_IsReadOnly", _, _ -> BoolConstant false |> makeValue r |> Some
    | ReplaceName ["Clear",    "clear"
                   "Contains", "has"
                   "Remove",   "delete" ] methName, Some c, args ->
        Helper.InstanceCall(c, methName, t, args, i.SignatureArgTypes, ?loc=r) |> Some
    | "GetEnumerator", Some c, _ -> getEnumerator com r t c |> Some
    | "Add", Some c, [arg] ->
        Helper.LibCall(com, "MapUtil", "addToSet", t, [arg; c], ?loc=r) |> Some
    | ("IsProperSubsetOf" | "IsProperSupersetOf" | "UnionWith" | "IntersectWith" |
        "ExceptWith" | "IsSubsetOf" | "IsSupersetOf" as meth), Some c, args ->
        let meth = Naming.lowerFirst meth
        let args = injectArg com ctx r "Set" meth i.GenericArgs args
        Helper.LibCall(com, "Set", meth, t, c::args, ?loc=r) |> Some
    // | "CopyTo" // TODO!!!
    // | "SetEquals"
    // | "Overlaps"
    // | "SymmetricExceptWith"
    | _ -> None

let exceptions (com: ICompiler) (ctx: Context) r t (i: CallInfo) (thisArg: Expr option) (args: Expr list) =
    match i.CompiledName, thisArg with
    | ".ctor", _ -> Helper.ConstructorCall(makeIdentExpr "Error", t, args, ?loc=r) |> Some
    | "get_Message", Some e -> getFieldWith r t e "message" |> Some
    | "get_StackTrace", Some e -> getFieldWith r t e "stack" |> Some
    | _ -> None

let objects (com: ICompiler) (ctx: Context) r t (i: CallInfo) (thisArg: Expr option) (args: Expr list) =
    match i.CompiledName, thisArg, args with
    | ".ctor", _, _ -> typedObjExpr t [] |> Some
    | "ToString", Some arg, _ -> toString com ctx r [arg] |> Some
    | "ReferenceEquals", _, [left; right] -> makeEqOp r left right BinaryEqual |> Some
    | "Equals", Some arg1, [arg2]
    | "Equals", None, [arg1; arg2] -> equals com ctx r true arg1 arg2 |> Some
    | "GetHashCode", Some arg, _ -> identityHash com r arg |> Some
    | "GetType", Some arg, _ ->
        if arg.Type = Any then
            "Types can only be resolved at compile time. At runtime this will be same as `typeof<obj>`"
            |> addWarning com ctx.InlinePath r
        makeTypeInfo r arg.Type |> Some
    | _ -> None

let valueTypes (com: ICompiler) (ctx: Context) r t (i: CallInfo) (thisArg: Expr option) (args: Expr list) =
    match i.CompiledName, thisArg, args with
    | ".ctor", _, _ -> typedObjExpr t [] |> Some
    | "ToString", Some arg, _ -> toString com ctx r [arg] |> Some
    | "Equals", Some arg1, [arg2]
    | "Equals", None, [arg1; arg2] -> equals com ctx r true arg1 arg2 |> Some
    | "GetHashCode", Some arg, _ -> structuralHash com r arg |> Some
    | "CompareTo", Some arg1, [arg2] -> compare com ctx r arg1 arg2 |> Some
    | _ -> None

let unchecked (com: ICompiler) (ctx: Context) r t (i: CallInfo) (_: Expr option) (args: Expr list) =
    match i.CompiledName, args with
    | "DefaultOf", _ -> (genArg com ctx r 0 i.GenericArgs) |> defaultof com ctx |> Some
    | "Hash", [arg] -> structuralHash com r arg |> Some
    | "Equals", [arg1; arg2] -> equals com ctx r true arg1 arg2 |> Some
    | "Compare", [arg1; arg2] -> compare com ctx r arg1 arg2 |> Some
    | _ -> None

let enums (com: ICompiler) (ctx: Context) r t (i: CallInfo) (thisArg: Expr option) (args: Expr list) =
    match thisArg, i.CompiledName, args with
    | Some this, "HasFlag", [arg] ->
        // x.HasFlags(y) => (int x) &&& (int y) <> 0
        makeBinOp r (Number(Int32, NumberInfo.Empty)) this arg BinaryAndBitwise
        |> fun bitwise -> makeEqOp r bitwise (makeIntConst 0) BinaryUnequal
        |> Some
    | None, Patterns.DicContains (dict ["Parse", "parseEnum"
                                        "TryParse", "tryParseEnum"
                                        "IsDefined", "isEnumDefined"
                                        "GetName", "getEnumName"
                                        "GetNames", "getEnumNames"
                                        "GetValues", "getEnumValues"
                                        "GetUnderlyingType", "getEnumUnderlyingType"]) meth, args ->
        let args =
            match meth, args with
            // TODO: Parse at compile time if we know the type
            | "parseEnum", [value] -> [makeTypeInfo None t; value]
            | "tryParseEnum", [value; refValue] -> [genArg com ctx r 0 i.GenericArgs |> makeTypeInfo None; value; refValue]
            | _ -> args
        Helper.LibCall(com, "Reflection", meth, t, args, ?loc=r) |> Some
    | _ -> None

let log (com: ICompiler) r t (i: CallInfo) (_: Expr option) (args: Expr list) =
    let args =
        match args with
        | [] -> []
        | [v] -> [v]
        | (StringConst _)::_ -> [Helper.LibCall(com, "String", "format", t, args, i.SignatureArgTypes)]
        | _ -> [args.Head]
    Helper.GlobalCall("console", t, args, memb="log", ?loc=r)

let bitConvert (com: ICompiler) (ctx: Context) r t (i: CallInfo) (_: Expr option) (args: Expr list) =
    match i.CompiledName with
    | "GetBytes" ->
        let memberName =
            match args.Head.Type with
            | Boolean -> "getBytesBoolean"
            | Char | String -> "getBytesChar"
            | Number(Int16,_) -> "getBytesInt16"
            | Number(Int32,_) -> "getBytesInt32"
            | Number(UInt16,_) -> "getBytesUInt16"
            | Number(UInt32,_) -> "getBytesUInt32"
            | Number(Float32,_) -> "getBytesSingle"
            | Number(Float64,_) -> "getBytesDouble"
            | Number(Int64,_) -> "getBytesInt64"
            | Number(UInt64,_) -> "getBytesUInt64"
            | x -> FableError $"Unsupported type in BitConverter.GetBytes(): %A{x}" |> raise
        let expr = Helper.LibCall(com, "BitConverter", memberName, Boolean, args, i.SignatureArgTypes, ?loc=r)
        if com.Options.TypedArrays then expr |> Some
        else toArray r t expr |> Some // convert to dynamic array
    | _ ->
        let memberName = Naming.lowerFirst i.CompiledName
        Helper.LibCall(com, "BitConverter", memberName, Boolean, args, i.SignatureArgTypes, ?loc=r) |> Some

let convert (com: ICompiler) (ctx: Context) r t (i: CallInfo) (_: Expr option) (args: Expr list) =
    match i.CompiledName with
    | "ToSByte" | "ToByte"
    | "ToInt16" | "ToUInt16"
    | "ToInt32" | "ToUInt32"
        -> round com args |> toInt com ctx r t |> Some
    | "ToInt64"  -> round com args |> toLong com ctx r false t |> Some
    | "ToUInt64" -> round com args |> toLong com ctx r true t |> Some
    | "ToSingle" | "ToDouble"  -> toFloat com ctx r t args |> Some
    | "ToDecimal" -> toDecimal com ctx r t args |> Some
    | "ToChar" -> toChar args.Head |> Some
    | "ToString" -> toString com ctx r args |> Some
    | "ToBase64String" | "FromBase64String" ->
        if not(List.isSingle args) then
            $"Convert.%s{Naming.upperFirst i.CompiledName} only accepts one single argument"
            |> addWarning com ctx.InlinePath r
        Helper.LibCall(com, "String", (Naming.lowerFirst i.CompiledName), t, args, i.SignatureArgTypes, ?loc=r) |> Some
    | _ -> None

let console (com: ICompiler) (ctx: Context) r t (i: CallInfo) (thisArg: Expr option) (args: Expr list) =
    match i.CompiledName with
    | "get_Out" -> typedObjExpr t [] |> Some // empty object
    | "Write" ->
        addWarning com ctx.InlinePath r "Write will behave as WriteLine"
        log com r t i thisArg args |> Some
    | "WriteLine" -> log com r t i thisArg args |> Some
    | _ -> None

let debug (com: ICompiler) (ctx: Context) r t (i: CallInfo) (thisArg: Expr option) (args: Expr list) =
    match i.CompiledName with
    | "Write" ->
        addWarning com ctx.InlinePath r "Write will behave as WriteLine"
        log com r t i thisArg args |> Some
    | "WriteLine" -> log com r t i thisArg args |> Some
    | "Break" -> makeDebugger r |> Some
    | "Assert" ->
        let unit = Value(Null Unit, None)
        match args with
        | [] | [Value(BoolConstant true,_)] -> Some unit
        | [Value(BoolConstant false,_)] -> makeDebugger r |> Some
        | arg::_ ->
            // emit i "if (!$0) { debugger; }" i.args |> Some
            let cond = Operation(Unary(UnaryNot, arg), Boolean, r)
            IfThenElse(cond, makeDebugger r, unit, r) |> Some
    | _ -> None

let dates (com: ICompiler) (ctx: Context) r t (i: CallInfo) (thisArg: Expr option) (args: Expr list) =
    let getTime (e: Expr) =
        Helper.InstanceCall(e, "getTime", t, [])
    let moduleName =
        if i.DeclaringEntityFullName = Types.datetime
        then "Date" else "DateOffset"
    match i.CompiledName with
    | ".ctor" ->
        match args with
        | [] -> Helper.LibCall(com, moduleName, "minValue", t, [], [], ?loc=r) |> Some
        | ExprType(Number (Int64,_))::_ ->
            Helper.LibCall(com, moduleName, "fromTicks", t, args, i.SignatureArgTypes, ?loc=r) |> Some
        | ExprType(DeclaredType(e,[]))::_ when e.FullName = Types.datetime ->
            Helper.LibCall(com, "DateOffset", "fromDate", t, args, i.SignatureArgTypes, ?loc=r) |> Some
        | _ ->
            let last = List.last args
            match args.Length, last.Type with
            | 7, Number(_, NumberInfo.IsEnum ent) when ent.FullName = "System.DateTimeKind" ->
                let args = (List.take 6 args) @ [makeIntConst 0; last]
                let argTypes = (List.take 6 i.SignatureArgTypes) @ [Number(Int32, NumberInfo.Empty); last.Type]
                Helper.LibCall(com, "Date", "create", t, args, argTypes, ?loc=r) |> Some
            | _ ->
                Helper.LibCall(com, moduleName, "create", t, args, i.SignatureArgTypes, ?loc=r) |> Some
    | "ToString" ->
        Helper.LibCall(com, "Date", "toString", t, args, i.SignatureArgTypes, ?thisArg=thisArg, ?loc=r) |> Some
    | "get_Kind" | "get_Offset" ->
        Naming.removeGetSetPrefix i.CompiledName |> Naming.lowerFirst |> getFieldWith r t thisArg.Value |> Some
    // DateTimeOffset
    | "get_LocalDateTime" ->
        Helper.LibCall(com, "DateOffset", "toLocalTime", t, [thisArg.Value], [thisArg.Value.Type], ?loc=r) |> Some
    | "get_UtcDateTime" ->
        Helper.LibCall(com, "DateOffset", "toUniversalTime", t, [thisArg.Value], [thisArg.Value.Type], ?loc=r) |> Some
    | "get_DateTime" ->
        let kind = System.DateTimeKind.Unspecified |> int |> makeIntConst
        Helper.LibCall(com, "Date", "fromDateTimeOffset", t, [thisArg.Value; kind], [thisArg.Value.Type; kind.Type], ?loc=r) |> Some
    | "FromUnixTimeSeconds"
    | "FromUnixTimeMilliseconds" ->
        let value = Helper.LibCall(com, "Long", "toNumber", Number(Float64, NumberInfo.Empty), args, i.SignatureArgTypes)
        let value =
            if i.CompiledName = "FromUnixTimeSeconds"
            then makeBinOp r t value (makeIntConst 1000) BinaryMultiply
            else value
        Helper.LibCall(com, "DateOffset", "default", t, [value; makeIntConst 0], [value.Type; Number(Int32, NumberInfo.Empty)], ?loc=r) |> Some
    | "ToUnixTimeSeconds"
    | "ToUnixTimeMilliseconds" ->
        let ms = getTime thisArg.Value
        let args =
            if i.CompiledName = "ToUnixTimeSeconds"
            then [makeBinOp r t ms (makeIntConst 1000) BinaryDivide]
            else [ms]
        Helper.LibCall(com, "Long", "fromNumber", t, args, ?loc=r) |> Some
    | "get_Ticks" ->
        Helper.LibCall(com, "Date", "getTicks", t, [thisArg.Value], [thisArg.Value.Type], ?loc=r) |> Some
    | "get_UtcTicks" ->
        Helper.LibCall(com, "DateOffset", "getUtcTicks", t, [thisArg.Value], [thisArg.Value.Type], ?loc=r) |> Some
    | "AddTicks" ->
        match thisArg, args with
        | Some c, [ticks] ->
            let ms = Helper.LibCall(com, "Long", "op_Division", i.SignatureArgTypes.Head, [ticks; makeIntConst 10000], [ticks.Type; Number(Int32, NumberInfo.Empty)])
            let ms = Helper.LibCall(com, "Long", "toNumber", Number(Float64, NumberInfo.Empty), [ms], [ms.Type])
            Helper.LibCall(com, moduleName, "addMilliseconds", Number(Float64, NumberInfo.Empty), [c; ms], [c.Type; ms.Type], ?loc=r) |> Some
        | _ -> None
    | meth ->
        let meth = Naming.removeGetSetPrefix meth |> Naming.lowerFirst
        Helper.LibCall(com, moduleName, meth, t, args, i.SignatureArgTypes, ?thisArg=thisArg, ?loc=r) |> Some

let dateOnly (com: ICompiler) (ctx: Context) r t (i: CallInfo) (thisArg: Expr option) (args: Expr list) =
    match i.CompiledName with
    | ".ctor" when args.Length = 4 ->
        "DateOnly constructor with the calendar parameter is not supported."
        |> addError com ctx.InlinePath r
        None
    | ".ctor" ->
        Helper.LibCall(com, "DateOnly", "create", t, args, i.SignatureArgTypes, ?loc=r) |> Some
    | "ToString" ->
        match args with
        | [ ExprType String ]
        | [ StringConst _ ] ->
            "DateOnly.ToString without CultureInfo is not supported, please add CultureInfo.InvariantCulture"
            |> addError com ctx.InlinePath r
            None
        | [ StringConst ("d" | "o" | "O"); _ ] ->
            Helper.LibCall(com, "DateOnly", "toString", t, args, i.SignatureArgTypes, ?thisArg=thisArg, ?loc=r) |> Some
        | [ StringConst _; _] ->
            "DateOnly.ToString doesn't support custom format. It only handles \"d\", \"o\", \"O\" format, with CultureInfo.InvariantCulture."
            |> addError com ctx.InlinePath r
            None
        | [ _ ] ->
            Helper.LibCall(com, "DateOnly", "toString", t, makeStrConst "d" :: args, i.SignatureArgTypes, ?thisArg=thisArg, ?loc=r) |> Some
        | _ ->
            None
    | "AddDays"
    | "AddMonths"
    | "AddYears" ->
        let meth = Naming.removeGetSetPrefix i.CompiledName |> Naming.lowerFirst
        Helper.LibCall(com, "Date", meth, t, args, i.SignatureArgTypes, ?thisArg=thisArg, ?loc=r) |> Some
    | meth ->
        let meth = Naming.removeGetSetPrefix meth |> Naming.lowerFirst
        Helper.LibCall(com, "DateOnly", meth, t, args, i.SignatureArgTypes, ?thisArg=thisArg, ?loc=r) |> Some

let timeSpans (com: ICompiler) (ctx: Context) r t (i: CallInfo) (thisArg: Expr option) (args: Expr list) =
    // let callee = match i.callee with Some c -> c | None -> i.args.Head
    match i.CompiledName with
    | ".ctor" ->
        let meth = match args with [ticks] -> "fromTicks" | _ -> "create"
        Helper.LibCall(com, "TimeSpan", meth, t, args, i.SignatureArgTypes, ?loc=r) |> Some
    | "FromMilliseconds" -> TypeCast(args.Head, t) |> Some
    | "get_TotalMilliseconds" -> TypeCast(thisArg.Value, t) |> Some
    | "ToString" when (args.Length = 1) ->
        "TimeSpan.ToString with one argument is not supported, because it depends on local culture, please add CultureInfo.InvariantCulture"
        |> addError com ctx.InlinePath r
        None
    | "ToString" when (args.Length = 2) ->
        match args.Head with
        | StringConst "c"
        | StringConst "g"
        | StringConst "G" ->
            Helper.LibCall(com, "TimeSpan", "toString", t, args, i.SignatureArgTypes, ?thisArg=thisArg, ?loc=r) |> Some
        | _ ->
            "TimeSpan.ToString don't support custom format. It only handles \"c\", \"g\" and \"G\" format, with CultureInfo.InvariantCulture."
            |> addError com ctx.InlinePath r
            None
    | meth ->
        let meth = Naming.removeGetSetPrefix meth |> Naming.lowerFirst
        Helper.LibCall(com, "TimeSpan", meth, t, args, i.SignatureArgTypes, ?thisArg=thisArg, ?loc=r) |> Some

let timeOnly (com: ICompiler) (ctx: Context) r t (i: CallInfo) (thisArg: Expr option) (args: Expr list) =
    match i.CompiledName with
    | ".ctor" ->
        Helper.LibCall(com, "TimeOnly", "create", t, args, i.SignatureArgTypes, ?thisArg=thisArg, ?loc=r) |> Some
    | "get_MinValue" ->
        makeIntConst 0 |> Some
    | "ToTimeSpan" ->
        // The representation is identical
        thisArg
    | "get_Hour"
    | "get_Minute"
    | "get_Second"
    | "get_Millisecond" ->
        // Translate TimeOnly properties with a name in singular to the equivalent properties on TimeSpan
        timeSpans com ctx r t { i with CompiledName = i.CompiledName + "s" } thisArg args
    | "get_Ticks" ->
        Helper.LibCall(com, "TimeSpan", "ticks", t, args, i.SignatureArgTypes, ?thisArg=thisArg, ?loc=r) |> Some
    | "ToString" ->
        match args with
        | [ ExprType String ]
        | [ StringConst _ ] ->
            "TimeOnly.ToString without CultureInfo is not supported, please add CultureInfo.InvariantCulture"
            |> addError com ctx.InlinePath r
            None
        | [ StringConst ("r" | "R" | "o" | "O" | "t" | "T"); _ ] ->
            Helper.LibCall(com, "TimeOnly", "toString", t, args, i.SignatureArgTypes, ?thisArg=thisArg, ?loc=r) |> Some
        | [ StringConst _; _] ->
            "TimeOnly.ToString doesn't support custom format. It only handles \"r\", \"R\", \"o\", \"O\", \"t\", \"T\" format, with CultureInfo.InvariantCulture."
            |> addError com ctx.InlinePath r
            None
        | [ _ ] ->
            Helper.LibCall(com, "TimeOnly", "toString", t, makeStrConst "t" :: args, i.SignatureArgTypes, ?thisArg=thisArg, ?loc=r) |> Some
        | _ ->
            None
    | _ ->
        let meth = Naming.removeGetSetPrefix i.CompiledName |> Naming.lowerFirst
        Helper.LibCall(com, "TimeOnly", meth, t, args, i.SignatureArgTypes, ?thisArg=thisArg, ?loc=r) |> Some

let timers (com: ICompiler) (ctx: Context) r t (i: CallInfo) (thisArg: Expr option) (args: Expr list) =
    match i.CompiledName, thisArg, args with
    | ".ctor", _, _ -> Helper.LibCall(com, "Timer", "default", t, args, i.SignatureArgTypes, isConstructor=true, ?loc=r) |> Some
    | Naming.StartsWith "get_" meth, Some x, _ -> getFieldWith r t x meth |> Some
    | Naming.StartsWith "set_" meth, Some x, [value] -> setExpr r x (makeStrConst meth) value |> Some
    | meth, Some x, args -> Helper.InstanceCall(x, meth, t, args, i.SignatureArgTypes, ?loc=r) |> Some
    | _ -> None

let systemEnv (com: ICompiler) (ctx: Context) (_: SourceLocation option) (_: Type) (i: CallInfo) (_: Expr option) (_: Expr list) =
    match i.CompiledName with
    | "get_NewLine" -> Some (makeStrConst "\n")
    | _ -> None

// Initial support, making at least InvariantCulture compile-able
// to be used System.Double.Parse and System.Single.Parse
// see https://github.com/fable-compiler/Fable/pull/1197#issuecomment-348034660
let globalization (com: ICompiler) (ctx: Context) (_: SourceLocation option) t (i: CallInfo) (_: Expr option) (_: Expr list) =
    match i.CompiledName with
    | "get_InvariantCulture" ->
        // System.Globalization namespace is not supported by Fable. The value InvariantCulture will be compiled to an empty object literal
        ObjectExpr([], t, None) |> Some
    | _ -> None

let random (com: ICompiler) (ctx: Context) r t (i: CallInfo) (thisArg: Expr option) (args: Expr list) =
    match i.CompiledName, thisArg with
    | ".ctor", _ ->
        match args with
        | [] -> Helper.LibCall(com, "Random", "nonSeeded", t, [], [], ?loc=r) |> Some
        | args -> Helper.LibCall(com, "Random", "seeded", t, args, i.SignatureArgTypes, ?loc=r) |> Some
    // Not yet supported
    | ("NextInt64" | "NextSingle"), _ -> None
    | meth, Some thisArg ->
        let meth = if meth = "Next" then $"Next{List.length args}" else meth
        Helper.InstanceCall(thisArg, meth, t, args, i.SignatureArgTypes, ?loc=r) |> Some
    | _ -> None

let cancels (com: ICompiler) (ctx: Context) r t (i: CallInfo) (thisArg: Expr option) (args: Expr list) =
    match i.CompiledName with
    | "get_None" // TODO: implement as non-cancellable token
    | ".ctor" -> Helper.LibCall(com, "Async", "createCancellationToken", t, args, i.SignatureArgTypes) |> Some
    | "get_Token" -> thisArg
    | "Cancel" | "CancelAfter" | "get_IsCancellationRequested" | "ThrowIfCancellationRequested" ->
        let args, argTypes = match thisArg with Some c -> c::args, c.Type::i.SignatureArgTypes | None -> args, i.SignatureArgTypes
        Helper.LibCall(com, "Async", Naming.removeGetSetPrefix i.CompiledName |> Naming.lowerFirst, t, args, argTypes, ?loc=r) |> Some
    // TODO: Add check so CancellationTokenSource cannot be cancelled after disposed?
    | "Dispose" -> Null Type.Unit |> makeValue r |> Some
    | "Register" -> Helper.InstanceCall(thisArg.Value, "register", t, args, i.SignatureArgTypes, ?loc=r) |> Some
    | _ -> None

let monitor (com: ICompiler) (ctx: Context) r t (i: CallInfo) (thisArg: Expr option) (args: Expr list) =
    match i.CompiledName with
    | "Enter" | "Exit" -> Null Type.Unit |> makeValue r |> Some
    | _ -> None

let activator (com: ICompiler) (ctx: Context) r t (i: CallInfo) (thisArg: Expr option) (args: Expr list) =
    match i.CompiledName, thisArg, args with
    | "CreateInstance", None, ([_type] | [_type; (ExprType (Array(Any,_)))]) ->
        Helper.LibCall(com, "Reflection", "createInstance", t, args, ?loc=r) |> Some
    | _ -> None

let regex com (ctx: Context) r t (i: CallInfo) (thisArg: Expr option) (args: Expr list) =
    let propInt p callee = getExpr r t callee (makeIntConst p)
    let propStr p callee = getExpr r t callee (makeStrConst p)
    let isGroup =
        match thisArg with
        | Some (ExprType (EntFullName "System.Text.RegularExpressions.Group")) -> true
        | _ -> false

    let createRegex r t args =
<<<<<<< HEAD
=======
        let makeRegexConst r (pattern: string) flags =
            let flags = RegexGlobal::RegexUnicode::flags // .NET regex are always global & unicode
            RegexConstant(pattern, flags) |> makeValue r

        let (|RegexFlags|_|) e =
            let rec getFlags = function
                | NumberOrEnumConst(1., _) -> Some [RegexIgnoreCase]
                | NumberOrEnumConst(2., _) -> Some [RegexMultiline]
                | NumberOrEnumConst(8., _) -> Some [] // Compiled flag (ignored)
                | NumberOrEnumConst(16., _) -> Some [RegexSingleline]
                | NumberOrEnumConst(256., _) -> Some [] // ECMAScript flag (ignored)
                | Operation(Binary(BinaryOrBitwise, flags1, flags2),_,_) ->
                    match getFlags flags1, getFlags flags2 with
                    | Some flags1, Some flags2 -> Some(flags1 @ flags2)
                    | _ -> None
                | _ -> None
            getFlags e
>>>>>>> f4e8bd3e
        match args with
        | [StringConst pattern] -> makeRegexConst r pattern []
        | StringConst pattern::(RegexFlags flags)::_ -> makeRegexConst r pattern flags
        | _ -> Helper.LibCall(com, "RegExp", "create", t, args, ?loc=r)

    match i.CompiledName with
    | ".ctor" -> createRegex r t args |> Some
    | "get_Options" -> Helper.LibCall(com, "RegExp", "options", t, [thisArg.Value], [thisArg.Value.Type], ?loc=r) |> Some
    // Capture
    | "get_Index" ->
        if not isGroup
        then propStr "index" thisArg.Value |> Some
        else "Accessing index of Regex groups is not supported"
             |> addErrorAndReturnNull com ctx.InlinePath r |> Some
    | "get_Value" ->
        if isGroup
        // In JS Regex group values can be undefined, ensure they're empty strings #838
        then Operation(Logical(LogicalOr, thisArg.Value, makeStrConst ""), t, r) |> Some
        else propInt 0 thisArg.Value |> Some
    | "get_Length" ->
        if isGroup
        then propStr "length" thisArg.Value |> Some
        else propInt 0 thisArg.Value |> propStr "length" |> Some
    // Group
    | "get_Success" -> nullCheck r false thisArg.Value |> Some
    // Match
    | "get_Groups" -> thisArg.Value |> Some
    // MatchCollection & GroupCollection
    | "get_Item" when i.DeclaringEntityFullName = "System.Text.RegularExpressions.GroupCollection" ->
        // can be group index or group name
        //        `m.Groups.[0]` `m.Groups.["name"]`
        match (args |> List.head).Type with
        | String ->
            // name
            (* `groups` might not exist -> check first:
                (`m`: `thisArg.Value`; `name`: `args.Head`)
                  ```ts
                  m.groups?.[name]
                  ```
                or here
                  ```ts
                  m.groups && m.groups[name]
                  ```
            *)
            let groups = propStr "groups" thisArg.Value
            let getItem = getExpr r t groups args.Head

            Operation(Logical(LogicalAnd, groups, getItem), t, None)
            |> Some
        | _ ->
            // index
            getExpr r t thisArg.Value args.Head |> Some
    | "get_Item" -> getExpr r t thisArg.Value args.Head |> Some
    | "get_Count" -> propStr "length" thisArg.Value |> Some
    | "GetEnumerator" -> getEnumerator com r t thisArg.Value |> Some
    | "IsMatch" | "Match" | "Matches" as meth ->
        match thisArg, args with
        | Some thisArg, args ->
            if args.Length > 2 then
                $"Regex.{meth} doesn't support more than 2 arguments"
                |> addError com ctx.InlinePath r
            thisArg::args |> Some
        | None, input::pattern::args ->
            let reg = createRegex None Any (pattern::args)
            [reg; input] |> Some
        | _ -> None
        |> Option.map (fun args ->
            Helper.LibCall(com, "RegExp", Naming.lowerFirst meth, t, args, i.SignatureArgTypes, ?loc=r))
    | meth ->
        let meth = Naming.removeGetSetPrefix meth |> Naming.lowerFirst
        Helper.LibCall(com, "RegExp", meth, t, args, i.SignatureArgTypes, ?thisArg=thisArg, ?loc=r) |> Some

let encoding (com: ICompiler) (ctx: Context) r t (i: CallInfo) (thisArg: Expr option) (args: Expr list) =
    match i.CompiledName, thisArg, args.Length with
    | ("get_Unicode" | "get_UTF8"), _, _ ->
        Helper.LibCall(com, "Encoding", i.CompiledName, t, args, i.SignatureArgTypes, ?loc=r) |> Some
    | "GetBytes", Some callee, (1 | 3) ->
        let meth = Naming.lowerFirst i.CompiledName
        let expr = Helper.InstanceCall(callee, meth, t, args, i.SignatureArgTypes, ?loc=r)
        if com.Options.TypedArrays then expr |> Some
        else toArray r t expr |> Some // convert to dynamic array
    | "GetString", Some callee, (1 | 3) ->
        let meth = Naming.lowerFirst i.CompiledName
        Helper.InstanceCall(callee, meth, t, args, i.SignatureArgTypes, ?loc=r) |> Some
    | _ -> None

let enumerators (com: ICompiler) (ctx: Context) r t (i: CallInfo) (thisArg: Expr option) (args: Expr list) =
    match thisArg with
    | Some callee ->
        // Enumerators are mangled, use the fully qualified name
        let isGenericCurrent = i.CompiledName = "get_Current" && i.DeclaringEntityFullName <> Types.ienumerator
        let entityName = if isGenericCurrent then Types.ienumeratorGeneric else Types.ienumerator
        let methName = entityName + "." + i.CompiledName
        Helper.InstanceCall(callee, methName, t, args, ?loc=r) |> Some
    | _ -> None

let enumerables (com: ICompiler) (ctx: Context) r t (i: CallInfo) (thisArg: Expr option) (_: Expr list) =
    match thisArg, i.CompiledName with
    // This property only belongs to Key and Value Collections
    | Some callee, "get_Count" -> Helper.LibCall(com, "Seq", "length", t, [callee], ?loc=r) |> Some
    | Some callee, "GetEnumerator" -> getEnumerator com r t callee |> Some
    | _ -> None

let events (com: ICompiler) (ctx: Context) r (t: Type) (i: CallInfo) (thisArg: Expr option) (args: Expr list) =
    match i.CompiledName, thisArg with
    | ".ctor", _ -> Helper.LibCall(com, "Event", "default", t, args, i.SignatureArgTypes, isConstructor=true, ?loc=r) |> Some
    | "get_Publish", Some x -> getFieldWith r t x "Publish" |> Some
    | meth, Some x -> Helper.InstanceCall(x, meth, t, args, i.SignatureArgTypes, ?loc=r) |> Some
    | meth, None -> Helper.LibCall(com, "Event", Naming.lowerFirst meth, t, args, i.SignatureArgTypes, ?loc=r) |> Some

let observable (com: ICompiler) (ctx: Context) r (t: Type) (i: CallInfo) (_: Expr option) (args: Expr list) =
    Helper.LibCall(com, "Observable", Naming.lowerFirst i.CompiledName, t, args, i.SignatureArgTypes, ?loc=r) |> Some

let mailbox (com: ICompiler) (ctx: Context) r t (i: CallInfo) (thisArg: Expr option) (args: Expr list) =
    match thisArg with
    | None ->
        match i.CompiledName with
        | ".ctor" -> Helper.LibCall(com, "MailboxProcessor", "default", t, args, i.SignatureArgTypes, isConstructor=true, ?loc=r) |> Some
        | "Start" -> Helper.LibCall(com, "MailboxProcessor", "start", t, args, i.SignatureArgTypes, ?loc=r) |> Some
        | _ -> None
    | Some callee ->
        match i.CompiledName with
        // `reply` belongs to AsyncReplyChannel
        | "Start" | "Receive" | "PostAndAsyncReply" | "Post" ->
            let memb =
                if i.CompiledName = "Start"
                then "startInstance"
                else Naming.lowerFirst i.CompiledName
            Helper.LibCall(com, "MailboxProcessor", memb, t, args, i.SignatureArgTypes, thisArg=callee, ?loc=r) |> Some
        | "Reply" -> Helper.InstanceCall(callee, "reply", t, args, i.SignatureArgTypes, ?loc=r) |> Some
        | _ -> None

let asyncBuilder (com: ICompiler) (ctx: Context) r t (i: CallInfo) (thisArg: Expr option) (args: Expr list) =
    match thisArg, i.CompiledName, args with
    | _, "Singleton", _ -> makeImportLib com t "singleton" "AsyncBuilder" |> Some
    // For Using we need to cast the argument to IDisposable
    | Some x, "Using", [arg; f] ->
        Helper.InstanceCall(x, "Using", t, [arg; f], i.SignatureArgTypes, ?loc=r) |> Some
    | Some x, meth, _ -> Helper.InstanceCall(x, meth, t, args, i.SignatureArgTypes, ?loc=r) |> Some
    | None, meth, _ -> Helper.LibCall(com, "AsyncBuilder", Naming.lowerFirst meth, t, args, i.SignatureArgTypes, ?loc=r) |> Some

let asyncs com (ctx: Context) r t (i: CallInfo) (_: Expr option) (args: Expr list) =
    match i.CompiledName with
    // TODO: Throw error for RunSynchronously
    | "Start" ->
        "Async.Start will behave as StartImmediate" |> addWarning com ctx.InlinePath r
        Helper.LibCall(com, "Async", "start", t, args, i.SignatureArgTypes, ?loc=r) |> Some
    // Make sure cancellationToken is called as a function and not a getter
    | "get_CancellationToken" -> Helper.LibCall(com, "Async", "cancellationToken", t, [], ?loc=r) |> Some
    // `catch` cannot be used as a function name in JS
    | "Catch" -> Helper.LibCall(com, "Async", "catchAsync", t, args, i.SignatureArgTypes, ?loc=r) |> Some
    // Fable.Core extensions
    | meth -> Helper.LibCall(com, "Async", Naming.lowerFirst meth, t, args, i.SignatureArgTypes, ?loc=r) |> Some

let guids (com: ICompiler) (ctx: Context) (r: SourceLocation option) t (i: CallInfo) (thisArg: Expr option) (args: Expr list) =
    let parseGuid (literalGuid: string) =
        try
            System.Guid.Parse(literalGuid) |> string |> makeStrConst
        with e ->
            e.Message |> addErrorAndReturnNull com ctx.InlinePath r
        |> Some

    match i.CompiledName with
    | "NewGuid"     -> Helper.LibCall(com, "Guid", "newGuid", t, []) |> Some
    | "Parse"       ->
        match args with
        | [StringConst literalGuid] -> parseGuid literalGuid
        | _-> Helper.LibCall(com, "Guid", "parse", t, args, i.SignatureArgTypes) |> Some
    | "TryParse"    -> Helper.LibCall(com, "Guid", "tryParse", t, args, i.SignatureArgTypes) |> Some
    | "ToByteArray" -> Helper.LibCall(com, "Guid", "guidToArray", t, [thisArg.Value], [thisArg.Value.Type]) |> Some
    | "ToString" when (args.Length = 0) -> thisArg.Value |> Some
    | "ToString" when (args.Length = 1) ->
        match args with
        | [StringConst literalFormat] ->
            match literalFormat with
            | "N" | "D" | "B" | "P" | "X" ->
                Helper.LibCall(com, "Guid", "toString", t, args, i.SignatureArgTypes, ?thisArg=thisArg, ?loc=r) |> Some
            | _ ->
                "Guid.ToString doesn't support a custom format. It only handles \"N\", \"D\", \"B\", \"P\" and \"X\" format."
                |> addError com ctx.InlinePath r
                None
        | _ -> Helper.LibCall(com, "Guid", "toString", t, args, i.SignatureArgTypes, ?thisArg=thisArg, ?loc=r) |> Some
    | ".ctor" ->
        match args with
        | [] -> emptyGuid() |> Some
        | [ExprType (Array _)] -> Helper.LibCall(com, "Guid", "arrayToGuid", t, args, i.SignatureArgTypes) |> Some
        | [StringConst literalGuid] -> parseGuid literalGuid
        | [ExprType String] -> Helper.LibCall(com, "Guid", "parse", t, args, i.SignatureArgTypes) |> Some
        | _ -> None
    | _ -> None

let uris (com: ICompiler) (ctx: Context) (r: SourceLocation option) t (i: CallInfo) (thisArg: Expr option) (args: Expr list) =
    match i.CompiledName with
    | ".ctor" -> Helper.LibCall(com, "Uri", "Uri.create", t, args, i.SignatureArgTypes, ?loc=r) |> Some
    | "TryCreate" -> Helper.LibCall(com, "Uri", "Uri.tryCreate", t, args, i.SignatureArgTypes, ?loc=r) |> Some
    | "UnescapeDataString" -> Helper.LibCall(com, "Util", "unescapeDataString", t, args, i.SignatureArgTypes) |> Some
    | "EscapeDataString"   -> Helper.LibCall(com, "Util", "escapeDataString", t, args, i.SignatureArgTypes) |> Some
    | "EscapeUriString"    -> Helper.LibCall(com, "Util", "escapeUriString", t, args, i.SignatureArgTypes) |> Some
    | "get_IsAbsoluteUri"
    | "get_Scheme"
    | "get_Host"
    | "get_AbsolutePath"
    | "get_AbsoluteUri"
    | "get_PathAndQuery"
    | "get_Query"
    | "get_Fragment"
    | "get_OriginalString" ->
        Naming.removeGetSetPrefix i.CompiledName |> Naming.lowerFirst |> getFieldWith r t thisArg.Value |> Some
    | _ -> None

let laziness (com: ICompiler) (ctx: Context) r t (i: CallInfo) (thisArg: Expr option) (args: Expr list) =
    match i.CompiledName, thisArg, args with
    | (".ctor"|"Create"),_,_ -> Helper.LibCall(com, "Util", "Lazy", t, args, i.SignatureArgTypes, isConstructor=true, ?loc=r) |> Some
    | "CreateFromValue",_,_ -> Helper.LibCall(com, "Util", "lazyFromValue", t, args, i.SignatureArgTypes, ?loc=r) |> Some
    | "Force", Some callee, _ -> getFieldWith r t callee "Value" |> Some
    | ("get_Value"|"get_IsValueCreated"), Some callee, _ ->
        Naming.removeGetSetPrefix i.CompiledName |> getFieldWith r t callee |> Some
    | _ -> None

let controlExtensions (com: ICompiler) (ctx: Context) (_: SourceLocation option) t (i: CallInfo) (thisArg: Expr option) (args: Expr list) =
    match i.CompiledName with
    | "AddToObservable" -> Some "add"
    | "SubscribeToObservable" -> Some "subscribe"
    | _ -> None
    |> Option.map (fun meth ->
        let args, argTypes =
            thisArg
            |> Option.map (fun thisArg -> thisArg::args, thisArg.Type::i.SignatureArgTypes)
            |> Option.defaultValue (args, i.SignatureArgTypes)
            |> fun (args, argTypes) -> List.rev args, List.rev argTypes
        Helper.LibCall(com, "Observable", meth, t, args, argTypes))

let types (com: ICompiler) (ctx: Context) r t (i: CallInfo) (thisArg: Expr option) (args: Expr list) =
    let returnString r x = StringConstant x |> makeValue r |> Some
    let resolved =
        // Some optimizations when the type is known at compile time
        match thisArg with
        | Some(Value(TypeInfo(exprType, _), exprRange) as thisArg) ->
            match exprType with
            | GenericParam(name=name) -> genericTypeInfoError name |> addError com ctx.InlinePath exprRange
            | _ -> ()
            match i.CompiledName with
            | "GetInterface" ->
                match exprType, args with
                | DeclaredType(e, genArgs), [StringConst name] -> Some(e, genArgs, name, false)
                | DeclaredType(e, genArgs), [StringConst name; BoolConst ignoreCase] -> Some(e, genArgs, name, ignoreCase)
                | _ -> None
                |> Option.map (fun (e, genArgs, name, ignoreCase) ->
                    let e = com.GetEntity(e)
                    let genMap = List.zip (e.GenericParameters |> List.map (fun p -> p.Name)) genArgs |> Map
                    let comp = if ignoreCase then System.StringComparison.OrdinalIgnoreCase else System.StringComparison.Ordinal
                    e.AllInterfaces |> Seq.tryPick (fun ifc ->
                        let ifcName = splitFullName ifc.Entity.FullName |> snd
                        if ifcName.Equals(name, comp) then
                            let genArgs = ifc.GenericArgs |> List.map (function
                                | GenericParam(name=name) as gen -> Map.tryFind name genMap |> Option.defaultValue gen
                                | gen -> gen)
                            Some(ifc.Entity, genArgs)
                        else None)
                    |> function
                        | Some(ifcEnt, genArgs) -> DeclaredType(ifcEnt, genArgs) |> makeTypeInfo r
                        | None -> Value(Null t, r))
            | "get_FullName" -> getTypeFullName false exprType |> returnString r
            | "get_Namespace" -> getTypeFullName false exprType |> splitFullName |> fst |> returnString r
            | "get_IsArray" ->
                match exprType with Array _ -> true | _ -> false
                |> BoolConstant |> makeValue r |> Some
            | "get_IsEnum" ->
                match exprType with
                | Number(_, NumberInfo.IsEnum _) -> true | _ -> false
                |> BoolConstant |> makeValue r |> Some
            | "GetElementType" ->
                match exprType with
                | Array(t,_) -> makeTypeInfo r t |> Some
                | _ -> Null t |> makeValue r |> Some
            | "get_IsGenericType" ->
                List.isEmpty exprType.Generics |> not |> BoolConstant |> makeValue r |> Some
            | "get_GenericTypeArguments" | "GetGenericArguments" ->
                let arVals = exprType.Generics |> List.map (makeTypeInfo r)
                NewArray(ArrayValues arVals, Any, MutableArray) |> makeValue r |> Some
            | "GetGenericTypeDefinition" ->
                let newGen = exprType.Generics |> List.map (fun _ -> Any)
                let exprType =
                    match exprType with
                    | Option(_, isStruct) -> Option(newGen.Head, isStruct)
                    | Array(_, kind) -> Array(newGen.Head, kind)
                    | List _ -> List newGen.Head
                    | LambdaType _ ->
                        let argTypes, returnType = List.splitLast newGen
                        LambdaType(argTypes.Head, returnType)
                    | DelegateType _ ->
                        let argTypes, returnType = List.splitLast newGen
                        DelegateType(argTypes, returnType)
                    | Tuple (_, isStruct) -> Tuple(newGen, isStruct)
                    | DeclaredType (ent, _) -> DeclaredType(ent, newGen)
                    | t -> t
                makeTypeInfo exprRange exprType |> Some
            | _ -> None
        |  _ -> None
    match resolved, thisArg with
    | Some _, _ -> resolved
    | None, Some thisArg ->
        match i.CompiledName with
        | "GetTypeInfo" -> Some thisArg
        | "get_GenericTypeArguments" | "GetGenericArguments" ->
            Helper.LibCall(com, "Reflection", "getGenerics", t, [thisArg], ?loc=r) |> Some
        | "MakeGenericType" ->
            Helper.LibCall(com, "Reflection", "makeGenericType", t, thisArg::args, ?loc=r) |> Some
        | "get_FullName" | "get_Namespace"
        | "get_IsArray" | "GetElementType"
        | "get_IsGenericType" | "GetGenericTypeDefinition"
        | "get_IsEnum" | "GetEnumUnderlyingType" | "GetEnumValues" | "GetEnumNames" | "IsSubclassOf" | "IsInstanceOfType" ->
            let meth = Naming.removeGetSetPrefix i.CompiledName |> Naming.lowerFirst
            Helper.LibCall(com, "Reflection", meth, t, thisArg::args, ?loc=r) |> Some
        | _ -> None
    | None, None -> None

let fsharpType com methName (r: SourceLocation option) t (i: CallInfo) (args: Expr list) =
    match methName with
    | "MakeTupleType" ->
        Helper.LibCall(com, "Reflection", "tuple_type", t, args, i.SignatureArgTypes, hasSpread=true, ?loc=r) |> Some
    // Prevent name clash with FSharpValue.GetRecordFields
    | "GetRecordFields" ->
        Helper.LibCall(com, "Reflection", "getRecordElements", t, args, i.SignatureArgTypes, ?loc=r) |> Some
    | "GetUnionCases" | "GetTupleElements" | "GetFunctionElements"
    | "IsUnion" | "IsRecord" | "IsTuple" | "IsFunction" ->
        Helper.LibCall(com, "Reflection", Naming.lowerFirst methName, t, args, i.SignatureArgTypes, ?loc=r) |> Some
    | "IsExceptionRepresentation" | "GetExceptionFields" -> None // TODO!!!
    | _ -> None

let fsharpValue com methName (r: SourceLocation option) t (i: CallInfo) (args: Expr list) =
    match methName with
    | "GetUnionFields" | "GetRecordFields" | "GetRecordField" | "GetTupleFields" | "GetTupleField"
    | "MakeUnion" | "MakeRecord" | "MakeTuple" ->
        Helper.LibCall(com, "Reflection", Naming.lowerFirst methName, t, args, i.SignatureArgTypes, ?loc=r) |> Some
    | "GetExceptionFields" -> None // TODO!!!
    | _ -> None

let makeGenericTypeInfo r t =
    TypeInfo(t, ["allow-generics"]) |> makeValue r

let makeMethodInfo com r (name: string) (parameters: (string * Type) list) (returnType: Type) =
    let t = Any // TODO: Proper type
    let args = [
        makeStrConst name
        parameters
            |> List.map (fun (name, t) ->
                makeTuple None false [makeStrConst name; makeGenericTypeInfo None t])
            |> makeArray Any
        makeGenericTypeInfo None returnType
    ]
    Helper.LibCall(com, "Reflection", "MethodInfo", t, args, isConstructor=true, ?loc=r)

let tryField com returnTyp ownerTyp fieldName =
    match ownerTyp, fieldName with
    | Number(Decimal,_), _ ->
        Helper.LibValue(com, "Decimal", "get_" + fieldName, returnTyp) |> Some
    | String, "Empty" -> makeStrConst "" |> Some
    | Builtin BclGuid, "Empty" -> emptyGuid() |> Some
    | Builtin BclTimeSpan, "Zero" -> makeIntConst 0 |> Some
    | Builtin (BclDateTime|BclDateTimeOffset|BclTimeOnly|BclDateOnly as t), ("MaxValue" | "MinValue") ->
        Helper.LibCall(com, coreModFor t, Naming.lowerFirst fieldName, returnTyp, []) |> Some
    | DeclaredType(ent, genArgs), fieldName ->
        match ent.FullName with
        | "System.BitConverter" ->
            Helper.LibCall(com, "BitConverter", Naming.lowerFirst fieldName, returnTyp, []) |> Some
        | _ -> None
    | _ -> None

let private replacedModules =
  dict [
    "System.Math", operators
    "Microsoft.FSharp.Core.Operators", operators
    "Microsoft.FSharp.Core.Operators.Checked", operators
    "Microsoft.FSharp.Core.Operators.Unchecked", unchecked
    "Microsoft.FSharp.Core.Operators.OperatorIntrinsics", intrinsicFunctions
    "Microsoft.FSharp.Core.ExtraTopLevelOperators", operators
    "Microsoft.FSharp.Core.LanguagePrimitives.IntrinsicFunctions", intrinsicFunctions
    "Microsoft.FSharp.Core.LanguagePrimitives", languagePrimitives
    "Microsoft.FSharp.Core.LanguagePrimitives.HashCompare", languagePrimitives
    "Microsoft.FSharp.Core.LanguagePrimitives.IntrinsicOperators", operators
    "System.Runtime.CompilerServices.RuntimeHelpers", runtimeHelpers
    "System.Runtime.ExceptionServices.ExceptionDispatchInfo", exceptionDispatchInfo
    Types.char, chars
    Types.string, strings
    "Microsoft.FSharp.Core.StringModule", stringModule
    "System.FormattableString", formattableString
    "System.Runtime.CompilerServices.FormattableStringFactory", formattableString
    "System.Text.StringBuilder", bclType
    Types.array, arrays
    Types.list, lists
    // JS cannot parallelize synchronous actions so for now redirect to "standard" array module
    // TODO: Other languages may want to implement it
    "Microsoft.FSharp.Collections.ArrayModule.Parallel", arrayModule
    "Microsoft.FSharp.Collections.ArrayModule", arrayModule
    "Microsoft.FSharp.Collections.ListModule", listModule
    "Microsoft.FSharp.Collections.HashIdentity", fsharpModule
    "Microsoft.FSharp.Collections.ComparisonIdentity", fsharpModule
    "Microsoft.FSharp.Core.CompilerServices.RuntimeHelpers", seqModule
    "Microsoft.FSharp.Collections.SeqModule", seqModule
    Types.keyValuePair, keyValuePairs
    "System.Collections.Generic.Comparer`1", bclType
    "System.Collections.Generic.EqualityComparer`1", bclType
    Types.dictionary, dictionaries
    Types.idictionary, dictionaries
    Types.ireadonlydictionary, dictionaries
    Types.ienumerableGeneric, enumerables
    Types.ienumerable, enumerables
    Types.valueCollection, enumerables
    Types.keyCollection, enumerables
    "System.Collections.Generic.Dictionary`2.Enumerator", enumerators
    "System.Collections.Generic.Dictionary`2.ValueCollection.Enumerator", enumerators
    "System.Collections.Generic.Dictionary`2.KeyCollection.Enumerator", enumerators
    "System.Collections.Generic.List`1.Enumerator", enumerators
    "System.Collections.Generic.HashSet`1.Enumerator", enumerators
    "System.CharEnumerator", enumerators
    Types.resizeArray, resizeArrays
    "System.Collections.Generic.IList`1", resizeArrays
    "System.Collections.IList", resizeArrays
    Types.icollectionGeneric, resizeArrays
    Types.icollection, resizeArrays
    Types.hashset, hashSets
    Types.stack, bclType
    Types.queue, bclType
    Types.iset, hashSets
    Types.idisposable, disposables
    Types.option, options
    Types.valueOption, options
    "System.Nullable`1", nullables
    "Microsoft.FSharp.Core.OptionModule", optionModule
    "Microsoft.FSharp.Core.ResultModule", results
    Types.bigint, bigints
    "Microsoft.FSharp.Core.NumericLiterals.NumericLiteralI", bigints
    Types.refCell, refCells
    Types.object, objects
    Types.valueType, valueTypes
    "System.Enum", enums
    "System.BitConverter", bitConvert
    Types.bool, parseBool
    Types.int8, parseNum
    Types.uint8, parseNum
    Types.int16, parseNum
    Types.uint16, parseNum
    Types.int32, parseNum
    Types.uint32, parseNum
    Types.int64, parseNum
    Types.uint64, parseNum
    Types.float32, parseNum
    Types.float64, parseNum
    Types.decimal, decimals
    "System.Convert", convert
    "System.Console", console
    "System.Diagnostics.Debug", debug
    "System.Diagnostics.Debugger", debug
    Types.datetime, dates
    Types.datetimeOffset, dates
    Types.dateOnly, dateOnly
    Types.timeOnly, timeOnly
    Types.timespan, timeSpans
    "System.Timers.Timer", timers
    "System.Environment", systemEnv
    "System.Globalization.CultureInfo", globalization
    "System.Random", random
    "System.Threading.CancellationToken", cancels
    "System.Threading.CancellationTokenSource", cancels
    "System.Threading.Monitor", monitor
    "System.Activator", activator
    "System.Text.Encoding", encoding
    "System.Text.UnicodeEncoding", encoding
    "System.Text.UTF8Encoding", encoding
    "System.Text.RegularExpressions.Capture", regex
    "System.Text.RegularExpressions.Match", regex
    "System.Text.RegularExpressions.Group", regex
    "System.Text.RegularExpressions.MatchCollection", regex
    "System.Text.RegularExpressions.GroupCollection", regex
    Types.regex, regex
    Types.fsharpSet, sets
    "Microsoft.FSharp.Collections.SetModule", setModule
    Types.fsharpMap, maps
    "Microsoft.FSharp.Collections.MapModule", mapModule
    "Microsoft.FSharp.Control.FSharpMailboxProcessor`1", mailbox
    "Microsoft.FSharp.Control.FSharpAsyncReplyChannel`1", mailbox
    "Microsoft.FSharp.Control.FSharpAsyncBuilder", asyncBuilder
    "Microsoft.FSharp.Control.AsyncActivation`1", asyncBuilder
    "Microsoft.FSharp.Control.FSharpAsync", asyncs
    "Microsoft.FSharp.Control.AsyncPrimitives", asyncs
    Types.guid, guids
    "System.Uri", uris
    "System.Lazy`1", laziness
    "Microsoft.FSharp.Control.Lazy", laziness
    "Microsoft.FSharp.Control.LazyExtensions", laziness
    "Microsoft.FSharp.Control.CommonExtensions", controlExtensions
    "Microsoft.FSharp.Control.FSharpEvent`1", events
    "Microsoft.FSharp.Control.FSharpEvent`2", events
    "Microsoft.FSharp.Control.EventModule", events
    "Microsoft.FSharp.Control.ObservableModule", observable
    Types.type_, types
    "System.Reflection.TypeInfo", types
]

let tryCall (com: ICompiler) (ctx: Context) r t (info: CallInfo) (thisArg: Expr option) (args: Expr list) =
    match info.DeclaringEntityFullName with
    | Patterns.DicContains replacedModules replacement -> replacement com ctx r t info thisArg args
    | "Microsoft.FSharp.Core.LanguagePrimitives.ErrorStrings" -> errorStrings info.CompiledName
    | Types.printfModule
    | Naming.StartsWith Types.printfFormat _ -> fsFormat com ctx r t info thisArg args
    | Naming.StartsWith "Fable.Core." _ -> fableCoreLib com ctx r t info thisArg args
    | Naming.EndsWith "Exception" _ -> exceptions com ctx r t info thisArg args
    | "System.Timers.ElapsedEventArgs" -> thisArg // only signalTime is available here
    | Naming.StartsWith "System.Tuple" _
    | Naming.StartsWith "System.ValueTuple" _ -> tuples com ctx r t info thisArg args
    | Naming.StartsWith "System.Action" _
    | Naming.StartsWith "System.Func" _
    | Naming.StartsWith "Microsoft.FSharp.Core.FSharpFunc" _
    | Naming.StartsWith "Microsoft.FSharp.Core.OptimizedClosures.FSharpFunc" _ -> funcs com ctx r t info thisArg args
    | "Microsoft.FSharp.Reflection.FSharpType" -> fsharpType com info.CompiledName r t info args
    | "Microsoft.FSharp.Reflection.FSharpValue" -> fsharpValue com info.CompiledName r t info args
    | "Microsoft.FSharp.Reflection.FSharpReflectionExtensions" ->
        // In netcore F# Reflection methods become extensions
        // with names like `FSharpType.GetExceptionFields.Static`
        let isFSharpType = info.CompiledName.StartsWith("FSharpType")
        let methName = info.CompiledName |> Naming.extensionMethodName
        if isFSharpType
        then fsharpType com methName r t info args
        else fsharpValue com methName r t info args
    | "Microsoft.FSharp.Reflection.UnionCaseInfo"
    | "System.Reflection.PropertyInfo"
    | "System.Reflection.ParameterInfo"
    | "System.Reflection.MethodBase"
    | "System.Reflection.MethodInfo"
    | "System.Reflection.MemberInfo" ->
        match thisArg, info.CompiledName with
        | Some c, "get_Tag" -> makeStrConst "tag" |> getExpr r t c |> Some
        | Some c, "get_ReturnType" -> makeStrConst "returnType" |> getExpr r t c |> Some
        | Some c, "GetParameters" -> makeStrConst "parameters" |> getExpr r t c |> Some
        | Some c, ("get_PropertyType"|"get_ParameterType") -> makeIntConst 1 |> getExpr r t c |> Some
        | Some c, "GetFields" -> Helper.LibCall(com, "Reflection", "getUnionCaseFields", t, [c], ?loc=r) |> Some
        | Some c, "GetValue" -> Helper.LibCall(com, "Reflection", "getValue", t, c::args, ?loc=r) |> Some
        | Some c, "get_Name" ->
            match c with
            | Value(TypeInfo(exprType,_), loc) ->
                getTypeName com ctx loc exprType
                |> StringConstant |> makeValue r |> Some
            | c ->
                Helper.LibCall(com, "Reflection", "name", t, [c], ?loc=r) |> Some
        | _ -> None
    | _ -> None

let tryBaseConstructor com ctx (ent: EntityRef) (argTypes: Lazy<Type list>) genArgs args =
    match ent.FullName with
    | Types.exception_ -> Some(makeImportLib com Any "Exception" "Types", args)
    | Types.attribute -> Some(makeImportLib com Any "Attribute" "Types", args)
    | fullName when fullName.StartsWith("Fable.Core.") && fullName.EndsWith("Attribute") ->
        Some(makeImportLib com Any "Attribute" "Types", args)
    | Types.dictionary ->
        let args =
            match argTypes.Value, args with
            | ([]|[Number _]), _ ->
                [makeArray Any []; makeEqualityComparer com ctx (Seq.head genArgs)]
            | [IDictionary], [arg] ->
                [arg; makeEqualityComparer com ctx (Seq.head genArgs)]
            | [IDictionary; IEqualityComparer], [arg; eqComp] ->
                [arg; makeComparerFromEqualityComparer eqComp]
            | [IEqualityComparer], [eqComp]
            | [Number _; IEqualityComparer], [_; eqComp] ->
                [makeArray Any []; makeComparerFromEqualityComparer eqComp]
            | _ -> FableError "Unexpected dictionary constructor" |> raise
        let entityName = FSharp2Fable.Helpers.cleanNameAsJsIdentifier "Dictionary"
        Some(makeImportLib com Any entityName "MutableMap", args)
    | Types.hashset ->
        let args =
            match argTypes.Value, args with
            | [], _ ->
                [makeArray Any []; makeEqualityComparer com ctx (Seq.head genArgs)]
            | [IEnumerable], [arg] ->
                [arg; makeEqualityComparer com ctx (Seq.head genArgs)]
            | [IEnumerable; IEqualityComparer], [arg; eqComp] ->
                [arg; makeComparerFromEqualityComparer eqComp]
            | [IEqualityComparer], [eqComp] ->
                [makeArray Any []; makeComparerFromEqualityComparer eqComp]
            | _ -> FableError "Unexpected hashset constructor" |> raise
        let entityName = FSharp2Fable.Helpers.cleanNameAsJsIdentifier "HashSet"
        Some(makeImportLib com Any entityName "MutableSet", args)
    | Types.stack ->
        match argTypes.Value, args with
        | [], _ ->
            let args = []
            let entityName = FSharp2Fable.Helpers.cleanNameAsJsIdentifier "Stack"
            Some(makeImportLib com Any entityName "Stack", args)
        | _ -> None
    | Types.queue ->
        match argTypes.Value, args with
        | [], _ ->
            let args = []
            let entityName = FSharp2Fable.Helpers.cleanNameAsJsIdentifier "Queue"
            Some(makeImportLib com Any entityName "Queue", args)
        | _ -> None
    | _ -> None

let tryType = function
    | Boolean -> Some(Types.bool, parseBool, [])
    | Number(kind, info) ->
        let f =
            match kind with
            | Decimal -> decimals
            | BigInt -> bigints
            | _ -> parseNum
        Some(getNumberFullName false kind info, f, [])
    | String -> Some(Types.string, strings, [])
    | Tuple(genArgs, _) as t -> Some(getTypeFullName false t, tuples, genArgs)
    | Option(genArg, _) -> Some(Types.option, options, [genArg])
    | Array(genArg,_) -> Some(Types.array, arrays, [genArg])
    | List genArg -> Some(Types.list, lists, [genArg])
    | Builtin kind ->
        match kind with
        | BclGuid -> Some(Types.guid, guids, [])
        | BclTimeSpan -> Some(Types.timespan, timeSpans, [])
        | BclDateTime -> Some(Types.datetime, dates, [])
        | BclDateTimeOffset -> Some(Types.datetimeOffset, dates, [])
        | BclDateOnly -> Some(Types.dateOnly, dateOnly, [])
        | BclTimeOnly -> Some(Types.timeOnly, timeOnly, [])
        | BclTimer -> Some("System.Timers.Timer", timers, [])
        | BclHashSet genArg -> Some(Types.hashset, hashSets, [genArg])
        | BclDictionary(key, value) -> Some(Types.dictionary, dictionaries, [key; value])
        | BclKeyValuePair(key, value) -> Some(Types.keyValuePair, keyValuePairs, [key; value])
        | FSharpMap(key, value) -> Some(Types.fsharpMap, maps, [key; value])
        | FSharpSet genArg -> Some(Types.fsharpSet, sets, [genArg])
        | FSharpResult(genArg1, genArg2) -> Some(Types.result, results, [genArg1; genArg2])
        | FSharpChoice genArgs -> Some($"{Types.choiceNonGeneric}`{List.length genArgs}", results, genArgs)
        | FSharpReference genArg -> Some(Types.refCell, refCells, [genArg])
    | _ -> None<|MERGE_RESOLUTION|>--- conflicted
+++ resolved
@@ -313,73 +313,8 @@
 let toList com returnType expr =
     Helper.LibCall(com, "List", "ofSeq", returnType, [expr])
 
-<<<<<<< HEAD
 let stringToCharArray e =
     Helper.InstanceCall(e, "split", Array(Char, MutableArray), [makeStrConst ""])
-=======
-let toArray r t expr =
-    let t =
-        match t with
-        | Array t
-        // This is used also by Seq.cache, which returns `'T seq` instead of `'T array`
-        | DeclaredType(_, [t]) -> t
-        | t -> t
-    Value(NewArrayFrom(expr, t), r)
-
-let stringToCharArray t e =
-    Helper.InstanceCall(e, "split", t, [makeStrConst ""])
-
-let toSeq t (e: Expr) =
-    match e.Type with
-    // Convert to array to get 16-bit code units, see #1279
-    | String -> stringToCharArray t e
-    | _ -> TypeCast(e, t, None)
-
-let (|ListSingleton|) x = [x]
-
-let tryFindInScope (ctx: Context) identName =
-    let rec findInScopeInner scope identName =
-        match scope with
-        | [] -> None
-        | (ident2: Ident, expr: Expr option)::prevScope ->
-            if identName = ident2.Name then
-                match expr with
-                | Some(MaybeCasted(IdentExpr ident)) when not ident.IsMutable -> findInScopeInner prevScope ident.Name
-                | expr -> expr
-            else findInScopeInner prevScope identName
-    let scope1 = ctx.Scope |> List.map (fun (_,i,e) -> i,e)
-    let scope2 = ctx.ScopeInlineArgs |> List.map (fun (i,e) -> i, Some e)
-    findInScopeInner (scope1 @ scope2) identName
-
-let (|MaybeInScope|) (ctx: Context) e =
-    match e with
-    | MaybeCasted(IdentExpr ident) ->
-        match tryFindInScope ctx ident.Name with
-        | Some e -> e
-        | None -> e
-    | e -> e
-
-let (|RequireStringConst|) com (ctx: Context) r e =
-    match e with
-    | MaybeInScope ctx (StringConst s) -> s
-    | _ ->
-        addError com ctx.InlinePath r "Expecting string literal"
-        ""
-
-let (|CustomOp|_|) (com: ICompiler) (ctx: Context) r t opName (argExprs: Expr list) sourceTypes =
-   let argTypes = argExprs |> List.map (fun a -> a.Type)
-   match FSharp2Fable.TypeHelpers.tryFindWitness ctx argTypes false opName with
-   | Some w ->
-       let callInfo = makeCallInfo None argExprs w.ArgTypes
-       makeCall r t callInfo w.Expr |> Some
-   | None ->
-        sourceTypes |> List.tryPick (function
-            | DeclaredType(ent,_) ->
-                let ent = com.GetEntity(ent)
-                FSharp2Fable.TypeHelpers.tryFindMember com ent ctx.GenericArgs opName false argTypes
-            | _ -> None)
-        |> Option.map (FSharp2Fable.Util.makeCallFrom com ctx r t [] None argExprs)
->>>>>>> f4e8bd3e
 
 let applyOp (com: ICompiler) (ctx: Context) r t opName (args: Expr list) =
     let unOp operator operand =
@@ -552,12 +487,8 @@
         Helper.LibCall(com, "Util", "compare", Number(Int32, NumberInfo.Empty), [left; right], ?loc=r)
     | Array(t,_) ->
         let f = makeComparerFunction com ctx t
-<<<<<<< HEAD
-        Helper.LibCall(com, "Array", "compareWith", Number(Int32, NumberInfo.Empty), [f; left; right], ?loc=r)
-=======
         // Note Array.compareWith doesn't check the length first, see #2961
-        Helper.LibCall(com, "Array", "compareTo", Number Int32, [f; left; right], ?loc=r)
->>>>>>> f4e8bd3e
+        Helper.LibCall(com, "Array", "compareTo", Number(Int32, NumberInfo.Empty), [f; left; right], ?loc=r)
     | List _ ->
         Helper.LibCall(com, "Util", "compare", Number(Int32, NumberInfo.Empty), [left; right], ?loc=r)
     | Tuple _ ->
@@ -738,15 +669,9 @@
                 let uci = com.GetEntity(ent).UnionCases |> List.item uci
                 let name = defaultArg uci.CompiledName uci.Name
                 makeObjMember caseRule name values::acc |> Some
-<<<<<<< HEAD
             | Some acc, MaybeCasted(Value(NewTuple((StringConst name)::values,_),_)) ->
                 match values with
                 | [MaybeCasted(Value(NewOption(None, _, _), _))] -> Some acc
-=======
-            | Some acc, MaybeCasted(Value(NewTuple((StringConst name)::values),_)) ->
-                match values with
-                | [MaybeCasted(Value(NewOption(None, _), _))] -> Some acc
->>>>>>> f4e8bd3e
                 | values ->
                     // Don't change the case for tuples in disguise
                     makeObjMember Core.CaseRules.None name values::acc |> Some
@@ -1022,11 +947,7 @@
             | RequireStringConst com ctx r macro ->
                 let args = destructureTupleArgs [args]
                 let isStatement = rest = "Statement"
-<<<<<<< HEAD
                 emit r t args isStatement macro |> Some
-=======
-                emitJs r t args isStatement macro |> Some
->>>>>>> f4e8bd3e
         | "op_EqualsEqualsGreater", [name; MaybeLambdaUncurriedAtCompileTime value] ->
             makeTuple r true [name; value] |> Some
         | "createObj", _ ->
@@ -1142,11 +1063,7 @@
     match i.CompiledName, args with
     | ("DefaultArg" | "DefaultValueArg"), [opt; defValue] ->
         match opt with
-<<<<<<< HEAD
         | MaybeInScope ctx (Value(NewOption(opt, _, _),_)) ->
-=======
-        | MaybeInScope ctx (Value(NewOption(opt, _),_)) ->
->>>>>>> f4e8bd3e
             match opt with
             | Some value -> Some value
             | None -> Some defValue
@@ -1533,13 +1450,8 @@
     let args =
         match args with
         | [ar; item; start; count] -> [ar; item; start; count]
-<<<<<<< HEAD
         | [ar; item; start] -> [ar; item; start; makeNone(Number(Int32, NumberInfo.Empty))]
         | [ar; item] -> [ar; item; makeNone(Number(Int32, NumberInfo.Empty)); makeNone(Number(Int32, NumberInfo.Empty))]
-=======
-        | [ar; item; start] -> [ar; item; start; makeNone(Number Int32)]
-        | [ar; item] -> [ar; item; makeNone(Number Int32); makeNone(Number Int32)]
->>>>>>> f4e8bd3e
         | _ -> failwith "Unexpected number of arguments"
     injectArg com ctx r "Array" "indexOf" genArgs args
 
@@ -1596,11 +1508,7 @@
         Helper.LibCall(com, "Array", "addRangeInPlace", t, [arg; ar], ?loc=r) |> Some
     | "GetRange", Some ar, [idx; cnt] ->
         Helper.LibCall(com, "Array", "getSubArray", t, [ar; idx; cnt], ?loc=r) |> Some
-<<<<<<< HEAD
     | "Contains", Some (MaybeCasted(ar)), [arg] ->
-=======
-    | "Contains", Some ar, [arg] ->
->>>>>>> f4e8bd3e
         let args = injectArg com ctx r "Array" "contains" i.GenericArgs [arg; ar]
         let moduleName =
             match ar.Type with
@@ -2605,26 +2513,6 @@
         | _ -> false
 
     let createRegex r t args =
-<<<<<<< HEAD
-=======
-        let makeRegexConst r (pattern: string) flags =
-            let flags = RegexGlobal::RegexUnicode::flags // .NET regex are always global & unicode
-            RegexConstant(pattern, flags) |> makeValue r
-
-        let (|RegexFlags|_|) e =
-            let rec getFlags = function
-                | NumberOrEnumConst(1., _) -> Some [RegexIgnoreCase]
-                | NumberOrEnumConst(2., _) -> Some [RegexMultiline]
-                | NumberOrEnumConst(8., _) -> Some [] // Compiled flag (ignored)
-                | NumberOrEnumConst(16., _) -> Some [RegexSingleline]
-                | NumberOrEnumConst(256., _) -> Some [] // ECMAScript flag (ignored)
-                | Operation(Binary(BinaryOrBitwise, flags1, flags2),_,_) ->
-                    match getFlags flags1, getFlags flags2 with
-                    | Some flags1, Some flags2 -> Some(flags1 @ flags2)
-                    | _ -> None
-                | _ -> None
-            getFlags e
->>>>>>> f4e8bd3e
         match args with
         | [StringConst pattern] -> makeRegexConst r pattern []
         | StringConst pattern::(RegexFlags flags)::_ -> makeRegexConst r pattern flags
