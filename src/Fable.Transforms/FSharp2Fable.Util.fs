namespace rec Fable.Transforms.FSharp2Fable

open System
open System.Collections.Generic
open FSharp.Compiler.Symbols
open FSharp.Compiler.Text
open Fable
open Fable.Core
open Fable.AST
open Fable.Transforms

type FsField(name, typ: Lazy<Fable.Type>, ?isMutable, ?isStatic, ?literalValue) =
    new (fi: FSharpField) =
        let getFSharpFieldName (fi: FSharpField) =
            let rec countConflictingCases acc (ent: FSharpEntity) (name: string) =
                match TypeHelpers.getBaseEntity ent with
                | None -> acc
                | Some (baseClass, _) ->
                    let conflicts =
                        baseClass.FSharpFields
                        |> Seq.exists (fun fi -> fi.Name = name)
                    let acc = if conflicts then acc + 1 else acc
                    countConflictingCases acc baseClass name

            let name = fi.Name
            match fi.DeclaringEntity with
            | None -> name
            | Some ent when ent.IsFSharpRecord || ent.IsFSharpUnion -> name
            | Some ent ->
                match countConflictingCases 0 ent name with
                | 0 -> name
                | n -> name + "_" + (string n)

        let typ = lazy TypeHelpers.makeType Map.empty fi.FieldType
        FsField(getFSharpFieldName fi, typ, isMutable=fi.IsMutable, isStatic=fi.IsStatic, ?literalValue=fi.LiteralValue)
    interface Fable.Field with
        member _.Name = name
        member _.FieldType = typ.Value
        member _.LiteralValue = literalValue
        member _.IsStatic = defaultArg isStatic false
        member _.IsMutable = defaultArg isMutable false

type FsUnionCase(uci: FSharpUnionCase) =
    /// FSharpUnionCase.CompiledName doesn't give the value of CompiledNameAttribute
    /// We must check the attributes explicitly
    static member CompiledName (uci: FSharpUnionCase) =
        uci.Attributes
        |> Helpers.tryFindAtt Atts.compiledName
        |> Option.map (fun (att: FSharpAttribute) -> att.ConstructorArguments.[0] |> snd |> string)

    interface Fable.UnionCase with
        member _.Name = uci.Name
        member _.CompiledName = FsUnionCase.CompiledName uci
        member _.UnionCaseFields = uci.Fields |> Seq.mapToList (fun x -> upcast FsField(x))

type FsAtt(att: FSharpAttribute) =
    interface Fable.Attribute with
        member _.Entity = FsEnt.Ref att.AttributeType
        member _.ConstructorArgs = att.ConstructorArguments |> Seq.mapToList snd

type FsGenParam(gen: FSharpGenericParameter) =
    interface Fable.GenericParam with
        member _.Name = TypeHelpers.genParamName gen

type FsParam(p: FSharpParameter) =
    interface Fable.Parameter with
        member _.Name = p.Name
        member _.Type = TypeHelpers.makeType Map.empty p.Type

type FsDeclaredType(ent: FSharpEntity, genArgs: IList<FSharpType>) =
    interface Fable.DeclaredType with
        member _.Entity = FsEnt.Ref ent
        member _.GenericArgs = genArgs |> Seq.mapToList (TypeHelpers.makeType Map.empty)

type FsMemberFunctionOrValue(m: FSharpMemberOrFunctionOrValue) =
    static member CurriedParameterGroups(m: FSharpMemberOrFunctionOrValue): Fable.Parameter list list =
        m.CurriedParameterGroups
        |> Seq.mapToList (Seq.mapToList (fun p -> upcast FsParam(p)))

    static member CallMemberInfo(m: FSharpMemberOrFunctionOrValue): Fable.CallMemberInfo =
        { CurriedParameterGroups = FsMemberFunctionOrValue.CurriedParameterGroups(m)
          IsInstance = m.IsInstanceMember
          FullName = m.FullName
          CompiledName = m.CompiledName
          DeclaringEntity = m.DeclaringEntity |> Option.map (FsEnt.Ref) }

    interface Fable.MemberFunctionOrValue with
        member _.Attributes =
            m.Attributes |> Seq.map (fun x -> FsAtt(x) :> Fable.Attribute)

        // These two properties are only used for member declarations,
        // setting them to false for now
        member _.IsMangled = false
        member _.IsEnumerator = false

        member _.HasSpread = Helpers.hasParamArray m
        member _.IsPublic = Helpers.isPublicMember m
        // NOTE: Using memb.IsValue doesn't work for function values
        // See isModuleValueForDeclarations below
        member _.IsValue = m.IsValue
        member _.IsInstance = m.IsInstanceMember
        member _.IsMutable = m.IsMutable
        member _.IsGetter = m.IsPropertyGetterMethod
        member _.IsSetter = m.IsPropertySetterMethod

        member _.DisplayName = Naming.removeGetSetPrefix m.DisplayName
        member _.CompiledName = m.CompiledName
        member _.FullName = m.FullName
        member _.CurriedParameterGroups = FsMemberFunctionOrValue.CurriedParameterGroups(m)
        member _.ReturnParameter = upcast FsParam(m.ReturnParameter)
        member _.IsExplicitInterfaceImplementation = m.IsExplicitInterfaceImplementation
        member _.ApparentEnclosingEntity = FsEnt.Ref m.ApparentEnclosingEntity

type FsEnt(ent: FSharpEntity) =
    static let tryArrayFullName (ent: FSharpEntity) =
        if ent.IsArrayType then
            let rank =
                match ent.ArrayRank with
                | rank when rank > 1 -> "`" + string rank
                | _ -> ""
            Some("System.Array" + rank)
        else None

    member _.FSharpEntity = ent

    static member SourcePath (ent: FSharpEntity) =
        ent.DeclarationLocation.FileName
        |> Path.normalizePathAndEnsureFsExtension

    static member IsPublic (ent: FSharpEntity) =
        not ent.Accessibility.IsPrivate

    static member FullName (ent: FSharpEntity): string =
        let ent = Helpers.nonAbbreviatedDefinition ent
        match tryArrayFullName ent with
        | Some fullName -> fullName
        | None when ent.IsNamespace || ent.IsByRef ->
            match ent.Namespace with
            | Some ns -> ns + "." + ent.CompiledName
            | None -> ent.CompiledName
#if !FABLE_COMPILER
        | None when ent.IsProvided ->
            ent.LogicalName
#endif
        | None ->
            match ent.TryFullName with
            | Some n -> n
            | None -> ent.LogicalName

    static member Ref (ent: FSharpEntity): Fable.EntityRef =
        let path =
            match ent.Assembly.FileName with
            // HACK: Fable.Sveltish
            | Some asmPath when asmPath.EndsWith("Fable.Sveltish.dll") ->
                let sourcePath = (FsEnt.SourcePath ent).Replace("/home/alfonso/repos/Fable.Sveltish/src/Fable.Sveltish", "fable-repl-lib/sutil")
                Fable.PrecompiledLib(sourcePath, Path.normalizePath asmPath)
            // When compiling with netcoreapp target, netstandard only contains redirects
            // Find the actual assembly name from the entity qualified name
            | Some asmPath when asmPath.EndsWith("netstandard.dll") ->
                ent.QualifiedName.Split(',').[1].Trim() |> Fable.CoreAssemblyName
            | Some asmPath -> Path.normalizePath asmPath |> Fable.AssemblyPath
            | None -> FsEnt.SourcePath ent |> Fable.SourcePath
        { FullName = FsEnt.FullName ent
          Path = path }

    interface Fable.Entity with
        member _.Ref = FsEnt.Ref ent
        member _.DisplayName = ent.DisplayName
        member _.FullName = FsEnt.FullName ent

        member _.BaseType =
            match TypeHelpers.getBaseEntity ent with
            | Some(baseEntity, baseGenArgs) -> Some(upcast FsDeclaredType(baseEntity, baseGenArgs))
            | _ -> None

        member _.Attributes =
            ent.Attributes |> Seq.map (fun x -> FsAtt(x) :> Fable.Attribute)

        member _.MembersFunctionsAndValues =
            ent.TryGetMembersFunctionsAndValues() |> Seq.map (fun x ->
                FsMemberFunctionOrValue(x) :> Fable.MemberFunctionOrValue)

        member _.AllInterfaces =
            ent.AllInterfaces |> Seq.choose (fun ifc ->
                if ifc.HasTypeDefinition then
                    Some(upcast FsDeclaredType(ifc.TypeDefinition, ifc.GenericArguments))
                else None)

        member _.GenericParameters =
            ent.GenericParameters |> Seq.mapToList (fun x -> FsGenParam(x) :> Fable.GenericParam)

        member _.FSharpFields =
            ent.FSharpFields |> Seq.mapToList (fun x -> FsField(x) :> Fable.Field)

        member _.UnionCases =
            ent.UnionCases |> Seq.mapToList (fun x -> FsUnionCase(x) :> Fable.UnionCase)

        member _.IsPublic = FsEnt.IsPublic ent
        member _.IsFSharpUnion = ent.IsFSharpUnion
        member _.IsFSharpRecord = ent.IsFSharpRecord
        member _.IsFSharpExceptionDeclaration = ent.IsFSharpExceptionDeclaration
        member _.IsValueType = ent.IsValueType
        member _.IsInterface = ent.IsInterface

type MemberInfo(?attributes: FSharpAttribute seq,
                    ?hasSpread: bool,
                    ?isPublic: bool,
                    ?isInstance: bool,
                    ?isValue: bool,
                    ?isMutable: bool,
                    ?isGetter: bool,
                    ?isSetter: bool,
                    ?isEnumerator: bool,
                    ?isMangled: bool) =
    interface Fable.MemberInfo with
        member _.Attributes =
            match attributes with
            | Some atts -> atts |> Seq.map (fun x -> FsAtt(x) :> Fable.Attribute)
            | None -> upcast []
        member _.HasSpread = defaultArg hasSpread false
        member _.IsPublic = defaultArg isPublic true
        member _.IsInstance = defaultArg isInstance true
        member _.IsValue = defaultArg isValue false
        member _.IsMutable = defaultArg isMutable false
        member _.IsGetter = defaultArg isGetter false
        member _.IsSetter = defaultArg isSetter false
        member _.IsEnumerator = defaultArg isEnumerator false
        member _.IsMangled = defaultArg isMangled false

type Witness =
    { TraitName: string
      IsInstance: bool
      Expr: Fable.Expr }
    member this.ArgTypes =
        match this.Expr with
        | Fable.Delegate(args,_,_) -> args |> List.map (fun a -> a.Type)
        | _ -> []

type Context =
    { Scope: (FSharpMemberOrFunctionOrValue * Fable.Ident * Fable.Expr option) list
      ScopeInlineValues: (FSharpMemberOrFunctionOrValue * FSharpExpr) list
      UsedNamesInRootScope: Set<string>
      UsedNamesInDeclarationScope: HashSet<string>
      GenericArgs: Map<string, Fable.Type>
      EnclosingMember: FSharpMemberOrFunctionOrValue option
      InlinedFunction: FSharpMemberOrFunctionOrValue option
      CaughtException: Fable.Ident option
      BoundConstructorThis: Fable.Ident option
      BoundMemberThis: Fable.Ident option
      InlinePath: Log.InlinePath list
      CaptureBaseConsCall: (FSharpEntity * (Fable.Expr -> unit)) option
      Witnesses: Witness list
    }
    static member Create(usedRootNames) =
        { Scope = []
          ScopeInlineValues = []
          UsedNamesInRootScope = usedRootNames
          UsedNamesInDeclarationScope = Unchecked.defaultof<_>
          GenericArgs = Map.empty
          EnclosingMember = None
          InlinedFunction = None
          CaughtException = None
          BoundConstructorThis = None
          BoundMemberThis = None
          InlinePath = []
          CaptureBaseConsCall = None
          Witnesses = []
        }

type IFableCompiler =
    inherit Compiler
    abstract Transform: Context * FSharpExpr -> Fable.Expr
    abstract TryReplace: Context * SourceLocation option * Fable.Type *
        info: Fable.ReplaceCallInfo * thisArg: Fable.Expr option * args: Fable.Expr list -> Fable.Expr option
    abstract InjectArgument: Context * SourceLocation option *
        genArgs: ((string * Fable.Type) list) * FSharpParameter -> Fable.Expr
    abstract GetInlineExpr: FSharpMemberOrFunctionOrValue -> InlineExpr
    abstract WarnOnlyOnce: string * ?range: SourceLocation -> unit

module Helpers =
    let rec nonAbbreviatedDefinition (ent: FSharpEntity): FSharpEntity =
        if ent.IsFSharpAbbreviation then
            let t = ent.AbbreviatedType
            if t.HasTypeDefinition && t.TypeDefinition <> ent
            then nonAbbreviatedDefinition t.TypeDefinition
            else ent
        else ent

    let rec nonAbbreviatedType (t: FSharpType): FSharpType =
        let isSameType (t1: FSharpType) (t2: FSharpType) =
            t1.HasTypeDefinition && t2.HasTypeDefinition && (t1.TypeDefinition = t2.TypeDefinition)
        if t.IsAbbreviation && not (isSameType t t.AbbreviatedType) then
            nonAbbreviatedType t.AbbreviatedType
        elif t.HasTypeDefinition then
            let abbr = t.AbbreviatedType
            // .IsAbbreviation doesn't eval to true for generic numbers
            // See https://github.com/Microsoft/visualfsharp/issues/5992
            if t.GenericArguments.Count = abbr.GenericArguments.Count then t
            else abbr
        else t

    let getGenericArguments (t: FSharpType) =
        // Accessing .GenericArguments for a generic parameter will fail
        if t.IsGenericParameter
        then [||] :> IList<_>
        else (nonAbbreviatedType t).GenericArguments

    let private getEntityMangledName (com: Compiler) trimRootModule (ent: Fable.EntityRef) =
        let fullName = ent.FullName
        match trimRootModule, ent.SourcePath with
        | true, Some sourcePath ->
            let rootMod = com.GetRootModule(sourcePath)
            if fullName.StartsWith(rootMod) then
                fullName.Substring(rootMod.Length).TrimStart('.')
            else fullName
        | _ -> fullName

    let cleanNameAsJsIdentifier (name: string) =
        if name = ".ctor" then "$ctor"
        else name.Replace('.','_').Replace('`','$')

    let getEntityDeclarationName (com: Compiler) (ent: Fable.EntityRef) =
        let entityName = getEntityMangledName com true ent |> cleanNameAsJsIdentifier
        (entityName, Naming.NoMemberPart)
        ||> Naming.sanitizeIdent (fun _ -> false)

    let private getMemberMangledName (com: Compiler) trimRootModule (memb: FSharpMemberOrFunctionOrValue) =
        if memb.IsExtensionMember then
            let overloadSuffix = OverloadSuffix.getExtensionHash memb
            let entName = FsEnt.Ref memb.ApparentEnclosingEntity |> getEntityMangledName com false
            entName, Naming.InstanceMemberPart(memb.CompiledName, overloadSuffix)
        else
            match memb.DeclaringEntity with
            | Some ent ->
                let entFullName = FsEnt.Ref ent
                if ent.IsFSharpModule then
                    match getEntityMangledName com trimRootModule entFullName with
                    | "" -> memb.CompiledName, Naming.NoMemberPart
                    | moduleName -> moduleName, Naming.StaticMemberPart(memb.CompiledName, "")
                else
                    let overloadSuffix = OverloadSuffix.getHash ent memb
                    let entName = getEntityMangledName com trimRootModule entFullName
                    if memb.IsInstanceMember
                    then entName, Naming.InstanceMemberPart(memb.CompiledName, overloadSuffix)
                    else entName, Naming.StaticMemberPart(memb.CompiledName, overloadSuffix)
            | None -> memb.CompiledName, Naming.NoMemberPart

    /// Returns the sanitized name for the member declaration and whether it has an overload suffix
    let getMemberDeclarationName (com: Compiler) (memb: FSharpMemberOrFunctionOrValue) =
        let name, part = getMemberMangledName com true memb
        let name = cleanNameAsJsIdentifier name
        let part = part.Replace(cleanNameAsJsIdentifier)
        let sanitizedName = Naming.sanitizeIdent (fun _ -> false) name part
        sanitizedName, not(String.IsNullOrEmpty(part.OverloadSuffix))

    /// Used to identify members uniquely in the inline expressions dictionary
    let getMemberUniqueName (com: Compiler) (memb: FSharpMemberOrFunctionOrValue): string =
        getMemberMangledName com false memb
        ||> Naming.buildNameWithoutSanitation

    let getMemberDisplayName (memb: FSharpMemberOrFunctionOrValue) =
        Naming.removeGetSetPrefix memb.DisplayName

    let isUsedName (ctx: Context) name =
        ctx.UsedNamesInRootScope.Contains name || ctx.UsedNamesInDeclarationScope.Contains name

    let getIdentUniqueName (ctx: Context) name =
        let name = (name, Naming.NoMemberPart) ||> Naming.sanitizeIdent (isUsedName ctx)
        ctx.UsedNamesInDeclarationScope.Add(name) |> ignore
        name

    let isUnit (typ: FSharpType) =
        let typ = nonAbbreviatedType typ
        if typ.HasTypeDefinition then
            typ.TypeDefinition.TryFullName = Some Types.unit
        else false

    let isByRefValue (value: FSharpMemberOrFunctionOrValue) =
        // Value type "this" is passed as inref, so it has to be excluded
        // (Note: the non-abbreviated type of inref and outref is byref)
        let typ = value.FullType
        value.IsValue && not (value.IsMemberThisValue)
        && typ.HasTypeDefinition
        && typ.TypeDefinition.IsByRef
        // && (typ.TypeDefinition.DisplayName = "byref" ||
        //     typ.TypeDefinition.DisplayName = "inref" ||
        //     typ.TypeDefinition.DisplayName = "outref")

    let tryFindAtt fullName (atts: FSharpAttribute seq) =
        atts |> Seq.tryPick (fun att ->
            match (nonAbbreviatedDefinition att.AttributeType).TryFullName with
            | Some fullName' ->
                if fullName = fullName' then Some att else None
            | None -> None)

    let hasAttribute attFullName (attributes: FSharpAttribute seq) =
        let mutable found = false
        let attFullName = Some attFullName
        for att in attributes do
            if not found then
                found <- (nonAbbreviatedDefinition att.AttributeType).TryFullName = attFullName
        found

    let tryPickAttribute attFullNames (attributes: FSharpAttribute seq) =
        let attFullNames = Map attFullNames
        attributes |> Seq.tryPick (fun att ->
            match (nonAbbreviatedDefinition att.AttributeType).TryFullName with
            | Some fullName -> Map.tryFind fullName attFullNames
            | None -> None)

    let tryAttributeConsArg (att: FSharpAttribute) index (defValue: 'T) (f: obj -> 'T option) =
        let consArgs = att.ConstructorArguments
        if consArgs.Count <= index then defValue
        else
            consArgs.[index] |> snd |> f
            |> Option.defaultValue defValue

    let tryBoolean: obj -> bool option = function (:? bool as x) -> Some x | _ -> None
    let tryString: obj -> string option = function (:? string as x) -> Some x | _ -> None

    let tryDefinition (typ: FSharpType) =
        let typ = nonAbbreviatedType typ
        if typ.HasTypeDefinition then
            let tdef = typ.TypeDefinition
            Some(tdef, tdef.TryFullName)
        else None

    let getFsTypeFullName (typ: FSharpType) =
        match tryDefinition typ with
        | Some(_, Some fullName) -> fullName
        | _ -> Naming.unknown

    let isInline (memb: FSharpMemberOrFunctionOrValue) =
        match memb.InlineAnnotation with
        | FSharpInlineAnnotation.NeverInline
        // TODO: Add compiler option to inline also `OptionalInline`
        | FSharpInlineAnnotation.OptionalInline -> false
        | FSharpInlineAnnotation.PseudoValue
        | FSharpInlineAnnotation.AlwaysInline
        | FSharpInlineAnnotation.AggressiveInline -> true

    let isPublicMember (memb: FSharpMemberOrFunctionOrValue) =
        if memb.IsCompilerGenerated
        then false
        else not memb.Accessibility.IsPrivate

    let makeRange (r: Range) =
        { start = { line = r.StartLine; column = r.StartColumn }
          ``end``= { line = r.EndLine; column = r.EndColumn }
          identifierName = None }

    let makeRangeFrom (fsExpr: FSharpExpr) =
        Some (makeRange fsExpr.Range)

    let unionCaseTag (com: IFableCompiler) (ent: FSharpEntity) (unionCase: FSharpUnionCase) =
        try
            // If the order of cases changes in the declaration, the tag has to change too.
            // Mark all files using the case tag as watch dependencies.
            com.AddWatchDependency(FsEnt.SourcePath ent)
            ent.UnionCases |> Seq.findIndex (fun uci -> unionCase.Name = uci.Name)
        with _ ->
            failwithf "Cannot find case %s in %s" unionCase.Name (FsEnt.FullName ent)

    /// Apply case rules to case name if there's no explicit compiled name
    let transformStringEnum (rule: CaseRules) (unionCase: FSharpUnionCase) =
        match FsUnionCase.CompiledName unionCase with
        | Some name -> name
        | None -> Naming.applyCaseRule rule unionCase.Name
        |> makeStrConst

    // let isModuleMember (memb: FSharpMemberOrFunctionOrValue) =
    //     match memb.DeclaringEntity with
    //     | Some ent -> ent.IsFSharpModule
    //     | None -> true // Compiler-generated members

    /// Using memb.IsValue doesn't work for function values
    /// (e.g. `let ADD = adder()` when adder returns a function)
    let isModuleValueForDeclarations (memb: FSharpMemberOrFunctionOrValue) =
        memb.CurriedParameterGroups.Count = 0 && memb.GenericParameters.Count = 0

    let isModuleValueForCalls (declaringEntity: FSharpEntity) (memb: FSharpMemberOrFunctionOrValue) =
        declaringEntity.IsFSharpModule
        && isModuleValueForDeclarations memb
        && memb.CurriedParameterGroups.Count = 0 && memb.GenericParameters.Count = 0
        // Mutable public values must be called as functions (see #986)
        && (not memb.IsMutable || not (isPublicMember memb))

    let rec getAllInterfaceMembers (ent: FSharpEntity) =
        seq {
            yield! ent.MembersFunctionsAndValues
            for parent in ent.DeclaredInterfaces do
                match tryDefinition parent with
                | Some(e, _) -> yield! getAllInterfaceMembers e
                | None -> ()
        }

    /// Test if the name corresponds to this interface or anyone in its hierarchy
    let rec testInterfaceHierarchy interfaceFullname interfaceType =
        match tryDefinition interfaceType with
        | Some(e, Some fullname2) ->
            if interfaceFullname = fullname2
            then true
            else e.DeclaredInterfaces
                 |> Seq.exists (testInterfaceHierarchy interfaceFullname)
        | _ -> false

    let hasParamArray (memb: FSharpMemberOrFunctionOrValue) =

        let hasParamArray (memb: FSharpMemberOrFunctionOrValue) =
            if memb.CurriedParameterGroups.Count <> 1 then false else
            let args = memb.CurriedParameterGroups.[0]
            args.Count > 0 && args.[args.Count - 1].IsParamArrayArg

        let hasParamSeq (memb: FSharpMemberOrFunctionOrValue) =
            Seq.tryLast memb.CurriedParameterGroups
            |> Option.bind Seq.tryLast
            |> Option.map (fun lastParam -> hasAttribute "Fable.Core.ParamListAttribute" lastParam.Attributes)
            |> Option.defaultValue false

        hasParamArray memb || hasParamSeq memb

module Patterns =
    open FSharpExprPatterns
    open Helpers

    let inline (|Rev|) x = List.rev x
    let inline (|AsArray|) x = Array.ofSeq x
    let inline (|LazyValue|) (x: Lazy<'T>) = x.Value
    let inline (|Transform|) (com: IFableCompiler) ctx e = com.Transform(ctx, e)
    let inline (|FieldName|) (fi: FSharpField) = fi.Name

    let (|CommonNamespace|_|) = function
        | (FSharpImplementationFileDeclaration.Entity(ent, subDecls))::restDecls
            when ent.IsNamespace ->
            let commonName = ent.CompiledName
            (Some subDecls, restDecls) ||> List.fold (fun acc decl ->
                match acc, decl with
                | (Some subDecls), (FSharpImplementationFileDeclaration.Entity(ent, subDecls2)) ->
                    if ent.CompiledName = commonName
                    then Some(subDecls@subDecls2)
                    else None
                | _ -> None)
            |> Option.map (fun subDecls -> ent, subDecls)
        | _ -> None

    let inline (|NonAbbreviatedType|) (t: FSharpType) =
        nonAbbreviatedType t

    let (|IgnoreAddressOf|) (expr: FSharpExpr) =
        match expr with
        | AddressOf value -> value
        | _ -> expr

    let (|TypeDefinition|_|) (NonAbbreviatedType t) =
        if t.HasTypeDefinition then Some t.TypeDefinition else None

    /// DOES NOT check if the type is abbreviated, mainly intended to identify Fable.Core.Applicable
    let (|FSharpExprTypeFullName|_|) (e: FSharpExpr) =
        let t = e.Type
        if t.HasTypeDefinition then t.TypeDefinition.TryFullName else None

    let (|MemberFullName|) (memb: FSharpMemberOrFunctionOrValue) =
        memb.FullName

    let (|RefType|_|) = function
        | TypeDefinition tdef as t when tdef.TryFullName = Some Types.reference -> Some t
        | _ -> None

    /// Detects AST pattern of "raise MatchFailureException()"
    let (|RaisingMatchFailureExpr|_|) (expr: FSharpExpr) =
        match expr with
        | Call(None, methodInfo, [ ], [_unitType], [value]) ->
            match methodInfo.FullName with
            | "Microsoft.FSharp.Core.Operators.raise" ->
                match value with
                | NewRecord(recordType, [Const (value, _valueT) ; _rangeFrom; _rangeTo]) ->
                    match recordType.TypeDefinition.TryFullName with
                    | Some "Microsoft.FSharp.Core.MatchFailureException" -> Some (value.ToString())
                    | _ -> None
                | _ -> None
            | _ -> None
        | _ -> None

    let (|NestedLambda|_|) x =
        let rec nestedLambda args = function
            | Lambda(arg, body) -> nestedLambda (arg::args) body
            | body -> List.rev args, body
        match x with
        | Lambda(arg, body) -> nestedLambda [arg] body |> Some
        | _ -> None

    let (|ForOf|_|) = function
        | Let((_, value), // Coercion to seq
              Let((_, Call(None, meth, _, [], [])),
                TryFinally(
                  WhileLoop(_,
                    Let((ident, _), body)), _)))
        | Let((_, Call(Some value, meth, _, [], [])),
                TryFinally(
                    WhileLoop(_,
                        Let((ident, _), body)), _))
            // Using only the compiled name is riskier but with the fullname we miss some cases
            // TODO: Check the return type of meth is or implements IEnumerator
            when meth.CompiledName = "GetEnumerator" ->
            // when meth.FullName = "System.Collections.Generic.IEnumerable.GetEnumerator" ->
            Some(ident, value, body)
        // optimized "for x in list"
        | Let((_, UnionCaseGet(value, typ, unionCase, field)),
                WhileLoop(_, Let((ident, _), body)))
            when (getFsTypeFullName typ) = Types.list
                && unionCase.Name = "op_ColonColon" && field.Name = "Tail" ->
            Some (ident, value, body)
        // optimized "for _x in list"
        | Let((ident, UnionCaseGet(value, typ, unionCase, field)),
                WhileLoop(_, body))
            when (getFsTypeFullName typ) = Types.list
                && unionCase.Name = "op_ColonColon" && field.Name = "Tail" ->
            Some (ident, value, body)
        | _ -> None

    /// This matches the boilerplate generated for TryGetValue/TryParse/DivRem (see #154, or #1744)
    /// where the F# compiler automatically passes a byref arg and returns it as a tuple
    let (|ByrefArgToTuple|_|) = function
        | Let((outArg1, (DefaultValue _ as def)),
                NewTuple(_, [Call(callee, memb, ownerGenArgs, membGenArgs, callArgs); Value outArg3]))
                when List.isMultiple callArgs && outArg1.IsCompilerGenerated && outArg1 = outArg3 ->
            match List.splitLast callArgs with
            | callArgs, AddressOf(Value outArg2) when outArg1 = outArg2 ->
                Some (callee, memb, ownerGenArgs, membGenArgs, callArgs@[def])
            | _ -> None
        | _ -> None

    /// This matches the boilerplate generated for TryGetValue/TryParse/DivRem (--optimize+)
    let (|ByrefArgToTupleOptimizedIf|_|) = function
        | Let((outArg1, (DefaultValue _ as def)), IfThenElse
                (Call(callee, memb, ownerGenArgs, membGenArgs, callArgs), thenExpr, elseExpr))
                when List.isMultiple callArgs && outArg1.IsCompilerGenerated ->
            match List.splitLast callArgs with
            | callArgs, AddressOf(Value outArg2) when outArg1 = outArg2 ->
                Some (outArg1, callee, memb, ownerGenArgs, membGenArgs, callArgs@[def], thenExpr, elseExpr)
            | _ -> None
        | _ -> None

    /// This matches another boilerplate generated for TryGetValue/TryParse/DivRem (--optimize+)
    let (|ByrefArgToTupleOptimizedTree|_|) = function
        | Let((outArg1, (DefaultValue _ as def)), DecisionTree(IfThenElse
                (Call(callee, memb, ownerGenArgs, membGenArgs, callArgs), thenExpr, elseExpr), targetsExpr))
                when List.isMultiple callArgs && outArg1.IsCompilerGenerated ->
            match List.splitLast callArgs with
            | callArgs, AddressOf(Value outArg2) when outArg1 = outArg2 ->
                Some (outArg1, callee, memb, ownerGenArgs, membGenArgs, callArgs@[def], thenExpr, elseExpr, targetsExpr)
            | _ -> None
        | _ -> None

    /// This matches another boilerplate generated for TryGetValue/TryParse/DivRem (--crossoptimize-)
    let (|ByrefArgToTupleOptimizedLet|_|) = function
        | Let((outArg1, (DefaultValue _ as def)),
                Let((arg_0, Call(callee, memb, ownerGenArgs, membGenArgs, callArgs)), restExpr))
                when List.isMultiple callArgs && outArg1.IsCompilerGenerated ->
            match List.splitLast callArgs with
            | callArgs, AddressOf(Value outArg2) when outArg1 = outArg2 ->
                Some (arg_0, outArg1, callee, memb, ownerGenArgs, membGenArgs, callArgs@[def], restExpr)
            | _ -> None
        | _ -> None

    /// This matches the boilerplate generated to wrap .NET events from F#
    let (|CreateEvent|_|) = function
        | Call(None,createEvent,_,_,
               [Lambda(_eventDelegate, Call(Some callee, addEvent,[],[],[Value _eventDelegate']));
                Lambda(_eventDelegate2, Call(Some _callee2, _removeEvent,[],[],[Value _eventDelegate2']));
                Lambda(_callback, NewDelegate(_, Lambda(_delegateArg0, Lambda(_delegateArg1, Application(Value _callback',[],[Value _delegateArg0'; Value _delegateArg1'])))))])
          when createEvent.FullName = Types.createEvent ->
            let eventName = addEvent.CompiledName.Replace("add_","")
            match addEvent.DeclaringEntity with
            | Some klass ->
                klass.MembersFunctionsAndValues
                |> Seq.tryFind (fun m -> m.LogicalName = eventName)
                |> function
                | Some memb -> Some (callee, memb)
                | _ -> None
            | _ -> None
        | _ -> None

    let (|ConstructorCall|_|) = function
        | NewObject(baseCall, genArgs, baseArgs) -> Some(baseCall, genArgs, baseArgs)
        | Call(None, baseCall, genArgs1, genArgs2, baseArgs) when baseCall.IsConstructor ->
            Some(baseCall, genArgs1 @ genArgs2, baseArgs)
        | _ -> None

    let (|OptimizedOperator|_|) (com: Compiler) fsExpr =
        if com.Options.OptimizeFSharpAst then
            match fsExpr with
            // work-around for optimized string operator (Operators.string)
            | Let((var, Call(None, memb, _, membArgTypes, membArgs)),
                                DecisionTree(IfThenElse(_, _, IfThenElse
                                                            (TypeTest(tt, Value vv), _, _)), _))
                    when var.FullName = "matchValue" && memb.FullName = "Microsoft.FSharp.Core.Operators.box"
                        && vv.FullName = "matchValue" && (getFsTypeFullName tt) = "System.IFormattable" ->
                Some(memb, None, "toString", membArgTypes, membArgs)
            // work-around for optimized hash operator (Operators.hash)
            | Call(Some expr, memb, _, [], [Call(None, comp, [], [], [])])
                    when memb.FullName.EndsWith(".GetHashCode") &&
                         comp.FullName = "Microsoft.FSharp.Core.LanguagePrimitives.GenericEqualityERComparer" ->
                Some(memb, Some comp, "GenericHash", [expr.Type], [expr])
            // work-around for optimized equality operator (Operators.(=))
            | Call(Some e1, memb, _, [], [Coerce (t2, e2); Call(None, comp, [], [], [])])
                    when memb.FullName.EndsWith(".Equals") && t2.HasTypeDefinition && t2.TypeDefinition.CompiledName = "obj" &&
                         comp.FullName = "Microsoft.FSharp.Core.LanguagePrimitives.GenericEqualityComparer" ->
                Some(memb, Some comp, "GenericEquality", [e1.Type; e2.Type], [e1; e2])
            | _ -> None
        else None

    let (|OptionUnion|ListUnion|ErasedUnion|ErasedUnionCase|StringEnum|DiscriminatedUnion|)
                            (NonAbbreviatedType typ: FSharpType, unionCase: FSharpUnionCase) =
        let getCaseRule (att: FSharpAttribute) =
            match Seq.tryHead att.ConstructorArguments with
            | Some(_, (:? int as rule)) -> enum<CaseRules>(rule)
            | _ -> CaseRules.LowerFirst

        unionCase.Attributes |> Seq.tryPick (fun att ->
            match att.AttributeType.TryFullName with
            | Some Atts.erase -> Some ErasedUnionCase
            | _ -> None)
        |> Option.defaultWith (fun () ->
            match tryDefinition typ with
            | None -> failwith "Union without definition"
            | Some(tdef, fullName) ->
                match defaultArg fullName tdef.CompiledName with
                | Types.valueOption
                | Types.option -> OptionUnion typ.GenericArguments.[0]
                | Types.list -> ListUnion typ.GenericArguments.[0]
                | _ ->
                    tdef.Attributes |> Seq.tryPick (fun att ->
                        match att.AttributeType.TryFullName with
                        | Some Atts.erase -> Some (ErasedUnion(tdef, typ.GenericArguments, getCaseRule att))
                        | Some Atts.stringEnum -> Some (StringEnum(tdef, getCaseRule att))
                        | _ -> None)
                    |> Option.defaultValue (DiscriminatedUnion(tdef, typ.GenericArguments))
        )

    let (|ContainsAtt|_|) (fullName: string) (ent: FSharpEntity) =
        tryFindAtt fullName ent.Attributes

    let inline (|FableType|) _com (ctx: Context) t = TypeHelpers.makeType ctx.GenericArgs t

module TypeHelpers =
    open Helpers
    open Patterns

    // Sometimes the names of user-declared and compiler-generated clash, see #1900
    let genParamName (genParam: FSharpGenericParameter) =
        if genParam.IsCompilerGenerated
        then genParam.Name.Replace("?", "$") + "$"
        else genParam.Name

    let resolveGenParam ctxTypeArgs (genParam: FSharpGenericParameter) =
        let name = genParamName genParam
        match Map.tryFind name ctxTypeArgs with
        | None -> Fable.GenericParam name
        | Some typ -> typ

    let makeGenArgs ctxTypeArgs (genArgs: IList<FSharpType>) =
        genArgs |> Seq.map (fun genArg ->
            if genArg.IsGenericParameter
            then resolveGenParam ctxTypeArgs genArg.GenericParameter
            else makeType ctxTypeArgs genArg)
        |> Seq.toList

    let makeTypeFromDelegate ctxTypeArgs (genArgs: IList<FSharpType>) (tdef: FSharpEntity) =
        let invokeArgs() =
            let invokeMember =
                tdef.MembersFunctionsAndValues
                |> Seq.find (fun f -> f.DisplayName = "Invoke")
            invokeMember.CurriedParameterGroups.[0] |> Seq.map (fun p -> p.Type),
            invokeMember.ReturnParameter.Type
        let argTypes, returnType =
            try
                // tdef.FSharpDelegateSignature doesn't work with System.Func & friends
                if tdef.IsFSharp then
                    tdef.FSharpDelegateSignature.DelegateArguments |> Seq.map snd,
                    tdef.FSharpDelegateSignature.DelegateReturnType
                else invokeArgs()
            with _ -> invokeArgs()

        let genArgs = Seq.zip (tdef.GenericParameters |> Seq.map genParamName) genArgs |> Map
        let resolveType (t: FSharpType) =
            if t.IsGenericParameter then Map.find (genParamName t.GenericParameter) genArgs else t
        let returnType = returnType |> resolveType |> makeType ctxTypeArgs
        let argTypes =
            argTypes
            |> Seq.map (resolveType >> makeType ctxTypeArgs)
            |> Seq.toList
            |> function [Fable.Unit] -> [] | argTypes -> argTypes
        Fable.DelegateType(argTypes, returnType)

    let numberTypes =
        dict [Types.int8, Int8
              Types.uint8, UInt8
              Types.int16, Int16
              Types.uint16, UInt16
              Types.int32, Int32
              Types.uint32 , UInt32
              Types.float32, Float32
              Types.float64, Float64
               // Units of measure
              "Microsoft.FSharp.Core.sbyte`1", Int8
              "Microsoft.FSharp.Core.int16`1", Int16
              "Microsoft.FSharp.Core.int`1", Int32
              "Microsoft.FSharp.Core.float32`1", Float32
              "Microsoft.FSharp.Core.float`1", Float64]

    let fsharpUMX =
        dict ["bool`1", Choice1Of2 Fable.Boolean
              "byte`1", Choice1Of2 (Fable.Number UInt8)
              "string`1", Choice1Of2 Fable.String
              "uint64`1", Choice2Of2 Types.uint64
              "Guid`1", Choice2Of2 Types.guid
              "TimeSpan`1", Choice2Of2 Types.timespan
              "DateTime`1", Choice2Of2 Types.datetime
              "DateTimeOffset`1", Choice2Of2 Types.datetimeOffset]

    let private makeSystemRuntimeType fullName =
            let r: Fable.EntityRef =
                { FullName = fullName
                  Path = Fable.CoreAssemblyName "System.Runtime" }
            Fable.DeclaredType(r, [])

    let makeTypeFromDef ctxTypeArgs (genArgs: IList<FSharpType>) (tdef: FSharpEntity) =
        if tdef.IsArrayType then
            makeGenArgs ctxTypeArgs genArgs |> List.head |> Fable.Array
        elif tdef.IsDelegate then
            makeTypeFromDelegate ctxTypeArgs genArgs tdef
        elif tdef.IsEnum then
            Fable.Enum(FsEnt.Ref tdef)
        else
            match FsEnt.FullName tdef with
            // Fable "primitives"
            | Types.object -> Fable.Any
            | Types.unit -> Fable.Unit
            | Types.bool -> Fable.Boolean
            | Types.char -> Fable.Char
            | Types.string -> Fable.String
            | Types.regex -> Fable.Regex
            | Types.type_ -> Fable.MetaType
            | Types.valueOption
            | Types.option -> makeGenArgs ctxTypeArgs genArgs |> List.head |> Fable.Option
            | Types.resizeArray -> makeGenArgs ctxTypeArgs genArgs |> List.head |> Fable.Array
            | Types.list -> makeGenArgs ctxTypeArgs genArgs |> List.head |> Fable.List
            | DicContains numberTypes kind -> Fable.Number kind
            | "Microsoft.FSharp.Core.int64`1" -> makeSystemRuntimeType Types.int64
            | "Microsoft.FSharp.Core.decimal`1" -> makeSystemRuntimeType Types.decimal
            // TODO: FCS doesn't expose the abbreviated type of a MeasureAnnotatedAbbreviation,
            // so we need to hard-cde FSharp.UMX types
            | Naming.StartsWith "FSharp.UMX." (DicContains fsharpUMX choice) ->
                match choice with
                | Choice1Of2 t -> t
                | Choice2Of2 fullName -> makeSystemRuntimeType fullName
            | _ ->
                // Special attributes
                tdef.Attributes |> tryPickAttribute [
                    Atts.stringEnum, Fable.String
                    Atts.erase, Fable.Any
                ]
                // Rest of declared types
                |> Option.defaultWith (fun () ->
                    Fable.DeclaredType(FsEnt.Ref tdef, makeGenArgs ctxTypeArgs genArgs))

    let rec makeType (ctxTypeArgs: Map<string, Fable.Type>) (NonAbbreviatedType t) =
        // Generic parameter (try to resolve for inline functions)
        if t.IsGenericParameter then
            resolveGenParam ctxTypeArgs t.GenericParameter
        // Tuple
        elif t.IsTupleType then
            makeGenArgs ctxTypeArgs t.GenericArguments |> Fable.Tuple
        // Function
        elif t.IsFunctionType then
            let argType = makeType ctxTypeArgs t.GenericArguments.[0]
            let returnType = makeType ctxTypeArgs t.GenericArguments.[1]
            Fable.LambdaType(argType, returnType)
        elif t.IsAnonRecordType then
            let genArgs = makeGenArgs ctxTypeArgs t.GenericArguments
            let fields = t.AnonRecordTypeDetails.SortedFieldNames
            Fable.AnonymousRecordType(fields, genArgs)
        elif t.HasTypeDefinition then
// No support for provided types when compiling FCS+Fable to JS
#if !FABLE_COMPILER
            // TODO: Discard provided generated types too?
            if t.TypeDefinition.IsProvidedAndErased then Fable.Any
            else
#endif
                makeTypeFromDef ctxTypeArgs t.GenericArguments t.TypeDefinition
        else Fable.Any // failwithf "Unexpected non-declared F# type: %A" t

    let getBaseEntity (tdef: FSharpEntity): (FSharpEntity * IList<FSharpType>) option =
        match tdef.BaseType with
        | Some(TypeDefinition baseEnt as baseType) when baseEnt.TryFullName <> Some Types.object ->
            Some(baseEnt, baseType.GenericArguments)
        | _ -> None

    let rec getOwnAndInheritedFsharpMembers (tdef: FSharpEntity) = seq {
        yield! tdef.TryGetMembersFunctionsAndValues()
        match getBaseEntity tdef with
        | Some(baseDef, _) -> yield! getOwnAndInheritedFsharpMembers baseDef
        | _ -> ()
    }

    let getArgTypes _com (memb: FSharpMemberOrFunctionOrValue) =
        // FSharpParameters don't contain the `this` arg
        Seq.concat memb.CurriedParameterGroups
        // The F# compiler "untuples" the args in methods
        |> Seq.map (fun x -> makeType Map.empty x.Type)
        |> Seq.toList

    let isAbstract (ent: FSharpEntity) =
       hasAttribute Atts.abstractClass ent.Attributes

    let tryGetInterfaceTypeFromMethod (meth: FSharpMemberOrFunctionOrValue) =
        if meth.ImplementedAbstractSignatures.Count > 0
        then nonAbbreviatedType meth.ImplementedAbstractSignatures.[0].DeclaringType |> Some
        else None

    let tryGetInterfaceDefinitionFromMethod (meth: FSharpMemberOrFunctionOrValue) =
        if meth.ImplementedAbstractSignatures.Count > 0 then
            let t = nonAbbreviatedType meth.ImplementedAbstractSignatures.[0].DeclaringType
            if t.HasTypeDefinition then Some t.TypeDefinition else None
        else None

    let tryFindMember _com (entity: Fable.Entity) genArgs compiledName isInstance (argTypes: Fable.Type list) =
        let argsEqual (args1: Fable.Type list) args1Length (args2: IList<IList<FSharpParameter>>) =
                let args2Length = args2 |> Seq.sumBy (fun g -> g.Count)
                if args1Length = args2Length then
                    let args2 =
                        args2
                        |> Seq.collect (fun g ->
                            g |> Seq.map (fun p -> makeType genArgs p.Type) |> Seq.toList)
                    listEquals (typeEquals false) args1 (Seq.toList args2)
                else false

        match entity with
        | :? FsEnt as entity ->
            let argTypesLength = List.length argTypes
            getOwnAndInheritedFsharpMembers entity.FSharpEntity |> Seq.tryFind (fun m2 ->
                if m2.IsInstanceMember = isInstance && m2.CompiledName = compiledName
                then argsEqual argTypes argTypesLength m2.CurriedParameterGroups
                else false)
        | _ -> None

    [<RequireQualifiedAccess; Flags>]
    type private Allow =
        | TheUsual      = 0b0000
          /// Enums in F# are uint32
          /// -> Allow into all int & uint
        | EnumIntoInt   = 0b0001
          /// Erased Unions are reduced to `Any`
          /// -> Cannot distinguish between 'normal' Any (like `obj`) and Erased Union (like Erased Union with string field)
          ///
          /// For interface members the FSharp Type is available
          /// -> `Ux<...>` receive special treatment and its types are extracted
          /// -> `abstract Value: U2<int,string>` -> extract `int` & `string`
          /// BUT: for Expressions in Anon Records that's not possible, and `U2<int,string>` is only recognized as `Any`
          /// -> `{| Value = v |}`: `v: int` and `v: string` are recognized as matching,
          ///    but `v: U2<int,string>` isn't: only `Any`/`obj` as Type available
          /// To recognize as matching, we must allow all `Any` expressions for `U2` in interface place.
          ///
          /// Note: Only `Ux<...>` are currently handled (on interface side), not other Erased Unions!
        | AnyIntoErased = 0b0010
          /// Unlike `AnyIntoErased`, this allows all expressions of type `Any` in all interface properties.
          /// (The other way is always allow: Expression of all Types fits into `Any`)
        | AlwaysAny     = 0b0100

    let fitsAnonRecordInInterface
        (_com: IFableCompiler)
        (range: SourceLocation option)
        (argExprs: Fable.Expr list)
        (fieldNames: string array)
        (interface_: Fable.Entity)
        =
        match interface_ with
        | :? FsEnt as fsEnt ->
            let interface_ = fsEnt.FSharpEntity
            let interfaceMembers =
                getAllInterfaceMembers interface_
                |> Seq.toList

            let makeType = makeType Map.empty
            /// Returns for:
            /// * `Ux<...>`: extracted types from `<....>`: `U2<string,int>` -> `[String; Int]`
            /// * `Option<Ux<...>>`: extracted types from `<...>`, then made Optional: `Option<U2<string,int>>` -> `[Option String; Option Int]`
            /// * 'normal' type: `makeType`ed type: `string` -> `[String]`
            ///     Note: Erased Unions (except handled `Ux<...>`) are reduced to `Any`
            ///
            /// Extracting necessary: Erased Unions are reduced to `Any` -> special handling for `Ux<...>`
            ///
            /// Note: nested types aren't handled: `U2<string, U<int, float>>` -> `[Int; Any]`
            let rec collectTypes (ty: FSharpType) : Fable.Type list =
                // Special treatment for Ux<...> and Option<Ux<...>>: extract types in Ux
                // This is necessary because: `makeType` reduces Erased Unions (including Ux) to `Any` -> no type info any more
                //
                // Note: no handling of nested types: `U2<string, U<int, float>>` -> `int` & `float` don't get extract
                match ty with
                | UType tys ->
                    tys
                    |> List.map makeType
                    |> List.distinct
                | OptionType (UType tys) ->
                    tys
                    |> List.map (makeType >> Fable.Option)
                    |> List.distinct
                | _ ->
                    makeType ty
                    |> List.singleton
            and (|OptionType|_|) (ty: FSharpType) =
                match ty with
                | TypeDefinition tdef ->
                    match FsEnt.FullName tdef with
                    | Types.valueOption | Types.option ->
                        ty.GenericArguments.[0]
                        |> Some
                    | _ -> None
                | _ -> None
            and (|UType|_|) (ty: FSharpType) =
                let (|UName|_|) (tdef: FSharpEntity) =
                    if
                        tdef.Namespace = Some "Fable.Core"
                        &&
                        (
                            let name = tdef.DisplayName
                            name.Length = 2 && name.[0] = 'U' && Char.IsDigit name.[1]
                        )
                    then
                        Some ()
                    else
                        None
                match ty with
                | TypeDefinition UName ->
                    ty.GenericArguments
                    |> Seq.toList
                    |> Some
                | _ -> None

            /// Special Rules mostly for Indexers:
            ///     For direct interface member implementation we want to be precise (-> exact_ish match)
            ///     But for indexer allow a bit more types like erased union with string field when indexer is string
            let fitsInto (rules: Allow) (expected: Fable.Type list) (actual: Fable.Type) =
                assert(expected |> List.isEmpty |> not)

                let (|IntNumber|_|) =
                    function
                    | Fable.Number (Int8 | UInt8 | Int16 | UInt16 | Int32 | UInt32) -> Some ()
                    | _ -> None
                let fitsIntoSingle (rules: Allow) (expected: Fable.Type) (actual: Fable.Type) =
                    match expected, actual with
                    | Fable.Any, _ -> true
                    | _, Fable.Any when rules.HasFlag Allow.AlwaysAny ->
                        // Erased Unions are reduced to `Any`
                        // -> cannot distinguish between 'normal' Any (like 'obj')
                        // and Erased Union (like Erased Union with string field)
                        true
                    | IntNumber, Fable.Enum _ when rules.HasFlag Allow.EnumIntoInt ->
                        // the underlying type of enum in F# is uint32
                        // For practicality: allow in all uint & int fields
                        true
                    | Fable.Option t1, Fable.Option t2
                    | Fable.Option t1, t2
                    | t1, t2 ->
                        typeEquals false t1 t2
                let fitsIntoMulti (rules: Allow) (expected: Fable.Type list) (actual: Fable.Type) =
                    expected |> List.contains Fable.Any
                    ||
                    (
                        // special treatment for actual=Any & multiple expected:
                        // multiple expected -> `Ux<...>` -> extracted types
                        // BUT: in actual that's not possible -> in actual `Ux<...>` = `Any`
                        //      -> no way to distinguish Ux (or other Erased Unions) from 'normal` Any (like obj)
                        rules.HasFlag Allow.AnyIntoErased
                        &&
                        expected |> List.isMultiple
                        &&
                        actual = Fable.Any
                    )
                    ||
                    expected |> List.exists (fun expected -> fitsIntoSingle rules expected actual)

                fitsIntoMulti rules expected actual

            let quote = sprintf "'%s'"
            let formatType = getTypeFullName true
            let formatTypes = List.map (formatType >> quote) >> String.concat "; "
            let unreachable () = failwith "unreachable"
            let formatMissingFieldError
                (fieldName: string)
                (expectedTypes: Fable.Type list)
                =
                assert(expectedTypes |> List.isEmpty |> not)

                let interfaceName = interface_.DisplayName

                // adjust error messages based on:
                // * 1, more expectedTypes
                let msg =
                    match expectedTypes with
                    | [] -> unreachable ()
                    | [expectedType] ->
                        let expectedType = expectedType |> formatType
                        $"Object doesn't contain field '{fieldName}' of type '{expectedType}' required by interface '{interfaceName}'"
                    | _ ->
                        let expectedTypes = expectedTypes |> formatTypes
                        $"Object doesn't contain field '{fieldName}' of any type [{expectedTypes}] required by interface '{interfaceName}'"

                (range, fieldName, msg)

            let formatUnexpectedTypeError
                (indexers: FSharpMemberOrFunctionOrValue list option)
                (fieldName: string)
                (expectedTypes: Fable.Type list)
                (actualType: Fable.Type)
                (r: SourceLocation option)
                =
                assert(expectedTypes |> List.isEmpty |> not)

                let interfaceName = interface_.DisplayName
                let actualType = actualType |> formatType

                // adjust error messages based on:
                // * 1, more expectedTypes
                // * 0 (None), 1, more indexer
                let msg =
                    match indexers with
                    | None ->
                        match expectedTypes with
                        | [] -> unreachable ()
                        | [expectedType] ->
                            let expectedType = expectedType |> formatType
                            $"Expected type '{expectedType}' for field '{fieldName}' in interface '{interfaceName}', but is '{actualType}'"
                        | _ ->
                            let expectedTypes = expectedTypes |> formatTypes
                            $"Expected any type of [{expectedTypes}] for field '{fieldName}' in interface '{interfaceName}', but is '{actualType}'"
                    | Some indexers ->
                        assert(indexers |> List.isEmpty |> not)

                        let indexers =
                            indexers
                            |> List.map (fun i -> i.DisplayName)
                            |> List.distinct

                        match indexers with
                        | [] -> unreachable ()
                        | [indexerName] ->
                            match expectedTypes with
                            | [] -> unreachable ()
                            | [expectedType] ->
                                let expectedType = expectedType |> formatType
                                $"Expected type '{expectedType}' for field '{fieldName}' because of Indexer '{indexerName}' in interface '{interfaceName}', but is '{actualType}'"
                            | _ ->
                                let expectedTypes = expectedTypes |> formatTypes
                                $"Expected any type of [{expectedTypes}] for field '{fieldName}' because of Indexer '{indexerName}' in interface '{interfaceName}', but is '{actualType}'"
                        | _ ->
                            let indexerNames =
                                indexers
                                |> List.map (quote)
                                |> String.concat "; "
                            match expectedTypes with
                            | [] -> unreachable ()
                            | [expectedType] ->
                                let expectedType = expectedType |> formatType
                                $"Expected type '{expectedType}' for field '{fieldName}' because of Indexers [{indexerNames}] in interface '{interfaceName}', but is '{actualType}'"
                            | _ ->
                                let expectedTypes = expectedTypes |> formatTypes
                                $"Expected any type of [{expectedTypes}] for field '{fieldName}' because of Indexers [{indexerNames}] in interface '{interfaceName}', but is '{actualType}'"

                let r = r |> Option.orElse range // fall back to anon record range

                (r, fieldName, msg)

            /// Returns: errors
            let fitsInterfaceMembers (fieldsToIgnore: Set<string>) =
                interfaceMembers
                |> List.filter (fun m -> not (m.Attributes |> hasAttribute Atts.emitIndexer))
                |> List.filter (fun m -> m.IsPropertyGetterMethod)
                |> List.choose (fun m ->
                    if fieldsToIgnore |> Set.contains m.DisplayName then
                        None
                    else
                        let expectedTypes = m.ReturnParameter.Type |> collectTypes
                        fieldNames
                        |> Array.tryFindIndex ((=) m.DisplayName)
                        |> function
                           | None ->
                                if expectedTypes |> List.forall (function | Fable.Option _ -> true | _ -> false) then
                                    None    // Optional fields can be missing
                                else
                                    formatMissingFieldError m.DisplayName expectedTypes
                                    |> Some
                           | Some i ->
                                let expr = List.item i argExprs
                                let ty = expr.Type
                                if ty |> fitsInto (Allow.TheUsual ||| Allow.AnyIntoErased) expectedTypes then
                                    None
                                else
                                    formatUnexpectedTypeError None m.DisplayName expectedTypes ty expr.Range
                                    |> Some
                )

            /// Returns errors
            let fitsInterfaceIndexers (fieldsToIgnore: Set<string>) =
                // Note: Indexers are assumed to be "valid" index properties (like `string` and/or `int` input (TS rules))
                let indexers =
                    interfaceMembers
                    |> List.filter (fun m -> m.Attributes |> hasAttribute Atts.emitIndexer)
                        // Indexer:
                        // * with explicit get: IsPropertyGetterMethod
                        // * with explicit set: IsPropertySetterMetod
                        // * without explicit get (readonly -> same as get): IsPropertyGetterMethod = false
                    |> List.filter (fun m -> not m.IsPropertySetterMethod)
                // far from perfect: Erased Types are `Fable.Any` instead of their actual type
                // (exception: `Ux<...>` (and `Option<Ux<...>>`) -> types get extracted)
                let validTypes =
                    indexers
                    |> List.collect (fun i -> collectTypes i.ReturnParameter.Type)
                    |> List.distinct

                match validTypes with
                | [] -> []  // no indexer
                | _ when validTypes |> List.contains Fable.Any -> []
                | _ ->
                    List.zip (fieldNames |> Array.toList) argExprs
                    |> List.filter (fun (fieldName, _) -> fieldsToIgnore |> Set.contains fieldName |> not )
                    |> List.choose (fun (name, expr) ->
                        let ty = expr.Type
                        if fitsInto (Allow.TheUsual ||| Allow.EnumIntoInt ||| Allow.AnyIntoErased) validTypes ty then
                            None
                        else
                            formatUnexpectedTypeError (Some indexers) name validTypes ty expr.Range
                            |> Some
                    )

            let withoutErrored
                (interfaceMembers: FSharpMemberOrFunctionOrValue list)
                (errors: _ list)
                =
                let fieldsWithError = errors |> List.map (fun (_, fieldName, _) -> fieldName) |> Set.ofList
                interfaceMembers
                |> List.filter (fun m -> fieldsWithError |> Set.contains (m.DisplayName) |> not)

            // TODO: Check also if there are extra fields in the record not present in the interface?
            let fieldErrors = fitsInterfaceMembers (Set.empty)
            let indexerErrors =
                fitsInterfaceIndexers
                    // don't check already errored fields
                    (fieldErrors |> List.map (fun (_, fieldName, _) -> fieldName) |> Set.ofList)

            List.append fieldErrors indexerErrors
            |> List.map (fun (r,_,m) -> (r,m))
               // sort errors by their appearance in code
            |> List.sortBy fst
            |> function
               | [] -> Ok ()
               | errors -> Error errors
        | _ ->
            Ok () // TODO: Error instead if we cannot check the interface?

module Identifiers =
    open Helpers
    open TypeHelpers

    let putIdentInScope (ctx: Context) (fsRef: FSharpMemberOrFunctionOrValue) (ident: Fable.Ident) value =
        { ctx with Scope = (fsRef, ident, value)::ctx.Scope}

    let makeIdentFrom (_com: IFableCompiler) (ctx: Context) (fsRef: FSharpMemberOrFunctionOrValue): Fable.Ident =
        let sanitizedName = (fsRef.CompiledName, Naming.NoMemberPart)
                            ||> Naming.sanitizeIdent (isUsedName ctx)
        ctx.UsedNamesInDeclarationScope.Add(sanitizedName) |> ignore
        { Name = sanitizedName
          Type = makeType ctx.GenericArgs fsRef.FullType
          IsThisArgument = false
          IsCompilerGenerated = fsRef.IsCompilerGenerated
          IsMutable = fsRef.IsMutable
          Range = { makeRange fsRef.DeclarationLocation
                    with identifierName = Some fsRef.DisplayName } |> Some }

    let putArgInScope com ctx (fsRef: FSharpMemberOrFunctionOrValue): Context*Fable.Ident =
        let ident = makeIdentFrom com ctx fsRef
        putIdentInScope ctx fsRef ident None, ident

    let (|PutArgInScope|) com ctx fsRef = putArgInScope com ctx fsRef

    let putBindingInScope com ctx (fsRef: FSharpMemberOrFunctionOrValue) value: Context*Fable.Ident =
        let ident = makeIdentFrom com ctx fsRef
        putIdentInScope ctx fsRef ident (Some value), ident

    let identWithRange r (ident: Fable.Ident) =
        let originalName = ident.Range |> Option.bind (fun r -> r.identifierName)
        { ident with Range = r |> Option.map (fun r -> { r with identifierName = originalName }) }

    let tryGetIdentFromScopeIf (ctx: Context) r predicate =
        ctx.Scope |> List.tryPick (fun (fsRef, ident, _) ->
            if predicate fsRef then identWithRange r ident |> Fable.IdentExpr |> Some
            else None)

    /// Get corresponding identifier to F# value in current scope
    let tryGetIdentFromScope (ctx: Context) r (fsRef: FSharpMemberOrFunctionOrValue) =
        tryGetIdentFromScopeIf ctx r (fun fsRef' -> obj.Equals(fsRef, fsRef'))

    let rec tryGetBoundValueFromScope (ctx: Context) identName =
        match ctx.Scope |> List.tryFind (fun (_,ident,_) -> ident.Name = identName) with
        | Some(_,_,value) ->
            match value with
            | Some(Fable.IdentExpr ident) when not ident.IsMutable ->
                tryGetBoundValueFromScope ctx ident.Name
            | v -> v
        | None -> None

module Util =
    open Helpers
    open Patterns
    open TypeHelpers
    open Identifiers

    let makeFunctionArgs com ctx (args: FSharpMemberOrFunctionOrValue list) =
        let ctx, args =
            ((ctx, []), args)
            ||> List.fold (fun (ctx, accArgs) var ->
                let newContext, arg = putArgInScope com ctx var
                newContext, arg::accArgs)
        ctx, List.rev args

    let bindMemberArgs com ctx (args: FSharpMemberOrFunctionOrValue list list) =
        let ctx, transformedArgs, args =
            match args with
            | (firstArg::restArgs1)::restArgs2 when firstArg.IsMemberThisValue ->
                let ctx, thisArg = putArgInScope com ctx firstArg
                let thisArg = { thisArg with IsThisArgument = true }
                let ctx = { ctx with BoundMemberThis = Some thisArg }
                ctx, [thisArg], restArgs1::restArgs2
            | (firstArg::restArgs1)::restArgs2 when firstArg.IsConstructorThisValue ->
                let ctx, thisArg = putArgInScope com ctx firstArg
                let thisArg = { thisArg with IsThisArgument = true }
                let ctx = { ctx with BoundConstructorThis = Some thisArg }
                ctx, [thisArg], restArgs1::restArgs2
            | _ -> ctx, [], args
        let ctx, args =
            (args, (ctx, [])) ||> List.foldBack (fun tupledArg (ctx, accArgs) ->
                // The F# compiler "untuples" the args in methods
                let ctx, untupledArg = makeFunctionArgs com ctx tupledArg
                ctx, untupledArg@accArgs)
        ctx, transformedArgs @ args

    let makeTryCatch com ctx r (Transform com ctx body) catchClause finalBody =
        let catchClause =
            match catchClause with
            | Some (PutArgInScope com ctx (catchContext, catchVar), catchBody) ->
                // Add caughtException to context so it can be retrieved by `reraise`
                let catchContext = { catchContext with CaughtException = Some catchVar }
                Some (catchVar, com.Transform(catchContext, catchBody))
            | None -> None
        let finalizer =
            match finalBody with
            | Some (Transform com ctx finalBody) -> Some finalBody
            | None -> None
        Fable.TryCatch(body, catchClause, finalizer, r)

    let matchGenericParamsFrom (memb: FSharpMemberOrFunctionOrValue) (genArgs: Fable.Type seq) =
        let matchGenericParams (genArgs: Fable.Type seq) (genParams: FSharpGenericParameter seq) =
            Seq.zip (genParams |> Seq.map genParamName) genArgs

        let genArgsLen = Seq.length genArgs
        match memb.DeclaringEntity with
        // It seems that for F# types memb.GenericParameters contains all generics
        // but for BCL types we need to check the DeclaringEntity generics too
        | Some ent when genArgsLen > memb.GenericParameters.Count ->
            Seq.append ent.GenericParameters memb.GenericParameters
        | _ -> upcast memb.GenericParameters
        |> matchGenericParams genArgs

    /// Takes only the first CurriedParameterGroup into account.
    /// If there's only a single unit parameter, returns 0.
    let countNonCurriedParams (meth: FSharpMemberOrFunctionOrValue) =
        let args = meth.CurriedParameterGroups
        if args.Count = 0 then 0
        elif args.[0].Count = 1 then
            if isUnit args.[0].[0].Type then 0 else 1
        else args.[0].Count

    /// Same as `countNonCurriedParams` but applied to abstract signatures
    let countNonCurriedParamsForSignature (sign: FSharpAbstractSignature) =
        let args = sign.AbstractArguments
        if args.Count = 0 then 0
        elif args.[0].Count = 1 then
            if isUnit args.[0].[0].Type then 0 else 1
        else args.[0].Count

    // When importing a relative path from a different path where the member,
    // entity... is declared, we need to resolve the path
    let private fixImportedRelativePath (com: Compiler) (path: string) normalizedSourcePath =
        let file = Path.normalizePathAndEnsureFsExtension normalizedSourcePath
        if file = com.CurrentFile
        then path
        else
            Path.Combine(Path.GetDirectoryName(file), path)
            |> Path.getRelativePath com.CurrentFile

    let (|GlobalAtt|ImportAtt|NoGlobalNorImport|) (atts: Fable.Attribute seq) =
        let (|AttFullName|) (att: Fable.Attribute) = att.Entity.FullName, att

        atts |> Seq.tryPick (function
            | AttFullName(Atts.global_, att) ->
                match att.ConstructorArgs with
                | [:? string as customName] -> GlobalAtt(Some customName) |> Some
                | _ -> GlobalAtt(None) |> Some

            | AttFullName(Naming.StartsWith Atts.import _ as fullName, att) ->
                match fullName, att.ConstructorArgs with
                | Atts.importAll, [(:? string as path)] ->
                    ImportAtt("*", path.Trim()) |> Some
                | Atts.importDefault, [(:? string as path)] ->
                    ImportAtt("default", path.Trim()) |> Some
                | Atts.importMember, [(:? string as path)] ->
                    ImportAtt(Naming.placeholder, path.Trim()) |> Some
                | _, [(:? string as selector); (:? string as path)] ->
                    ImportAtt(selector.Trim(), path.Trim()) |> Some
                | _ -> None

            | _ -> None)
        |> Option.defaultValue NoGlobalNorImport

    /// Function used to check if calls must be replaced by global idents or direct imports
    let tryGlobalOrImportedMember (com: Compiler) typ (memb: FSharpMemberOrFunctionOrValue) =
        memb.Attributes
        |> Seq.map (fun x -> FsAtt(x) :> Fable.Attribute)
        |> function
        | GlobalAtt(Some customName) ->
            makeTypedIdent typ customName |> Fable.IdentExpr |> Some
        | GlobalAtt None ->
            getMemberDisplayName memb |> makeTypedIdent typ |> Fable.IdentExpr |> Some
        | ImportAtt(selector, path) ->
            let selector =
                if selector = Naming.placeholder then getMemberDisplayName memb
                else selector
            let path =
                match Path.isRelativePath path, memb.DeclaringEntity with
                | true, Some e ->
                    FsEnt.Ref(e).SourcePath
                    |> Option.map (fixImportedRelativePath com path)
                    |> Option.defaultValue path
                | _ -> path
            makeImportUserGenerated None typ selector path |> Some
        | _ -> None

    let tryGlobalOrImportedEntity (com: Compiler) (ent: Fable.Entity) =
        match ent.Attributes with
        | GlobalAtt(Some customName) ->
            makeTypedIdent Fable.Any customName |> Fable.IdentExpr |> Some
        | GlobalAtt None ->
            ent.DisplayName |> makeTypedIdent Fable.Any |> Fable.IdentExpr |> Some
        | ImportAtt(selector, path) ->
            let selector =
                if selector = Naming.placeholder then ent.DisplayName
                else selector
            let path =
                if Path.isRelativePath path then
                    ent.Ref.SourcePath
                    |> Option.map (fixImportedRelativePath com path)
                    |> Option.defaultValue path
                else path
            makeImportUserGenerated None Fable.Any selector path |> Some
        | _ -> None

    let isErasedOrStringEnumEntity (ent: Fable.Entity) =
        ent.Attributes |> Seq.exists (fun att ->
            match att.Entity.FullName with
            | Atts.erase | Atts.stringEnum -> true
            | _ -> false)

    let isGlobalOrImportedEntity (ent: Fable.Entity) =
        ent.Attributes |> Seq.exists (fun att ->
            match att.Entity.FullName with
            | Atts.global_ | Naming.StartsWith Atts.import _ -> true
            | _ -> false)

    let isAttachMembersEntity (ent: FSharpEntity) =
        not ent.IsFSharpModule && ent.Attributes |> Seq.exists (fun att ->
            // Should we make sure the attribute is not an alias?
            match att.AttributeType.TryFullName with
            | Some Atts.attachMembers -> true
            | _ -> false)

    let isEmittedOrImportedMember (memb: FSharpMemberOrFunctionOrValue) =
        memb.Attributes |> Seq.exists (fun att ->
            match att.AttributeType.TryFullName with
            | Some(Naming.StartsWith Atts.emit _ | Atts.global_ | Naming.StartsWith Atts.import _) -> true
            | _ -> false)

    let private isFromDllRef (ent: Fable.Entity) =
        match ent.Ref.Path with
        | Fable.AssemblyPath _ | Fable.CoreAssemblyName _ -> true
        | Fable.SourcePath _ -> false
        // This helper is only used for replacement candidates, so we discard precompiled libs
        | Fable.PrecompiledLib _ -> false

    let private isReplacementCandidatePrivate isFromDllRef (entFullName: string) =
        if entFullName.StartsWith("System.") || entFullName.StartsWith("Microsoft.FSharp.") then isFromDllRef
        // When compiling Fable itself, Fable.Core entities will be part of the code base,
        // but still need to be replaced
        else entFullName.StartsWith("Fable.Core.")

    let isReplacementCandidate (ent: Fable.Entity) =
        isReplacementCandidatePrivate (isFromDllRef ent) ent.FullName

    let isReplacementCandidateFrom (ent: FSharpEntity) =
        let isFromDllRef = Option.isSome ent.Assembly.FileName
        isReplacementCandidatePrivate isFromDllRef (FsEnt.FullName ent)

    let getEntityType (ent: Fable.Entity): Fable.Type =
        let genArgs = ent.GenericParameters |> List.map (fun x -> Fable.Type.GenericParam(x.Name))
        Fable.Type.DeclaredType(ent.Ref, genArgs)

    /// We can add a suffix to the entity name for special methods, like reflection declaration
    let entityRefWithSuffix (com: Compiler) (ent: Fable.Entity) suffix =
        let error msg =
            sprintf "%s: %s" msg ent.FullName
            |> addErrorAndReturnNull com [] None
        match ent.IsInterface, ent.Ref.SourcePath with
        | true, _ -> error "Cannot reference an interface"
        | _, None -> error "Cannot reference entity from .dll reference, Fable packages must include F# sources"
        | _, Some file ->
            let entityName = (getEntityDeclarationName com ent.Ref) + suffix
            if file = com.CurrentFile then
                makeTypedIdentExpr (getEntityType ent) entityName
            elif ent.IsPublic then
                makeImportInternal com Fable.Any entityName file
            else
                error "Cannot inline functions that reference private entities"

    let entityRef (com: Compiler) (ent: Fable.Entity) =
        entityRefWithSuffix com ent ""

    /// First checks if the entity is global or imported
    let tryEntityRefMaybeGlobalOrImported (com: Compiler) (ent: Fable.Entity) =
        match tryGlobalOrImportedEntity com ent with
        | Some _importedEntity as entOpt -> entOpt
        | None ->
            if isFromDllRef ent
            then None
            else Some (entityRef com ent)

    let memberRef (com: Compiler) (ctx: Context) r typ (memb: FSharpMemberOrFunctionOrValue) =
        let r = r |> Option.map (fun r -> { r with identifierName = Some memb.DisplayName })
        let memberName, hasOverloadSuffix = getMemberDeclarationName com memb
        let file =
            memb.DeclaringEntity
            |> Option.bind (fun ent -> FsEnt.Ref(ent).SourcePath)
            // Cases when .DeclaringEntity returns None are rare (see #237)
            // We assume the member belongs to the current file
            |> Option.defaultValue com.CurrentFile
        if file = com.CurrentFile then
            { makeTypedIdent typ memberName with Range = r; IsMutable = memb.IsMutable }
            |> Fable.IdentExpr
        elif isPublicMember memb then
            // If the overload suffix changes, we need to recompile the files that call this member
            if hasOverloadSuffix then
                com.AddWatchDependency(file)
            makeImportInternal com typ memberName file
        else
            defaultArg (memb.TryGetFullDisplayName()) memb.CompiledName
            |> sprintf "Cannot reference private members from other files: %s"
            |> addErrorAndReturnNull com ctx.InlinePath r

    let rec tryFindInTypeHierarchy (ent: FSharpEntity) filter =
        if filter ent then Some ent
        else
            match getBaseEntity ent with
            | Some(ent, _) ->
                tryFindInTypeHierarchy ent filter
            | _ -> None

    /// Checks who's the actual implementor of the interface, this entity or any of its parents
    let rec tryFindImplementingEntity (ent: FSharpEntity) interfaceFullName =
        tryFindInTypeHierarchy ent (fun ent ->
            ent.DeclaredInterfaces
            |> Seq.exists (testInterfaceHierarchy interfaceFullName))

    let rec inherits (ent: FSharpEntity) baseFullName =
        tryFindInTypeHierarchy ent (fun ent ->
            ent.TryFullName = Some baseFullName)
        |> Option.isSome

    let isMangledAbstractEntity (ent: FSharpEntity) =
        match ent.TryFullName with
        // By default mangle interfaces in System namespace as they are not meant to interact with JS
        // except those that are used in fable-library Typescript files
        | Some fullName when fullName.StartsWith("System.") ->
            match fullName with
            | Types.object
            | Types.idisposable
            | Types.icomparable
            | "System.IObservable`1"
            | "System.IObserver`1"
            | Types.ienumerableGeneric
            // These are used for injections
            | Types.comparer
            | Types.equalityComparer -> false
            | _ -> true
        // Don't mangle interfaces by default (for better JS interop) unless they have Mangle attribute
        | _ when ent.IsInterface -> hasAttribute Atts.mangle ent.Attributes
        // Mangle members from abstract classes unless they are global/imported or with explicitly attached members
        | _ -> not(isGlobalOrImportedEntity(FsEnt ent) || isAttachMembersEntity ent)

    let getMangledAbstractMemberName (ent: FSharpEntity) memberName overloadHash =
        // TODO: Error if entity doesn't have fullname?
        let entityName = defaultArg ent.TryFullName ""
        entityName + "." + memberName + overloadHash

    let callInstanceMember _com r typ (callInfo: Fable.CallInfo)
                    (entity: FSharpEntity) (memb: FSharpMemberOrFunctionOrValue) =
        let callInfo, callee =
            match callInfo.ThisArg with
            | Some callee -> { callInfo with ThisArg = None }, callee
            | None ->
                sprintf "Unexpected static interface/override call: %s" memb.FullName
                |> attachRange r |> failwith
        let isGetter = memb.IsPropertyGetterMethod
        let isSetter = not isGetter && memb.IsPropertySetterMethod
        let indexedProp = (isGetter && countNonCurriedParams memb > 0) || (isSetter && countNonCurriedParams memb > 1)
        let name, isGetter, isSetter =
            if isMangledAbstractEntity entity then
                let overloadHash =
                    if (isGetter || isSetter) && not indexedProp then ""
                    else OverloadSuffix.getHash entity memb
                getMangledAbstractMemberName entity memb.CompiledName overloadHash, false, false
            else
                // Indexed properties keep the get_/set_ prefix and are compiled as methods
                if indexedProp then memb.CompiledName, false, false
                else getMemberDisplayName memb, isGetter, isSetter
        if isGetter then
            let t = memb.ReturnParameter.Type |> makeType Map.empty
            // Set the field as mutable to prevent beta reduction
            let key = makeFieldKey name true t
            Fable.Get(callee, Fable.ByKey key, typ, r)
        elif isSetter then
            let t = memb.CurriedParameterGroups.[0].[0].Type |> makeType Map.empty
            let arg = callInfo.Args |> List.tryHead |> Option.defaultWith makeNull
            let key = makeFieldKey name true t
            Fable.Set(callee, Some key, arg, r)
        else
            getSimple callee name |> makeCall r typ callInfo

    let callStaticMember com ctx r typ callInfo (memb: FSharpMemberOrFunctionOrValue) =
        match memb.DeclaringEntity with
        | Some entity when isModuleValueForCalls entity memb ->
            let typ = makeType ctx.GenericArgs memb.FullType
            memberRef com ctx r typ memb
        | _ ->
            let callExpr =
                memberRef com ctx r Fable.Any memb
                |> makeCall r typ callInfo
            let fableMember = FsMemberFunctionOrValue(memb)
            com.ApplyMemberCallPlugin(fableMember, callExpr)

    let (|Replaced|_|) (com: IFableCompiler) ctx r typ (genArgs: Lazy<_>) (callInfo: Fable.CallInfo)
            (memb: FSharpMemberOrFunctionOrValue, entity: FSharpEntity option) =
        match entity with
        | Some ent when isReplacementCandidateFrom ent ->
            let info: Fable.ReplaceCallInfo =
              { SignatureArgTypes = callInfo.SignatureArgTypes
                DeclaringEntityFullName = ent.FullName
                HasSpread = callInfo.HasSpread
                IsModuleValue = isModuleValueForCalls ent memb
                IsInterface = ent.IsInterface
                CompiledName = memb.CompiledName
                OverloadSuffix = if ent.IsFSharpModule then "" else OverloadSuffix.getHash ent memb
                GenericArgs = genArgs.Value }
            match com.TryReplace(ctx, r, typ, info, callInfo.ThisArg, callInfo.Args) with
            | Some e -> Some e
            | None when info.IsInterface ->
                callInstanceMember com r typ callInfo ent memb |> Some
            | None ->
                com.WarnOnlyOnce("Fable only supports a subset of standard .NET API, please check https://fable.io/docs/dotnet/compatibility.html. For external libraries, check whether they are Fable-compatible in the package docs.")
                sprintf "%s.%s is not supported by Fable" info.DeclaringEntityFullName info.CompiledName
                |> addErrorAndReturnNull com ctx.InlinePath r |> Some
        | _ -> None

    let addWatchDependencyFromMember (com: Compiler) (memb: FSharpMemberOrFunctionOrValue) =
        memb.DeclaringEntity
        |> Option.bind (fun ent -> FsEnt.Ref(ent).SourcePath)
        |> Option.iter com.AddWatchDependency

    let (|Emitted|_|) com r typ (callInfo: Fable.CallInfo option) (memb: FSharpMemberOrFunctionOrValue) =
        memb.Attributes |> Seq.tryPick (fun att ->
            match att.AttributeType.TryFullName with
            | Some(Naming.StartsWith Atts.emit _ as attFullName) ->
                addWatchDependencyFromMember com memb
                let callInfo =
                    match callInfo with
                    | Some i -> i
                    | None -> { ThisArg = None
                                Args = []
                                SignatureArgTypes = []
                                CallMemberInfo = None
                                HasSpread = false
                                IsJsConstructor = false }
                // Allow combination of Import and Emit attributes
                let callInfo =
                    match tryGlobalOrImportedMember com Fable.Any memb with
                    | Some importExpr -> { callInfo with Fable.ThisArg = Some importExpr }
                    | _ -> callInfo
                let isStatement = tryAttributeConsArg att 1 false tryBoolean
                let macro = tryAttributeConsArg att 0  "" tryString
                let macro =
                    match attFullName with
                    | Atts.emitMethod -> "$0." + macro + "($1...)"
                    | Atts.emitConstructor -> "new $0($1...)"
                    | Atts.emitIndexer -> "$0[$1]{{=$2}}"
                    | Atts.emitProperty -> "$0." + macro + "{{=$1}}"
                    | _ -> macro
                let emitInfo: Fable.EmitInfo =
                    { Macro = macro
                      IsJsStatement = isStatement
                      CallInfo = callInfo }
                Fable.Emit(emitInfo, typ, r) |> Some
            | _ -> None)

    let (|Imported|_|) com r typ callInfo (memb: FSharpMemberOrFunctionOrValue, entity: FSharpEntity option) =
        let importValueType = if Option.isSome callInfo then Fable.Any else typ
        match tryGlobalOrImportedMember com importValueType memb, callInfo, entity with
        // Import called as function
        | Some importExpr, Some callInfo, Some e ->
            let isValueOrGetter =
                isModuleValueForCalls e memb
                || (memb.IsPropertyGetterMethod && (countNonCurriedParams memb) = 0)

            if isValueOrGetter then Some importExpr
            else makeCall r typ callInfo importExpr |> Some

        // Import called as value
        | Some importExpr, None, _ -> Some importExpr

        // The value/method is not imported, check if the declaring entity is
        | None, Some callInfo, Some e ->
            let moduleOrClassExpr =
                let fableEnt = FsEnt e
                match tryGlobalOrImportedEntity com fableEnt with
                | Some expr -> Some expr
                // AttachMembers classes behave the same as global/imported classes
                | None when isAttachMembersEntity e -> Some(entityRef com fableEnt)
                | None -> None
            match moduleOrClassExpr, callInfo.ThisArg with
            | Some _, Some _thisArg ->
                callInstanceMember com r typ callInfo e memb |> Some

            | Some classExpr, None when memb.IsConstructor ->
                Fable.Call(classExpr, { callInfo with IsJsConstructor = true }, typ, r) |> Some

            | Some moduleOrClassExpr, None ->
                if isModuleValueForCalls e memb then
                    // Set the field as mutable just in case, so it's not displaced by beta reduction
                    let fieldGet = makeFieldKey (getMemberDisplayName memb) true Fable.Any
                    Fable.Get(moduleOrClassExpr, Fable.ByKey fieldGet, typ, r) |> Some
                else
                    let callInfo = { callInfo with ThisArg = Some moduleOrClassExpr }
                    callInstanceMember com r typ callInfo e memb |> Some

            | None, _ -> None
        | _ -> None
        |> Option.tap (fun _ -> addWatchDependencyFromMember com memb)

    let inlineExpr (com: IFableCompiler) (ctx: Context) r t (genArgs: Lazy<_>) callee (info: Fable.CallInfo) (memb: FSharpMemberOrFunctionOrValue) =
        let rec foldArgs acc = function
            | argIdent::restArgIdents, argExpr::restArgExprs ->
                foldArgs ((argIdent, argExpr)::acc) (restArgIdents, restArgExprs)
            | (argIdent: FSharpMemberOrFunctionOrValue)::restArgIdents, [] ->
                let t = makeType ctx.GenericArgs argIdent.FullType
                foldArgs ((argIdent, Fable.Value(Fable.NewOption(None, t), None))::acc) (restArgIdents, [])
            | [], _ -> List.rev acc

        // Log error if the inline function is called recursively
        match ctx.InlinedFunction with
        | Some memb2 when memb.Equals(memb2) ->
            sprintf "Recursive functions cannot be inlined: (%s)" memb.FullName
            |> addErrorAndReturnNull com [] r
        | _ ->
            let args: Fable.Expr list =
                match callee with
                | Some c -> c::info.Args
                | None -> info.Args

            let inExpr = com.GetInlineExpr(memb)

            let ctx, bindings =
                ((ctx, []), foldArgs [] (inExpr.Args, args)) ||> List.fold (fun (ctx, bindings) (argId, arg) ->
                    // Change type and mark ident as compiler-generated so Fable also
                    // tries to inline it in DEBUG mode (some patterns depend on this)
                    let ident = { makeIdentFrom com ctx argId with
                                    Type = arg.Type
                                    IsCompilerGenerated = true }
                    let ctx = putIdentInScope ctx argId ident (Some arg)
                    ctx, (ident, arg)::bindings)

            let fromFile, fromRange =
                match ctx.InlinePath with
                | { ToFile = file; ToRange = r }::_ -> file, r
                | [] -> com.CurrentFile, r

            let ctx = { ctx with GenericArgs = genArgs.Value |> Map
                                 InlinedFunction = Some memb
                                 InlinePath = { ToFile = inExpr.FileName
                                                ToRange = makeRangeFrom inExpr.Body
                                                FromFile = fromFile
                                                FromRange = fromRange }::ctx.InlinePath }

            match com.Transform(ctx, inExpr.Body) with
            // If this is an import expression, apply the arguments, see #2280
            | Fable.Import(importInfo, ti, r) as importExpr when not importInfo.IsCompilerGenerated ->
                // Check if import has absorbed the arguments, see #2284
                let args =
                    let path = importInfo.Path
                    match importInfo.Selector, info.Args with
                    | sel, (StringConst selArg)::(StringConst pathArg)::args when sel = selArg && path = pathArg -> args
                    | ("default"|"*"), (StringConst pathArg)::args when path = pathArg -> args
                    | _, args -> args
                // Don't apply args either if this is a class getter, see #2329
                if List.isEmpty args || memb.IsPropertyGetterMethod then
                    // Set IsCompilerGenerated=true to prevent Fable removing args of surrounding function
                    Fable.Import({ importInfo with IsCompilerGenerated = true }, ti, r)
                else
                    makeCall r t info importExpr
            | body ->
                List.fold (fun body (ident, value) -> Fable.Let(ident, value, body)) body bindings

    let (|Inlined|_|) (com: IFableCompiler) ctx r t genArgs callee info (memb: FSharpMemberOrFunctionOrValue) =
        if isInline memb
        then inlineExpr com ctx r t genArgs callee info memb |> Some
        else None

    /// Removes optional arguments set to None in tail position and calls the injector if necessary
    let transformOptionalArguments (com: IFableCompiler) (ctx: Context) r
                (memb: FSharpMemberOrFunctionOrValue) (genArgs: Lazy<_>) (args: Fable.Expr list) =
        if memb.CurriedParameterGroups.Count <> 1
            || memb.CurriedParameterGroups.[0].Count <> (List.length args)
        then args
        else
            (memb.CurriedParameterGroups.[0], args, ("optional", []))
            |||> Seq.foldBack2 (fun par arg (condition, acc) ->
                match condition with
                | "optional" | "inject" when par.IsOptionalArg ->
                    match arg with
                    | Fable.Value(Fable.NewOption(None,_),_) ->
                        match tryFindAtt Atts.inject par.Attributes with
                        | Some _ -> "inject", (com.InjectArgument(ctx, r, genArgs.Value, par))::acc
                        // Don't remove optional arguments if they're not in tail position
                        | None -> condition, if condition = "optional" then acc else arg::acc
                    | _ -> "inject", arg::acc // Keep checking for injects
                | _ -> "none", arg::acc)
            |> snd

    let hasInterface interfaceFullname (ent: Fable.Entity) =
        ent.AllInterfaces |> Seq.exists (fun ifc -> ifc.Entity.FullName = interfaceFullname)

    let makeCallWithArgInfo com ctx r typ (genArgs: Lazy<_>) callee (memb: FSharpMemberOrFunctionOrValue) (callInfo: Fable.CallInfo) =
        let makeReturnType t =
            match makeType (Map genArgs.Value) t with
            // TODO: This is not ideal, but for proper currying when the call returns a lambda,
            // let's use the type without filled generic args. See #2433.
            | Fable.LambdaType _ -> makeType ctx.GenericArgs t
            | t -> t

        match memb, memb.DeclaringEntity with
        | Emitted com r typ (Some callInfo) emitted, _ -> emitted
        | Imported com r typ (Some callInfo) imported -> imported
        | Replaced com ctx r typ genArgs callInfo replaced -> replaced
        | Inlined com ctx r typ genArgs callee callInfo expr, _ -> expr

        | Try (tryGetIdentFromScope ctx r) funcExpr, Some entity ->
            if isModuleValueForCalls entity memb then funcExpr
            else makeCall r typ callInfo funcExpr

        | _, Some entity when entity.IsDelegate ->
            match callInfo.ThisArg, memb.DisplayName with
            | Some callee, "Invoke" ->
                let callInfo = { callInfo with ThisArg = None }
                makeCall r typ callInfo callee
            | _ -> "Only Invoke is supported in delegates"
                   |> addErrorAndReturnNull com ctx.InlinePath r

        // Check if this is an interface or abstract/overriden method
        | _, Some entity when entity.IsInterface
                || memb.IsOverrideOrExplicitInterfaceImplementation
                || memb.IsDispatchSlot ->
            callInstanceMember com r typ callInfo entity memb

<<<<<<< HEAD
        | _ -> callStaticMember com ctx r typ callInfo memb
=======
        | _, Some entity when isModuleValueForCalls entity memb ->
            let typ = makeReturnType memb.FullType
            memberRefTyped com ctx r typ memb

        | _ ->
            // If member looks like a value but behaves like a function (has generic args) the type from F# AST is wrong (#2045).
            let typ = makeReturnType memb.ReturnParameter.Type
            let callExpr =
                memberRef com ctx r memb
                |> makeCall r typ callInfo
            let fableMember = FsMemberFunctionOrValue(memb)
            com.ApplyMemberCallPlugin(fableMember, callExpr)
>>>>>>> 3e9b7114

    let makeCallInfoFrom (com: IFableCompiler) ctx r genArgs callee args (memb: FSharpMemberOrFunctionOrValue): Fable.CallInfo =
        {
            ThisArg = callee
            Args = transformOptionalArguments com ctx r memb genArgs args
            SignatureArgTypes = getArgTypes com memb
            HasSpread = hasParamArray memb
            IsJsConstructor = false
            CallMemberInfo = Some(FsMemberFunctionOrValue.CallMemberInfo(memb))
        }

    let makeCallFrom (com: IFableCompiler) (ctx: Context) r typ (genArgs: Fable.Type seq) callee args (memb: FSharpMemberOrFunctionOrValue) =
        let genArgs = lazy(matchGenericParamsFrom memb genArgs |> Seq.toList)
        makeCallInfoFrom com ctx r genArgs callee args memb
        |> makeCallWithArgInfo com ctx r typ genArgs callee memb

    let makeValueFrom (com: IFableCompiler) (ctx: Context) r (v: FSharpMemberOrFunctionOrValue) =
        let typ = makeType ctx.GenericArgs v.FullType
        match v, v.DeclaringEntity with
        | _ when typ = Fable.Unit ->
            if com.Options.Verbosity = Verbosity.Verbose && not v.IsCompilerGenerated then // See #1516
                sprintf "Value %s is replaced with unit constant" v.DisplayName
                |> addWarning com ctx.InlinePath r
            Fable.Value(Fable.UnitConstant, r)
        | Emitted com r typ None emitted, _ -> emitted
        | Imported com r typ None imported -> imported
        | Try (tryGetIdentFromScope ctx r) expr, _ -> expr
        | _ -> memberRef com ctx r typ v<|MERGE_RESOLUTION|>--- conflicted
+++ resolved
@@ -1644,18 +1644,6 @@
         else
             getSimple callee name |> makeCall r typ callInfo
 
-    let callStaticMember com ctx r typ callInfo (memb: FSharpMemberOrFunctionOrValue) =
-        match memb.DeclaringEntity with
-        | Some entity when isModuleValueForCalls entity memb ->
-            let typ = makeType ctx.GenericArgs memb.FullType
-            memberRef com ctx r typ memb
-        | _ ->
-            let callExpr =
-                memberRef com ctx r Fable.Any memb
-                |> makeCall r typ callInfo
-            let fableMember = FsMemberFunctionOrValue(memb)
-            com.ApplyMemberCallPlugin(fableMember, callExpr)
-
     let (|Replaced|_|) (com: IFableCompiler) ctx r typ (genArgs: Lazy<_>) (callInfo: Fable.CallInfo)
             (memb: FSharpMemberOrFunctionOrValue, entity: FSharpEntity option) =
         match entity with
@@ -1887,22 +1875,17 @@
                 || memb.IsDispatchSlot ->
             callInstanceMember com r typ callInfo entity memb
 
-<<<<<<< HEAD
-        | _ -> callStaticMember com ctx r typ callInfo memb
-=======
         | _, Some entity when isModuleValueForCalls entity memb ->
             let typ = makeReturnType memb.FullType
-            memberRefTyped com ctx r typ memb
-
+            memberRef com ctx r typ memb
         | _ ->
             // If member looks like a value but behaves like a function (has generic args) the type from F# AST is wrong (#2045).
             let typ = makeReturnType memb.ReturnParameter.Type
             let callExpr =
-                memberRef com ctx r memb
+                memberRef com ctx r Fable.Any memb
                 |> makeCall r typ callInfo
             let fableMember = FsMemberFunctionOrValue(memb)
             com.ApplyMemberCallPlugin(fableMember, callExpr)
->>>>>>> 3e9b7114
 
     let makeCallInfoFrom (com: IFableCompiler) ctx r genArgs callee args (memb: FSharpMemberOrFunctionOrValue): Fable.CallInfo =
         {
