namespace rec Fable.Transforms.FSharp2Fable

open System
open System.Collections.Generic
open System.Text.RegularExpressions
open FSharp.Compiler.Symbols
open FSharp.Compiler.Text
open Fable
open Fable.Core
open Fable.AST
open Fable.Transforms
open Fable.Transforms.FSharp2Fable
open Extensions

module Extensions =
    let private areParamTypesEqual genArgs (args1: Fable.Type[]) (args2: IList<IList<FSharpParameter>>) =
        // Not entirely sure why, but it seems members with a single unit argument sometimes have this parameter
        // and sometimes none, so just to be sure always remove single unit arguments
        let args2 =
            if args2.Count = 1 && args2[0].Count = 1 && Helpers.isUnit args2[0].[0].Type then [||]
            else args2 |> Seq.concat |> Seq.toArray

        if args1.Length = args2.Length then
            let args2 = args2 |> Array.map (fun p -> TypeHelpers.makeType genArgs p.Type)
            Array.forall2 (typeEquals false) args1 args2
        else false

    type FSharpEntity with
        member entity.EnumerateMembersFunctionsAndValues(?includeHierarchy: bool): FSharpMemberOrFunctionOrValue seq =
            let ownMembers = entity.TryGetMembersFunctionsAndValues()
            match includeHierarchy with
            | Some true ->
                match TypeHelpers.tryGetBaseEntity entity with
                | Some(baseDef, _) ->
                    Seq.append ownMembers (baseDef.EnumerateMembersFunctionsAndValues(includeHierarchy=true))
                | _ -> ownMembers
            | _ -> ownMembers

        member entity.TryFindMember(
            compiledName: string,
            isInstance: bool,
            ?argTypes: Fable.Type[],
            ?genArgs,
            ?searchHierarchy: bool,
            ?requireDispatchSlot: bool
        ) =
            let doNotRequireDispatchSlot = not(defaultArg requireDispatchSlot false)
            let genArgs = defaultArg genArgs Map.empty
            let argTypes =
                // Remove single unit argument (see note in areParamTypesEqual above)
                argTypes |> Option.map (function
                    | [|Fable.Unit|] -> [||]
                    | argTypes -> argTypes)

            entity.EnumerateMembersFunctionsAndValues(?includeHierarchy=searchHierarchy)
            |> Seq.tryFind (fun m2 ->
                if m2.IsInstanceMember = isInstance
                    && m2.CompiledName = compiledName
                    && (doNotRequireDispatchSlot || m2.IsDispatchSlot) then
                    match argTypes with
                    | Some argTypes -> areParamTypesEqual genArgs argTypes m2.CurriedParameterGroups
                    | None -> true
                else false)

type FsField(fi: FSharpField) =
    let name = FsField.FSharpFieldName fi
    let typ = TypeHelpers.makeType Map.empty fi.FieldType

    interface Fable.Field with
        member _.Name = name
        member _.FieldType = typ
        member _.LiteralValue = fi.LiteralValue
        member _.IsStatic = fi.IsStatic
        member _.IsMutable = fi.IsMutable

    static member FSharpFieldName (fi: FSharpField) =
        let rec countConflictingCases acc (ent: FSharpEntity) (name: string) =
            match TypeHelpers.tryGetBaseEntity ent with
            | None -> acc
            | Some (baseClass, _) ->
                let conflicts =
                    baseClass.FSharpFields
                    |> Seq.exists (fun fi -> fi.Name = name)
                let acc = if conflicts then acc + 1 else acc
                countConflictingCases acc baseClass name

        let name = fi.Name
        match fi.DeclaringEntity with
        | None -> name
        | Some ent when ent.IsFSharpRecord || ent.IsFSharpUnion -> name
        | Some ent ->
            match countConflictingCases 0 ent name with
            | 0 -> name
            | n -> name + "_" + (string n)

[<RequireQualifiedAccess>]
type CompiledValue =
    | Integer of int
    | Float of float
    | Boolean of bool

type FsUnionCase(uci: FSharpUnionCase) =
    /// FSharpUnionCase.CompiledName doesn't give the value of CompiledNameAttribute
    /// We must check the attributes explicitly
    static member CompiledName (uci: FSharpUnionCase) =
        uci.Attributes
        |> Helpers.tryFindAtt Atts.compiledName
        |> Option.map (fun (att: FSharpAttribute) -> att.ConstructorArguments[0] |> snd |> string)

    static member FullName (uci: FSharpUnionCase) =
        // proper full compiled name (instead of uci.FullName)
        uci.XmlDocSig
        |> Naming.replacePrefix "T:Microsoft.FSharp." "FSharp."
        |> Naming.replacePrefix "T:" ""

    static member CompiledValue (uci: FSharpUnionCase) =
        uci.Attributes
        |> Helpers.tryFindAtt Atts.compiledValue
        |> Option.bind (fun (att: FSharpAttribute) ->
            match snd att.ConstructorArguments[0] with
            | :? int as value -> Some (CompiledValue.Integer value)
            | :? float as value -> Some (CompiledValue.Float value)
            | :? bool as value -> Some (CompiledValue.Boolean value)
            | :? Enum as value when Enum.GetUnderlyingType(value.GetType()) = typeof<int> -> Some (CompiledValue.Integer (box value :?> int))
            | _ -> None
        )

    interface Fable.UnionCase with
        member _.Name = uci.Name
        member _.FullName = FsUnionCase.FullName uci
        member _.CompiledName = FsUnionCase.CompiledName uci
        member _.UnionCaseFields = uci.Fields |> Seq.mapToList (fun x -> upcast FsField(x))

type FsAtt(att: FSharpAttribute) =
    interface Fable.Attribute with
        member _.Entity = FsEnt.Ref att.AttributeType
        member _.ConstructorArgs = att.ConstructorArguments |> Seq.mapToList snd

type FsGenParam(gen: FSharpGenericParameter) =
    interface Fable.GenericParam with
        member _.Name = TypeHelpers.genParamName gen
        member _.IsMeasure = gen.IsMeasure
        member _.Constraints = FsGenParam.Constraints gen

    static member Constraint(c: FSharpGenericParameterConstraint) =
        if c.IsCoercesToConstraint then
            // It seems sometimes there are circular references so skip the constraints here
            TypeHelpers.makeTypeWithConstraints false Map.empty c.CoercesToTarget
            |> Fable.Constraint.CoercesTo |> Some
        elif c.IsMemberConstraint then
            let d = c.MemberConstraintData // TODO: Full member signature hash?
            Fable.Constraint.HasMember(d.MemberName, d.MemberIsStatic) |> Some
        elif c.IsSupportsNullConstraint then Some Fable.Constraint.IsNullable
        elif c.IsRequiresDefaultConstructorConstraint then Some Fable.Constraint.HasDefaultConstructor
        elif c.IsNonNullableValueTypeConstraint then Some Fable.Constraint.IsValueType
        elif c.IsReferenceTypeConstraint then Some Fable.Constraint.IsReferenceType
        elif c.IsComparisonConstraint then Some Fable.Constraint.HasComparison
        elif c.IsEqualityConstraint then Some Fable.Constraint.HasEquality
        elif c.IsUnmanagedConstraint then Some Fable.Constraint.IsUnmanaged
        else None // TODO: Document these cases

    static member Constraints(gen: FSharpGenericParameter) =
        gen.Constraints |> Seq.chooseToList FsGenParam.Constraint

type FsParam(p: FSharpParameter, ?isNamed) =
    let isOptional = Helpers.isOptionalParam p
    let defValue =
        if isOptional then
            p.Attributes
            |> Helpers.tryFindAtt "System.Runtime.InteropServices.DefaultParameterValueAttribute"
            |> Option.bind (fun att ->
                Seq.tryHead att.ConstructorArguments
                |> Option.map (fun (_, v) -> makeConstFromObj v))
        else None

    interface Fable.Parameter with
        member _.Name = p.Name
        member _.Type = TypeHelpers.makeType Map.empty p.Type
        member _.Attributes = p.Attributes |> Seq.map (fun x -> FsAtt(x) :> Fable.Attribute)
        member _.IsIn = p.IsInArg
        member _.IsOut = p.IsOutArg
        member _.IsNamed = defaultArg isNamed false
        member _.IsOptional = isOptional
        member _.DefaultValue = defValue

type FsDeclaredType(ent: FSharpEntity, genArgs: IList<FSharpType>) =
    interface Fable.DeclaredType with
        member _.Entity = FsEnt.Ref ent
        member _.GenericArgs = genArgs |> Seq.mapToList (TypeHelpers.makeType Map.empty)

type FsAbstractSignature(s: FSharpAbstractSignature) =
    interface Fable.AbstractSignature with
        member _.Name = s.Name
        member _.DeclaringType = TypeHelpers.makeType Map.empty s.DeclaringType

type FsMemberFunctionOrValue(m: FSharpMemberOrFunctionOrValue) =
    static member DisplayName(m: FSharpMemberOrFunctionOrValue) =
        Naming.removeGetSetPrefix m.DisplayNameCore

    // We don't consider indexer properties as getters/setters so they're always compiled as methods
    static member IsGetter(m: FSharpMemberOrFunctionOrValue) =
        m.IsPropertyGetterMethod && Util.countNonCurriedParams m = 0

    static member IsSetter(m: FSharpMemberOrFunctionOrValue) =
        m.IsPropertySetterMethod && Util.countNonCurriedParams m = 1

    interface Fable.MemberFunctionOrValue with
        member _.Attributes =
            m.Attributes |> Seq.map (fun x -> FsAtt(x) :> Fable.Attribute)

        member _.CurriedParameterGroups =
            let mutable i = -1
            let namedParamsIndex =
                m.Attributes
                |> Helpers.tryFindAtt Atts.paramObject
                |> Option.map (fun (att: FSharpAttribute) ->
                    match Seq.tryItem 0 att.ConstructorArguments with
                    | Some(_, (:?int as index)) -> index
                    | _ -> 0)

            m.CurriedParameterGroups
            |> Seq.mapToList (Seq.mapToList (fun p ->
                i <- i + 1
                let isNamed =
                    match namedParamsIndex with
                    | Some namedParamsIndex -> i >= namedParamsIndex
                    | None -> false
                FsParam(p, isNamed=isNamed) :> Fable.Parameter))

        member _.HasSpread = Helpers.hasParamArray m
        member _.IsInline = Helpers.isInline m
        member _.IsPublic = Helpers.isPublicMember m
        // Using memb.IsValue doesn't work for function values
        // (e.g. `let ADD = adder()` when adder returns a function)
        member _.IsValue = Helpers.isModuleValueForDeclarations m
        member _.IsDispatchSlot = m.IsDispatchSlot
        member _.IsConstructor = m.IsConstructor
        member _.IsInstance = m.IsInstanceMember
        member _.IsExtension = m.IsExtensionMember
        member _.IsMutable = m.IsMutable
        member _.IsProperty = m.IsProperty
        member _.IsGetter = FsMemberFunctionOrValue.IsGetter(m)
        member _.IsSetter = FsMemberFunctionOrValue.IsSetter(m)
        member _.IsOverrideOrExplicitInterfaceImplementation = m.IsOverrideOrExplicitInterfaceImplementation

        member _.DisplayName = FsMemberFunctionOrValue.DisplayName m
        member _.CompiledName = m.CompiledName
        member _.FullName = m.FullName
        member _.GenericParameters = m.GenericParameters |> Seq.mapToList (fun p -> FsGenParam(p))
        member _.ReturnParameter = FsParam(m.ReturnParameter) :> Fable.Parameter
        member _.ImplementedAbstractSignatures = m.ImplementedAbstractSignatures |> Seq.map (fun s -> FsAbstractSignature(s))
        member _.ApparentEnclosingEntity = FsEnt.Ref m.ApparentEnclosingEntity |> Some
        member _.DeclaringEntity = m.DeclaringEntity |> Option.map FsEnt.Ref

type FsEnt(maybeAbbrevEnt: FSharpEntity) =
    let ent = Helpers.nonAbbreviatedDefinition maybeAbbrevEnt

    static let tryArrayFullName (ent: FSharpEntity) =
        if ent.IsArrayType then
            let rank =
                match ent.ArrayRank with
                | rank when rank > 1 -> "`" + string rank
                | _ -> ""
            Some("System.Array" + rank)
        else None

    member _.FSharpEntity = ent

    static member SourcePath (ent: FSharpEntity) =
        let ent = Helpers.nonAbbreviatedDefinition ent
        ent.DeclarationLocation.FileName
        |> Path.normalizePathAndEnsureFsExtension

    static member FullName (ent: FSharpEntity): string =
        let ent = Helpers.nonAbbreviatedDefinition ent
        match tryArrayFullName ent with
        | Some fullName -> fullName
        | None when ent.IsNamespace || ent.IsByRef ->
            match ent.Namespace with
            | Some ns -> ns + "." + ent.CompiledName
            | None -> ent.CompiledName
#if !FABLE_COMPILER
        | None when ent.IsProvided ->
            ent.LogicalName
#endif
        | None ->
            match ent.TryFullName with
            | Some n -> n
            | None -> ent.LogicalName

    static member Ref (ent: FSharpEntity): Fable.EntityRef =
        let path =
            match ent.Assembly.FileName with
            | Some asmPath ->
                let dllName = Path.GetFileName(asmPath)
                let dllName = dllName.Substring(0, dllName.Length - 4) // Remove .dll extension
                match dllName with
                // When compiling with netcoreapp target, netstandard only contains redirects
                // We can find the actual assembly name from the entity qualified name
                | "netstandard" ->
                    ent.QualifiedName.Split(',').[1].Trim() |> Fable.CoreAssemblyName
                | Naming.fablePrecompile ->
                    let sourcePath = FsEnt.SourcePath ent
                    Fable.PrecompiledLib(sourcePath, Path.normalizePath asmPath)
                | dllName when Compiler.CoreAssemblyNames.Contains(dllName) ->
                    Fable.CoreAssemblyName dllName
                | _ ->
                    Path.normalizePath asmPath |> Fable.AssemblyPath
            | None ->
                FsEnt.SourcePath ent |> Fable.SourcePath
        { FullName = FsEnt.FullName ent
          Path = path }

    interface Fable.Entity with
        member _.Ref = FsEnt.Ref ent
        member _.DisplayName = ent.DisplayName
        member _.CompiledName = ent.CompiledName
        member _.FullName = FsEnt.FullName ent

        member _.BaseType =
            match TypeHelpers.tryGetBaseEntity ent with
            | Some(baseEntity, baseGenArgs) -> Some(upcast FsDeclaredType(baseEntity, baseGenArgs))
            | _ -> None

        member _.Attributes =
            ent.Attributes |> Seq.map (fun x -> FsAtt(x) :> Fable.Attribute)

        member _.MembersFunctionsAndValues =
            ent.EnumerateMembersFunctionsAndValues()
            |> Seq.map (fun m -> FsMemberFunctionOrValue(m))

        member _.TryFindMember(info: Fable.MemberRefInfo) =
            ent.TryFindMember(info.CompiledName, isInstance=info.IsInstance, ?argTypes=(Option.map List.toArray info.NonCurriedArgTypes))
            |> Option.map (fun m -> FsMemberFunctionOrValue(m))

        member _.AllInterfaces =
            ent.AllInterfaces |> Seq.choose (fun ifc ->
                if ifc.HasTypeDefinition then
                    Some(upcast FsDeclaredType(ifc.TypeDefinition, ifc.GenericArguments))
                else None)

        member _.DeclaredInterfaces =
            ent.DeclaredInterfaces |> Seq.choose (fun ifc ->
                if ifc.HasTypeDefinition then
                    Some(upcast FsDeclaredType(ifc.TypeDefinition, ifc.GenericArguments))
                else None)

        member _.GenericParameters =
            ent.GenericParameters |> Seq.mapToList (fun p -> FsGenParam(p))

        member _.FSharpFields =
            ent.FSharpFields |> Seq.mapToList (fun x -> FsField(x) :> Fable.Field)

        member _.UnionCases =
            ent.UnionCases |> Seq.mapToList (fun x -> FsUnionCase(x) :> Fable.UnionCase)

        member _.IsPublic = not ent.Accessibility.IsPrivate
        member _.IsAbstractClass = ent.IsAbstractClass
        member _.IsNamespace = ent.IsNamespace
        member _.IsFSharpModule = ent.IsFSharpModule
        member _.IsFSharpUnion = ent.IsFSharpUnion
        member _.IsFSharpRecord = ent.IsFSharpRecord
        member _.IsFSharpAbbreviation = maybeAbbrevEnt.IsFSharpAbbreviation
        member _.IsFSharpExceptionDeclaration = ent.IsFSharpExceptionDeclaration
        member _.IsValueType = ent.IsValueType
        member _.IsInterface = ent.IsInterface
        member _.IsMeasure = ent.IsMeasure
        member _.IsByRef = ent.IsByRef
        member _.IsEnum = ent.IsEnum

type Scope = (FSharpMemberOrFunctionOrValue option * Fable.Ident * Fable.Expr option) list

type Context =
    { Scope: Scope
      ScopeInlineValues: (FSharpMemberOrFunctionOrValue * FSharpExpr) list
      ScopeInlineArgs: (Fable.Ident * Fable.Expr) list
      UsedNamesInRootScope: Set<string>
      UsedNamesInDeclarationScope: HashSet<string>
      GenericArgs: Map<string, Fable.Type>
      EnclosingMember: FSharpMemberOrFunctionOrValue option
      PrecompilingInlineFunction: FSharpMemberOrFunctionOrValue option
      CaughtException: Fable.Ident option
      BoundConstructorThis: Fable.Ident option
      BoundMemberThis: Fable.Ident option
      InlinePath: Log.InlinePath list
      CaptureBaseConsCall: (FSharpEntity * (Fable.Expr -> unit)) option
      Witnesses: Fable.Witness list
    }

    static member Create(?usedRootNames) =
        { Scope = []
          ScopeInlineValues = []
          ScopeInlineArgs = []
          UsedNamesInRootScope = defaultArg usedRootNames Set.empty
          UsedNamesInDeclarationScope = Unchecked.defaultof<_>
          GenericArgs = Map.empty
          EnclosingMember = None
          PrecompilingInlineFunction = None
          CaughtException = None
          BoundConstructorThis = None
          BoundMemberThis = None
          InlinePath = []
          CaptureBaseConsCall = None
          Witnesses = []
        }

type IFableCompiler =
    inherit Compiler
    abstract Transform: Context * FSharpExpr -> Fable.Expr
    abstract ResolveInlineExpr: Context * InlineExpr * Fable.Expr list
        -> (Fable.Ident * Fable.Expr) list * Fable.Expr
    abstract TryReplace: Context * SourceLocation option * Fable.Type *
        info: Fable.ReplaceCallInfo * thisArg: Fable.Expr option * args: Fable.Expr list -> Fable.Expr option
    abstract WarnOnlyOnce: string * ?range: SourceLocation -> unit

module Helpers =

    let rec nonAbbreviatedDefinition (ent: FSharpEntity): FSharpEntity =
        if ent.IsFSharpAbbreviation then
            let t = ent.AbbreviatedType
            if t.HasTypeDefinition && t.TypeDefinition <> ent
            then nonAbbreviatedDefinition t.TypeDefinition
            else ent
        else ent

    let rec nonAbbreviatedType (t: FSharpType): FSharpType =
        let isSameType (t1: FSharpType) (t2: FSharpType) =
            t1.HasTypeDefinition && t2.HasTypeDefinition && (t1.TypeDefinition = t2.TypeDefinition)
        if t.IsAbbreviation && not (isSameType t t.AbbreviatedType) then
            nonAbbreviatedType t.AbbreviatedType
        elif t.HasTypeDefinition then
            let abbr = t.AbbreviatedType
            // .IsAbbreviation doesn't eval to true for generic numbers
            // See https://github.com/Microsoft/visualfsharp/issues/5992
            if t.GenericArguments.Count = abbr.GenericArguments.Count then t
            else abbr
        else t

    let getGenericArguments (t: FSharpType) =
        // Accessing .GenericArguments for a generic parameter will fail
        if t.IsGenericParameter
        then [||] :> IList<_>
        else (nonAbbreviatedType t).GenericArguments

    type TrimRootModule =
        | TrimRootModule of Compiler
        | NoTrimRootModule

    let private getEntityMangledName trimRootModule (ent: Fable.EntityRef) =
        let fullName = ent.FullName
        match trimRootModule, ent.Path with
        | TrimRootModule com, (Fable.SourcePath sourcePath | Fable.PrecompiledLib(sourcePath, _)) ->
            let rootMod = com.GetRootModule(sourcePath)
            if fullName.StartsWith(rootMod) then
                fullName.Substring(rootMod.Length).TrimStart('.')
            else fullName
        // Ignore entities for which we don't have implementation file data
        | TrimRootModule _, (Fable.AssemblyPath _ | Fable.CoreAssemblyName _)
        | NoTrimRootModule, _ -> fullName

    let cleanNameAsJsIdentifier (name: string) =
        if name = ".ctor" then "$ctor"
        else name.Replace('.','_').Replace('`','$')

    let cleanNameAsRustIdentifier (name: string) =
        // name |> Naming.sanitizeIdentForbiddenChars
        let name = Regex.Replace(name, @"[\s`'"".]", "_")
        let name = Regex.Replace(name, @"[^\w]",
            fun c -> String.Format(@"_{0:x4}", int c.Value[0]))
        name

    let memberNameAsRustIdentifier (name: string) part =
        let f = cleanNameAsRustIdentifier
        let join sep s o = (f s) + (if o = "" then "" else sep + o)
        match part with
        | Naming.InstanceMemberPart(s, o) -> join "_" s o, Naming.NoMemberPart
        | Naming.StaticMemberPart(s, o) -> join "__" s o, Naming.NoMemberPart
        | Naming.NoMemberPart -> f name, part.Replace(f)

    let getEntityDeclarationName (com: Compiler) (entRef: Fable.EntityRef) =
        let entityName = getEntityMangledName (TrimRootModule com) entRef
        let name, part = (entityName |> cleanNameAsJsIdentifier, Naming.NoMemberPart)
        let sanitizedName =
            match com.Options.Language with
            | Python -> Fable.PY.Naming.sanitizeIdent Fable.PY.Naming.pyBuiltins.Contains name part
            | Rust -> entityName |> cleanNameAsRustIdentifier
            | _ -> Naming.sanitizeIdent (fun _ -> false) name part
        sanitizedName

    let getOverloadSuffixFrom (ent: FSharpEntity) (memb: FSharpMemberOrFunctionOrValue) =
        match ent.CompiledName with
        // HACK for compiling FSharpMap/FSharpSet in fable-library
        | "FSharpMap" | "FSharpSet" -> ""
        | _ ->
            let entGenParams = ent.GenericParameters |> Seq.mapToList TypeHelpers.genParamName
            memb.CurriedParameterGroups
            |> Seq.mapToList (Seq.mapToList (fun p -> TypeHelpers.makeType Map.empty p.Type))
            |> OverloadSuffix.getHash entGenParams

    let private getMemberMangledName trimRootModule (memb: FSharpMemberOrFunctionOrValue) =
        if memb.IsExtensionMember then
            let overloadSuffix =
                memb.CurriedParameterGroups
                |> Seq.mapToList (Seq.mapToList (fun p -> TypeHelpers.makeType Map.empty p.Type))
                |> OverloadSuffix.getExtensionHash
            let entName = FsEnt.Ref memb.ApparentEnclosingEntity |> getEntityMangledName NoTrimRootModule
            entName, Naming.InstanceMemberPart(memb.CompiledName, overloadSuffix)
        else
            match memb.DeclaringEntity with
            | Some ent ->
                let entRef = FsEnt.Ref ent
                let entName = getEntityMangledName trimRootModule entRef
                if ent.IsFSharpModule then
                    match trimRootModule, entName with
                    | TrimRootModule com, _ when com.Options.Language = Rust ->
                        memb.CompiledName, Naming.NoMemberPart // module prefix for Rust
                    | _, "" ->
                        memb.CompiledName, Naming.NoMemberPart
                    | _, moduleName ->
                        moduleName, Naming.StaticMemberPart(memb.CompiledName, "")
                else
                    let overloadSuffix = getOverloadSuffixFrom ent memb
                    if memb.IsInstanceMember
                    then entName, Naming.InstanceMemberPart(memb.CompiledName, overloadSuffix)
                    else entName, Naming.StaticMemberPart(memb.CompiledName, overloadSuffix)
            | None -> memb.CompiledName, Naming.NoMemberPart

    /// Returns the sanitized name for the member declaration and whether it has an overload suffix
    let getMemberDeclarationName (com: Compiler) (memb: FSharpMemberOrFunctionOrValue) =
        let name, part = getMemberMangledName (TrimRootModule com) memb
        let name, part =
            match com.Options.Language with
            | Rust -> memberNameAsRustIdentifier name part
            | _ -> cleanNameAsJsIdentifier name, part.Replace(cleanNameAsJsIdentifier)

        let sanitizedName =
            match com.Options.Language with
            | Python ->
                let name =
                    // Don't snake_case if member has compiled name attribute
                    match memb.Attributes |> Helpers.tryFindAtt Atts.compiledName with
                    | Some _ -> name
                    | _ -> Fable.PY.Naming.toSnakeCase name
                Fable.PY.Naming.sanitizeIdent Fable.PY.Naming.pyBuiltins.Contains name part
            | Rust -> Naming.buildNameWithoutSanitation name part
            | _ -> Naming.sanitizeIdent (fun _ -> false) name part
        let hasOverloadSuffix = not (String.IsNullOrEmpty(part.OverloadSuffix))
        sanitizedName, hasOverloadSuffix

    /// Used to identify members uniquely in the inline expressions dictionary
    let getMemberUniqueName (memb: FSharpMemberOrFunctionOrValue): string =
        getMemberMangledName NoTrimRootModule memb
        ||> Naming.buildNameWithoutSanitation

    let getMemberDisplayName (memb: FSharpMemberOrFunctionOrValue) =
        FsMemberFunctionOrValue.DisplayName memb

    let isUsedName (ctx: Context) name =
        ctx.UsedNamesInRootScope.Contains name || ctx.UsedNamesInDeclarationScope.Contains name

    let getIdentUniqueName (ctx: Context) name =
        let name =
            (name, Naming.NoMemberPart)
            ||> Naming.sanitizeIdent (isUsedName ctx)
        ctx.UsedNamesInDeclarationScope.Add(name) |> ignore
        name

    let isUnit (typ: FSharpType) =
        let typ = nonAbbreviatedType typ
        if typ.HasTypeDefinition then
            typ.TypeDefinition.TryFullName = Some Types.unit
        else false

    let isByRefValue (value: FSharpMemberOrFunctionOrValue) =
        // Value type "this" is passed as inref, so it has to be excluded
        // (Note: the non-abbreviated type of inref and outref is byref)
        let typ = value.FullType
        value.IsValue && not (value.IsMemberThisValue)
        && typ.HasTypeDefinition
        && typ.TypeDefinition.IsByRef
        // && (typ.TypeDefinition.DisplayName = "byref" ||
        //     typ.TypeDefinition.DisplayName = "inref" ||
        //     typ.TypeDefinition.DisplayName = "outref")

    let tryFindAtt fullName (atts: FSharpAttribute seq) =
        atts |> Seq.tryPick (fun att ->
            match (nonAbbreviatedDefinition att.AttributeType).TryFullName with
            | Some fullName' ->
                if fullName = fullName' then Some att else None
            | None -> None)

    let hasAttribute attFullName (attributes: FSharpAttribute seq) =
        attributes |> Seq.exists (fun att ->
            match (nonAbbreviatedDefinition att.AttributeType).TryFullName with
            | Some attFullName2 -> attFullName = attFullName2
            | None -> false)

    let tryPickAttribute attFullNames (attributes: FSharpAttribute seq) =
        let attFullNames = Map attFullNames
        attributes |> Seq.tryPick (fun att ->
            match (nonAbbreviatedDefinition att.AttributeType).TryFullName with
            | Some fullName -> Map.tryFind fullName attFullNames
            | None -> None)

    let tryAttributeConsArg (att: FSharpAttribute) index (defValue: 'T) (f: obj -> 'T option) =
        let consArgs = att.ConstructorArguments
        if consArgs.Count <= index then defValue
        else
            consArgs[index] |> snd |> f
            |> Option.defaultValue defValue

    let tryBoolean: obj -> bool option = function (:? bool as x) -> Some x | _ -> None
    let tryString: obj -> string option = function (:? string as x) -> Some x | _ -> None

    let tryDefinition (typ: FSharpType) =
        let typ = nonAbbreviatedType typ
        if typ.HasTypeDefinition then
            let tdef = typ.TypeDefinition
            Some(tdef, tdef.TryFullName)
        else None

    let getFsTypeFullName (typ: FSharpType) =
        match tryDefinition typ with
        | Some(_, Some fullName) -> fullName
        | _ -> Naming.unknown

    let isInline (memb: FSharpMemberOrFunctionOrValue) =
        match memb.InlineAnnotation with
        | FSharpInlineAnnotation.NeverInline
        | FSharpInlineAnnotation.OptionalInline -> false
        | FSharpInlineAnnotation.AlwaysInline
        | FSharpInlineAnnotation.AggressiveInline -> true

    let isPublicMember (memb: FSharpMemberOrFunctionOrValue) =
        if memb.IsCompilerGenerated
        then false
        else not memb.Accessibility.IsPrivate

    let isNonPublicMember (memb: FSharpMemberOrFunctionOrValue) =
        if memb.IsCompilerGenerated
        then true
        else not memb.Accessibility.IsPublic

    let makeRange (r: Range) =
        { start = { line = r.StartLine; column = r.StartColumn }
          ``end``= { line = r.EndLine; column = r.EndColumn }
          identifierName = None }

    let makeRangeFrom (fsExpr: FSharpExpr) =
        Some (makeRange fsExpr.Range)

    let unionCaseTag (com: IFableCompiler) (ent: FSharpEntity) (unionCase: FSharpUnionCase) =
        try
            // If the order of cases changes in the declaration, the tag has to change too.
            // Mark all files using the case tag as watch dependencies.
            com.AddWatchDependency(FsEnt.SourcePath ent)
            ent.UnionCases |> Seq.findIndex (fun uci -> unionCase.Name = uci.Name)
        with _ ->
            failwith $"Cannot find case %s{unionCase.Name} in %s{FsEnt.FullName ent}"

    /// Apply case rules to case name if there's no explicit compiled name
    let transformStringEnum (rule: CaseRules) (unionCase: FSharpUnionCase) =
        match FsUnionCase.CompiledName unionCase with
        | Some name -> name
        | None -> Naming.applyCaseRule rule unionCase.Name
        |> makeStrConst

    // let isModuleMember (memb: FSharpMemberOrFunctionOrValue) =
    //     match memb.DeclaringEntity with
    //     | Some ent -> ent.IsFSharpModule
    //     | None -> true // Compiler-generated members

    /// Using memb.IsValue doesn't work for function values
    /// (e.g. `let ADD = adder()` when adder returns a function)
    let isModuleValueForDeclarations (memb: FSharpMemberOrFunctionOrValue) =
        memb.CurriedParameterGroups.Count = 0 && memb.GenericParameters.Count = 0

    // Mutable public values must be called as functions in JS (see #986)
    let isModuleValueCompiledAsFunction (com: Compiler) (memb: FSharpMemberOrFunctionOrValue) =
        match com.Options.Language with
        | Python | JavaScript | TypeScript -> memb.IsMutable && isPublicMember memb
        | Rust | Php | Dart -> false

    let isModuleValueForCalls com (declaringEntity: FSharpEntity) (memb: FSharpMemberOrFunctionOrValue) =
        declaringEntity.IsFSharpModule
        && isModuleValueForDeclarations memb
        && not(isModuleValueCompiledAsFunction com memb)

    let rec getAllInterfaceMembers (ent: FSharpEntity) =
        seq {
            yield! ent.MembersFunctionsAndValues
            for parent in ent.DeclaredInterfaces do
                match tryDefinition parent with
                | Some(e, _) -> yield! getAllInterfaceMembers e
                | None -> ()
        }

    /// Test if the name corresponds to this interface or anyone in its hierarchy
    let rec testInterfaceHierarchy interfaceFullname interfaceType =
        match tryDefinition interfaceType with
        | Some(e, Some fullname2) ->
            if interfaceFullname = fullname2
            then true
            else e.DeclaredInterfaces
                 |> Seq.exists (testInterfaceHierarchy interfaceFullname)
        | _ -> false

    let isOptionalParam (p: FSharpParameter) =
        p.IsOptionalArg || (
            // Dart resolves [<Optional>] args also on the declaration site
            Compiler.Language = Dart
            && hasAttribute "System.Runtime.InteropServices.OptionalAttribute" p.Attributes
        )

    let hasParamArray (memb: FSharpMemberOrFunctionOrValue) =

        let hasParamArray (memb: FSharpMemberOrFunctionOrValue) =
            if memb.CurriedParameterGroups.Count <> 1 then false else
            let args = memb.CurriedParameterGroups[0]
            args.Count > 0 && args[args.Count - 1].IsParamArrayArg

        let hasParamSeq (memb: FSharpMemberOrFunctionOrValue) =
            Seq.tryLast memb.CurriedParameterGroups
            |> Option.bind Seq.tryLast
            |> Option.map (fun lastParam -> hasAttribute Atts.paramList lastParam.Attributes)
            |> Option.defaultValue false

        hasParamArray memb || hasParamSeq memb

    type UnionPattern =
        | OptionUnion of FSharpType * isStruct: bool
        | ListUnion of FSharpType
        | ErasedUnion of FSharpEntity * IList<FSharpType> * CaseRules
        | ErasedUnionCase
        | TypeScriptTaggedUnion of FSharpEntity * IList<FSharpType> * tagName:string * CaseRules
        | StringEnum of FSharpEntity * CaseRules
        | DiscriminatedUnion of FSharpEntity * IList<FSharpType>

    let getUnionPattern (typ: FSharpType) (unionCase: FSharpUnionCase) : UnionPattern =
        let typ = nonAbbreviatedType typ
        let getCaseRule (att: FSharpAttribute) =
            match Seq.tryHead att.ConstructorArguments with
            | Some(_, (:? int as rule)) -> enum<CaseRules>(rule)
            | _ -> CaseRules.LowerFirst

        unionCase.Attributes |> Seq.tryPick (fun att ->
            match att.AttributeType.TryFullName with
            | Some Atts.erase -> Some ErasedUnionCase
            | _ -> None)
        |> Option.defaultWith (fun () ->
            match tryDefinition typ with
            | None -> failwith "Union without definition"
            | Some(tdef, fullName) ->
                match defaultArg fullName tdef.CompiledName with
                | Types.valueOption -> OptionUnion (typ.GenericArguments[0], true)
                | Types.option -> OptionUnion (typ.GenericArguments[0], false)
                | Types.list -> ListUnion typ.GenericArguments[0]
                | _ ->
                    tdef.Attributes |> Seq.tryPick (fun att ->
                        match att.AttributeType.TryFullName with
                        | Some Atts.erase -> Some (ErasedUnion(tdef, typ.GenericArguments, getCaseRule att))
                        | Some Atts.stringEnum -> Some (StringEnum(tdef, getCaseRule att))
                        | Some Atts.tsTaggedUnion ->
                            match Seq.tryItem 0 att.ConstructorArguments, Seq.tryItem 1 att.ConstructorArguments with
                            | Some (_, (:? string as name)), None ->
                                Some (TypeScriptTaggedUnion(tdef, typ.GenericArguments, name, CaseRules.LowerFirst))
                            | Some (_, (:? string as name)), Some (_, (:? int as rule)) ->
                                Some (TypeScriptTaggedUnion(tdef, typ.GenericArguments, name, enum<CaseRules>(rule)))
                            | _ -> failwith "Invalid TypeScriptTaggedUnion attribute"
                        | _ -> None)
                    |> Option.defaultValue (DiscriminatedUnion(tdef, typ.GenericArguments))
        )

    let tryGetFieldTag (memb: FSharpMemberOrFunctionOrValue) =
        if Compiler.Language = Dart && hasAttribute Atts.dartIsConst memb.Attributes
        then Some "const"
        else None

module Patterns =
    open FSharpExprPatterns
    open Helpers

    let inline (|Rev|) x = List.rev x
    let inline (|AsArray|) x = Array.ofSeq x
    let inline (|LazyValue|) (x: Lazy<'T>) = x.Value
    let inline (|Transform|) (com: IFableCompiler) ctx e = com.Transform(ctx, e)
    let inline (|FieldName|) (fi: FSharpField) = fi.Name

    let (|CommonNamespace|_|) = function
        | (FSharpImplementationFileDeclaration.Entity(ent, subDecls))::restDecls
            when ent.IsNamespace ->
            let commonName = ent.CompiledName
            (Some subDecls, restDecls) ||> List.fold (fun acc decl ->
                match acc, decl with
                | (Some subDecls), (FSharpImplementationFileDeclaration.Entity(ent, subDecls2)) ->
                    if ent.CompiledName = commonName
                    then Some(subDecls@subDecls2)
                    else None
                | _ -> None)
            |> Option.map (fun subDecls -> ent, subDecls)
        | _ -> None

    let inline (|NonAbbreviatedType|) (t: FSharpType) =
        nonAbbreviatedType t

    let (|IgnoreAddressOf|) (expr: FSharpExpr) =
        match expr with
        | AddressOf value -> value
        | _ -> expr

    let (|TypeDefinition|_|) (NonAbbreviatedType t) =
        if t.HasTypeDefinition then Some t.TypeDefinition else None

    /// DOES NOT check if the type is abbreviated, mainly intended to identify Fable.Core.Applicable
    let (|FSharpExprTypeFullName|_|) (e: FSharpExpr) =
        let t = e.Type
        if t.HasTypeDefinition then t.TypeDefinition.TryFullName else None

    let (|MemberFullName|) (memb: FSharpMemberOrFunctionOrValue) =
        memb.FullName

    let (|RefType|_|) = function
        | TypeDefinition tdef as t when tdef.TryFullName = Some Types.refCell -> Some t
        | _ -> None

    /// Detects AST pattern of "raise MatchFailureException()"
    let (|RaisingMatchFailureExpr|_|) (expr: FSharpExpr) =
        match expr with
        | Call(None, methodInfo, [ ], [_unitType], [value]) ->
            match methodInfo.FullName with
            | "Microsoft.FSharp.Core.Operators.raise" ->
                match value with
                | NewRecord(recordType, [Const (value, _valueT) ; _rangeFrom; _rangeTo]) ->
                    match recordType.TypeDefinition.TryFullName with
                    | Some Types.matchFail -> Some (value.ToString())
                    | _ -> None
                | _ -> None
            | _ -> None
        | _ -> None

    let (|NestedLambda|_|) x =
        let rec nestedLambda args = function
            | Lambda(arg, body) -> nestedLambda (arg::args) body
            | body -> List.rev args, body
        match x with
        | Lambda(arg, body) -> nestedLambda [arg] body |> Some
        | _ -> None

    let (|ForOf|_|) = function
        | Let((_, value, _), // Coercion to seq
              Let((_, Call(None, meth, _, [], []), _),
                TryFinally(
                  WhileLoop(_,
                    Let((ident, _, _), body), _), _, _, _)))
        | Let((_, Call(Some value, meth, _, [], []), _),
                TryFinally(
                    WhileLoop(_,
                        Let((ident, _, _), body), _), _, _, _))
            // Using only the compiled name is riskier but with the fullname we miss some cases
            // TODO: Check the return type of meth is or implements IEnumerator
            when meth.CompiledName = "GetEnumerator" ->
            // when meth.FullName = "System.Collections.Generic.IEnumerable.GetEnumerator" ->
            Some(ident, value, body)
        // optimized "for x in list"
        | Let((_, UnionCaseGet(value, typ, unionCase, field), _),
                WhileLoop(_, Let((ident, _, _), body), _))
            when (getFsTypeFullName typ) = Types.list
                && unionCase.Name = "op_ColonColon" && field.Name = "Tail" ->
            Some (ident, value, body)
        // optimized "for _x in list"
        | Let((ident, UnionCaseGet(value, typ, unionCase, field), _),
                WhileLoop(_, body, _))
            when (getFsTypeFullName typ) = Types.list
                && unionCase.Name = "op_ColonColon" && field.Name = "Tail" ->
            Some (ident, value, body)
        | _ -> None

    /// This matches the boilerplate generated for TryGetValue/TryParse/DivRem (see #154, or #1744)
    /// where the F# compiler automatically passes a byref arg and returns it as a tuple
    let (|ByrefArgToTuple|_|) = function
        | Let((outArg1, (DefaultValue _ as def), _),
                NewTuple(_, [Call(callee, memb, ownerGenArgs, membGenArgs, callArgs); Value outArg3]))
                when List.isMultiple callArgs && outArg1.IsCompilerGenerated && outArg1 = outArg3 ->
            match List.splitLast callArgs with
            | callArgs, AddressOf(Value outArg2) when outArg1 = outArg2 ->
                Some (callee, memb, ownerGenArgs, membGenArgs, callArgs@[def])
            | _ -> None
        | _ -> None

    /// This matches the boilerplate generated for TryGetValue/TryParse/DivRem (--optimize+)
    let (|ByrefArgToTupleOptimizedIf|_|) = function
        | Let((outArg1, (DefaultValue _ as def), _), IfThenElse
                (Call(callee, memb, ownerGenArgs, membGenArgs, callArgs), thenExpr, elseExpr))
                when List.isMultiple callArgs && outArg1.IsCompilerGenerated ->
            match List.splitLast callArgs with
            | callArgs, AddressOf(Value outArg2) when outArg1 = outArg2 ->
                Some (outArg1, callee, memb, ownerGenArgs, membGenArgs, callArgs@[def], thenExpr, elseExpr)
            | _ -> None
        | _ -> None

    /// This matches another boilerplate generated for TryGetValue/TryParse/DivRem (--optimize+)
    let (|ByrefArgToTupleOptimizedTree|_|) = function
        | Let((outArg1, (DefaultValue _ as def), _), DecisionTree(IfThenElse
                (Call(callee, memb, ownerGenArgs, membGenArgs, callArgs), thenExpr, elseExpr), targetsExpr))
                when List.isMultiple callArgs && outArg1.IsCompilerGenerated ->
            match List.splitLast callArgs with
            | callArgs, AddressOf(Value outArg2) when outArg1 = outArg2 ->
                Some (outArg1, callee, memb, ownerGenArgs, membGenArgs, callArgs@[def], thenExpr, elseExpr, targetsExpr)
            | _ -> None
        | _ -> None

    /// This matches another boilerplate generated for TryGetValue/TryParse/DivRem (--crossoptimize-)
    let (|ByrefArgToTupleOptimizedLet|_|) = function
        | Let((outArg1, (DefaultValue _ as def), _),
                Let((arg_0, Call(callee, memb, ownerGenArgs, membGenArgs, callArgs), _), restExpr))
                when List.isMultiple callArgs && outArg1.IsCompilerGenerated ->
            match List.splitLast callArgs with
            | callArgs, AddressOf(Value outArg2) when outArg1 = outArg2 ->
                Some (arg_0, outArg1, callee, memb, ownerGenArgs, membGenArgs, callArgs@[def], restExpr)
            | _ -> None
        | _ -> None

    /// This matches the boilerplate generated to wrap .NET events from F#
    let (|CreateEvent|_|) = function
        | Call(None,createEvent,_,_,
               [Lambda(_eventDelegate, Call(Some callee, addEvent,[],[],[Value _eventDelegate']));
                Lambda(_eventDelegate2, Call(Some _callee2, _removeEvent,[],[],[Value _eventDelegate2']));
                Lambda(_callback, NewDelegate(_, Lambda(_delegateArg0, Lambda(_delegateArg1, Application(Value _callback',[],[Value _delegateArg0'; Value _delegateArg1'])))))])
          when createEvent.FullName = Types.createEvent ->
            let eventName = addEvent.CompiledName.Replace("add_","")
            match addEvent.DeclaringEntity with
            | Some klass ->
                klass.MembersFunctionsAndValues
                |> Seq.tryFind (fun m -> m.LogicalName = eventName)
                |> function
                | Some memb -> Some (callee, memb)
                | _ -> None
            | _ -> None
        | _ -> None

    let (|ConstructorCall|_|) = function
        | NewObject(baseCall, genArgs, baseArgs) -> Some(baseCall, genArgs, baseArgs)
        | Call(None, baseCall, genArgs1, genArgs2, baseArgs) when baseCall.IsConstructor ->
            Some(baseCall, genArgs1 @ genArgs2, baseArgs)
        | _ -> None

    let (|OptimizedOperator|_|) (com: Compiler) fsExpr =
        if com.Options.OptimizeFSharpAst then
            match fsExpr with
            // work-around for optimized string operator (Operators.string)
            | Let((var, Call(None, memb, _, membArgTypes, membArgs), _),
                                DecisionTree(IfThenElse(_, _, IfThenElse
                                                            (TypeTest(tt, Value vv), _, _)), _))
                    when var.FullName = "matchValue" && memb.FullName = "Microsoft.FSharp.Core.Operators.box"
                        && vv.FullName = "matchValue" && (getFsTypeFullName tt) = "System.IFormattable" ->
                Some(memb, None, "toString", membArgTypes, membArgs)
            // work-around for optimized hash operator (Operators.hash)
            | Call(Some expr, memb, _, [], [Call(None, comp, [], [], [])])
                    when memb.FullName.EndsWith(".GetHashCode") &&
                         comp.FullName = "Microsoft.FSharp.Core.LanguagePrimitives.GenericEqualityERComparer" ->
                Some(memb, Some comp, "GenericHash", [expr.Type], [expr])
            // work-around for optimized equality operator (Operators.(=))
            | Call(Some e1, memb, _, [], [Coerce (t2, e2); Call(None, comp, [], [], [])])
                    when memb.FullName.EndsWith(".Equals") && t2.HasTypeDefinition && t2.TypeDefinition.CompiledName = "obj" &&
                         comp.FullName = "Microsoft.FSharp.Core.LanguagePrimitives.GenericEqualityComparer" ->
                Some(memb, Some comp, "GenericEquality", [e1.Type; e2.Type], [e1; e2])
            | _ -> None
        else None

    let inline (|FableType|) _com (ctx: Context) t = TypeHelpers.makeType ctx.GenericArgs t

module TypeHelpers =
    open Helpers
    open Patterns

    let genParamName (genParam: FSharpGenericParameter) =
        // Sometimes the names of user-declared and compiler-generated clash, see #1900 and https://github.com/dotnet/fsharp/issues/13062
        let name = if genParam.IsCompilerGenerated then "$" + genParam.Name.Replace("?", "$") else genParam.Name
        match Compiler.Language with
        // In Dart we cannot have the same generic name as a variable or argument, so we add $ to reduce the probabilities of conflict
        // Other solutions would be to add generic names to the name deduplication context or enforce Dart case conventions:
        // Pascal case for types and camel case for variables
        | Dart -> "$" + name
        | _ -> name

    let resolveGenParam withConstraints ctxTypeArgs (genParam: FSharpGenericParameter) =
        let name = genParamName genParam
        match Map.tryFind name ctxTypeArgs with
        | None ->
            let constraints =
                if withConstraints then FsGenParam.Constraints genParam |> Seq.toList
                else []
            Fable.GenericParam(name, genParam.IsMeasure, constraints)
        | Some typ -> typ

    // Filter measure generic arguments here? (for that we need to pass the compiler, which needs a bigger refactoring)
    // Currently for Dart we're doing it in the Fable2Dart step
    let makeTypeGenArgsWithConstraints withConstraints ctxTypeArgs (genArgs: IList<FSharpType>) =
        genArgs |> Seq.map (fun genArg ->
            if genArg.IsGenericParameter
            then resolveGenParam withConstraints ctxTypeArgs genArg.GenericParameter
            else makeTypeWithConstraints withConstraints ctxTypeArgs genArg)
        |> Seq.toList

    let makeTypeGenArgs ctxTypeArgs (genArgs: IList<FSharpType>) =
        makeTypeGenArgsWithConstraints true ctxTypeArgs genArgs

    let makeTypeFromDelegate withConstraints ctxTypeArgs (genArgs: IList<FSharpType>) (tdef: FSharpEntity) =
        let invokeArgs() =
            let invokeMember =
                tdef.MembersFunctionsAndValues
                |> Seq.find (fun f -> f.DisplayName = "Invoke")
            invokeMember.CurriedParameterGroups[0] |> Seq.map (fun p -> p.Type),
            invokeMember.ReturnParameter.Type
        let argTypes, returnType =
            try
                // tdef.FSharpDelegateSignature doesn't work with System.Func & friends
                if tdef.IsFSharp then
                    tdef.FSharpDelegateSignature.DelegateArguments |> Seq.map snd,
                    tdef.FSharpDelegateSignature.DelegateReturnType
                else invokeArgs()
            with _ -> invokeArgs()

        let genArgs = Seq.zip (tdef.GenericParameters |> Seq.map genParamName) genArgs |> Map
        let resolveType (t: FSharpType) =
            if t.IsGenericParameter then Map.find (genParamName t.GenericParameter) genArgs else t
        let returnType = returnType |> resolveType |> makeTypeWithConstraints withConstraints ctxTypeArgs
        let argTypes =
            argTypes
            |> Seq.map (resolveType >> makeTypeWithConstraints withConstraints ctxTypeArgs)
            |> Seq.toList
            |> function [Fable.Unit] -> [] | argTypes -> argTypes
        Fable.DelegateType(argTypes, returnType)

    let numberTypes =
        dict [
            Types.int8, Int8
            Types.uint8, UInt8
            Types.int16, Int16
            Types.uint16, UInt16
            Types.int32, Int32
            Types.uint32 , UInt32
<<<<<<< HEAD
            Types.int64, Int64
            Types.uint64 , UInt64
            Types.bigint, BigInt
            Types.nativeint, NativeInt
            Types.unativeint, UNativeInt
            Types.float32, Float32
            Types.float64, Float64
            Types.decimal, Decimal
        ]

    let numbersWithMeasure =
        dict [
            "Microsoft.FSharp.Core.sbyte`1", Int8
            "FSharp.UMX.byte`1", UInt8
            "Microsoft.FSharp.Core.int16`1", Int16
            "Microsoft.FSharp.Core.int`1", Int32
            "Microsoft.FSharp.Core.int64`1", Int64
            "FSharp.UMX.uint64`1", UInt64
            "Microsoft.FSharp.Core.nativeint`1", NativeInt
            "Microsoft.FSharp.Core.float32`1", Float32
            "Microsoft.FSharp.Core.float`1", Float64
            "Microsoft.FSharp.Core.decimal`1", Decimal
        ]

    // FCS doesn't expose the abbreviated type of a MeasureAnnotatedAbbreviation,
    // so we need to hard-code FSharp.UMX types
    let runtimeTypesWithMeasure =
        dict [
            "FSharp.UMX.bool`1", Choice1Of2 Fable.Boolean
            "FSharp.UMX.string`1", Choice1Of2 Fable.String
            "FSharp.UMX.Guid`1", Choice2Of2 Types.guid
            "FSharp.UMX.TimeSpan`1", Choice2Of2 Types.timespan
            "FSharp.UMX.DateTime`1", Choice2Of2 Types.datetime
            "FSharp.UMX.DateTimeOffset`1", Choice2Of2 Types.datetimeOffset
        ]

    let private getMeasureFullName (genArgs: IList<FSharpType>) =
        if genArgs.Count > 0 then
            // TODO: Check it's effectively measure?
            // TODO: Raise error if we cannot get the measure fullname?
            match tryDefinition genArgs[0] with
            | Some(_, Some fullname) -> fullname
            | _ -> Naming.unknown
        else Naming.unknown

    let private makeRuntimeTypeWithMeasure (genArgs: IList<FSharpType>) fullName =
        let genArgs = [getMeasureFullName genArgs |> Fable.Measure]
        let r: Fable.EntityRef =
            { FullName = fullName
              Path = Fable.CoreAssemblyName "System.Runtime" }
        Fable.DeclaredType(r, genArgs)
=======
            Types.float32, Float32
            Types.float64, Float64
             // Units of measure
            "Microsoft.FSharp.Core.sbyte`1", Int8
            "Microsoft.FSharp.Core.byte`1", UInt8
            "Microsoft.FSharp.Core.int16`1", Int16
            "Microsoft.FSharp.Core.uint16`1", UInt16
            "Microsoft.FSharp.Core.int`1", Int32
            "Microsoft.FSharp.Core.uint`1", UInt32
            "Microsoft.FSharp.Core.float32`1", Float32
            "Microsoft.FSharp.Core.float`1", Float64
        ]

    let fsharpUMX =
        dict ["bool`1", Choice1Of2 Fable.Boolean
              "byte`1", Choice1Of2 (Fable.Number UInt8)
              "string`1", Choice1Of2 Fable.String
              "uint64`1", Choice2Of2 Types.uint64
              "Guid`1", Choice2Of2 Types.guid
              "TimeSpan`1", Choice2Of2 Types.timespan
              "DateTime`1", Choice2Of2 Types.datetime
              "DateTimeOffset`1", Choice2Of2 Types.datetimeOffset]

    let private makeSystemRuntimeType fullName =
            let r: Fable.EntityRef =
                { FullName = fullName
                  Path = Fable.CoreAssemblyName "System.Runtime" }
            Fable.DeclaredType(r, [])
>>>>>>> f4e8bd3e

    let private makeFSharpCoreType fullName =
            let r: Fable.EntityRef =
                { FullName = fullName
                  Path = Fable.CoreAssemblyName "FSharp.Core" }
            Fable.DeclaredType(r, [])

    let makeTypeFromDef withConstraints ctxTypeArgs (genArgs: IList<FSharpType>) (tdef: FSharpEntity) =
        if tdef.IsArrayType then
            Fable.Array(makeTypeGenArgsWithConstraints withConstraints ctxTypeArgs genArgs |> List.head, Fable.MutableArray)
        elif tdef.IsDelegate then
            makeTypeFromDelegate withConstraints ctxTypeArgs genArgs tdef
        elif tdef.IsEnum then
            // F# seems to include a field with this name in the underlying type
            let numberKind =
                tdef.FSharpFields |> Seq.tryPick (fun fi ->
                    match fi.Name with
                    | "value__" when fi.FieldType.HasTypeDefinition ->
                        match FsEnt.FullName fi.FieldType.TypeDefinition with
                        | DicContains numberTypes kind -> Some kind
                        | _ -> None
                    | _ -> None)
                |>  Option.defaultValue Int32
            let info = FsEnt.Ref tdef |> Fable.NumberInfo.IsEnum
            Fable.Number(numberKind, info)
        else
            match FsEnt.FullName tdef with
            // Fable "primitives"
            | Types.object -> Fable.Any
            | Types.unit -> Fable.Unit
            | Types.bool -> Fable.Boolean
            | Types.char -> Fable.Char
            | Types.string -> Fable.String
            | Types.regex -> Fable.Regex
            | Types.type_ -> Fable.MetaType
<<<<<<< HEAD
            | Types.valueOption -> Fable.Option(makeTypeGenArgsWithConstraints withConstraints ctxTypeArgs genArgs |> List.head, true)
            | Types.option -> Fable.Option(makeTypeGenArgsWithConstraints withConstraints ctxTypeArgs genArgs |> List.head, false)
            | Types.resizeArray -> Fable.Array(makeTypeGenArgsWithConstraints withConstraints ctxTypeArgs genArgs |> List.head, Fable.ResizeArray)
            | Types.list -> makeTypeGenArgsWithConstraints withConstraints ctxTypeArgs genArgs |> List.head |> Fable.List
            | DicContains numberTypes kind -> Fable.Number(kind, Fable.NumberInfo.Empty)
            | DicContains numbersWithMeasure kind ->
                let info = getMeasureFullName genArgs |> Fable.NumberInfo.IsMeasure
                Fable.Number(kind, info)
=======
            | Types.valueOption
            | Types.option -> makeTypeGenArgs ctxTypeArgs genArgs |> List.head |> Fable.Option
            | Types.resizeArray -> makeTypeGenArgs ctxTypeArgs genArgs |> List.head |> Fable.Array
            | Types.list -> makeTypeGenArgs ctxTypeArgs genArgs |> List.head |> Fable.List
            | DicContains numberTypes kind -> Fable.Number kind
            // TODO: nativeint/unativeint with units of measure
            | "Microsoft.FSharp.Core.int64`1" -> makeSystemRuntimeType Types.int64
            | "Microsoft.FSharp.Core.uint64`1" -> makeSystemRuntimeType Types.uint64
            | "Microsoft.FSharp.Core.decimal`1" -> makeSystemRuntimeType Types.decimal
>>>>>>> f4e8bd3e
            | "Microsoft.FSharp.Core.CompilerServices.MeasureProduct`2" as fullName -> makeFSharpCoreType fullName
            | DicContains runtimeTypesWithMeasure choice ->
                match choice with
                | Choice1Of2 t -> t
                | Choice2Of2 fullName -> makeRuntimeTypeWithMeasure genArgs fullName
            | _ ->
                let mkDeclType () =
                    Fable.DeclaredType(FsEnt.Ref tdef, makeTypeGenArgsWithConstraints withConstraints ctxTypeArgs genArgs)
                // Emit attribute
                if tdef.Attributes |> hasAttribute Atts.emitAttr then
                    mkDeclType ()
                else
                    // other special attributes
                    tdef.Attributes |> tryPickAttribute [
                        Atts.stringEnum, Fable.String
                        Atts.erase, Fable.Any
                        Atts.tsTaggedUnion, Fable.Any
                    ]
                    // Rest of declared types
                    |> Option.defaultWith mkDeclType

    let rec makeTypeWithConstraints withConstraints (ctxTypeArgs: Map<string, Fable.Type>) (NonAbbreviatedType t) =
        // Generic parameter (try to resolve for inline functions)
        if t.IsGenericParameter then
            resolveGenParam withConstraints ctxTypeArgs t.GenericParameter
        // Tuple
        elif t.IsTupleType then
            let genArgs = makeTypeGenArgsWithConstraints withConstraints ctxTypeArgs t.GenericArguments
            Fable.Tuple(genArgs, t.IsStructTupleType)
        // Function
        elif t.IsFunctionType then
            let argType = makeTypeWithConstraints withConstraints ctxTypeArgs t.GenericArguments[0]
            let returnType = makeTypeWithConstraints withConstraints ctxTypeArgs t.GenericArguments[1]
            Fable.LambdaType(argType, returnType)
        elif t.IsAnonRecordType then
            let genArgs = makeTypeGenArgsWithConstraints withConstraints ctxTypeArgs t.GenericArguments
            let fields = t.AnonRecordTypeDetails.SortedFieldNames
            let isStruct =
                match t.BaseType with
                | Some typ -> (getFsTypeFullName typ) = Types.valueType
                | None -> false
            Fable.AnonymousRecordType(fields, genArgs, isStruct)
        elif t.HasTypeDefinition then
// No support for provided types when compiling FCS+Fable to JS
#if !FABLE_COMPILER
            // TODO: Discard provided generated types too?
            if t.TypeDefinition.IsProvidedAndErased then Fable.Any
            else
#endif
                makeTypeFromDef withConstraints ctxTypeArgs t.GenericArguments t.TypeDefinition
        else Fable.Any // failwithf "Unexpected non-declared F# type: %A" t

    let makeType (ctxTypeArgs: Map<string, Fable.Type>) t =
        makeTypeWithConstraints true ctxTypeArgs t

    let tryGetBaseEntity (tdef: FSharpEntity): (FSharpEntity * IList<FSharpType>) option =
        match tdef.BaseType with
        | Some(TypeDefinition baseEnt as baseType) when baseEnt.TryFullName <> Some Types.object ->
            Some(baseEnt, baseType.GenericArguments)
        | _ -> None

    let rec tryFindBaseEntity (filter: FSharpEntity -> bool) (tdef: FSharpEntity) =
        tryGetBaseEntity tdef |> Option.bind (fun (baseEnt,_) ->
            if filter baseEnt then Some baseEnt
            else tryFindBaseEntity filter baseEnt)

    let getArgTypes _com (memb: FSharpMemberOrFunctionOrValue) =
        // FSharpParameters don't contain the `this` arg
        Seq.concat memb.CurriedParameterGroups
        // The F# compiler "untuples" the args in methods
        |> Seq.map (fun x -> makeType Map.empty x.Type)
        |> Seq.toList

    let isAbstract (ent: FSharpEntity) =
       hasAttribute Atts.abstractClass ent.Attributes

    let tryGetXmlDoc = function
        | FSharpXmlDoc.FromXmlText(xmlDoc) -> xmlDoc.GetXmlText() |> Some
        | _ -> None

    let tryGetInterfaceTypeFromMethod (meth: FSharpMemberOrFunctionOrValue) =
        if meth.ImplementedAbstractSignatures.Count > 0
        then nonAbbreviatedType meth.ImplementedAbstractSignatures[0].DeclaringType |> Some
        else None

    let tryGetInterfaceDefinitionFromMethod (meth: FSharpMemberOrFunctionOrValue) =
        if meth.ImplementedAbstractSignatures.Count > 0 then
            let t = nonAbbreviatedType meth.ImplementedAbstractSignatures[0].DeclaringType
            if t.HasTypeDefinition then Some t.TypeDefinition else None
        else None

    let tryFindMember (entity: Fable.Entity) genArgs compiledName isInstance (argTypes: Fable.Type list) =
        match entity with
        | :? FsEnt as entity ->
            entity.FSharpEntity.TryFindMember(compiledName, isInstance, List.toArray argTypes, genArgs, searchHierarchy=true)
        | _ -> None

    let tryFindAbstractMember (ent: FSharpEntity) (compiledName: string) (argTypes: Fable.Type[] option) =
        ent.TryFindMember(compiledName, isInstance=true, ?argTypes=argTypes, requireDispatchSlot=true)

    let tryFindWitness (ctx: Context) argTypes isInstance traitName =
        ctx.Witnesses |> List.tryFind (fun w ->
            w.TraitName = traitName
            && w.IsInstance = isInstance
            && listEquals (typeEquals false) argTypes w.ArgTypes)

    [<Flags>]
    type private Allow =
        | TheUsual      = 0b0000
          /// Enums in F# are uint32
          /// -> Allow into all int & uint
        | EnumIntoInt   = 0b0001
          /// Erased Unions are reduced to `Any`
          /// -> Cannot distinguish between 'normal' Any (like `obj`) and Erased Union (like Erased Union with string field)
          ///
          /// For interface members the FSharp Type is available
          /// -> `Ux<...>` receive special treatment and its types are extracted
          /// -> `abstract Value: U2<int,string>` -> extract `int` & `string`
          /// BUT: for Expressions in Anon Records that's not possible, and `U2<int,string>` is only recognized as `Any`
          /// -> `{| Value = v |}`: `v: int` and `v: string` are recognized as matching,
          ///    but `v: U2<int,string>` isn't: only `Any`/`obj` as Type available
          /// To recognize as matching, we must allow all `Any` expressions for `U2` in interface place.
          ///
          /// Note: Only `Ux<...>` are currently handled (on interface side), not other Erased Unions!
        | AnyIntoErased = 0b0010
          /// Unlike `AnyIntoErased`, this allows all expressions of type `Any` in all interface properties.
          /// (The other way is always allow: Expression of all Types fits into `Any`)
        | AlwaysAny     = 0b0100

    let fitsAnonRecordInInterface
        (_com: IFableCompiler)
        (range: SourceLocation option)
        (argExprs: Fable.Expr list)
        (fieldNames: string array)
        (interface_: Fable.Entity)
        =
        match interface_ with
        | :? FsEnt as fsEnt ->
            let interface_ = fsEnt.FSharpEntity
            let interfaceMembers =
                getAllInterfaceMembers interface_
                |> Seq.toList

            let makeType = makeType Map.empty
            /// Returns for:
            /// * `Ux<...>`: extracted types from `<....>`: `U2<string,int>` -> `[String; Int]`
            /// * `Option<Ux<...>>`: extracted types from `<...>`, then made Optional: `Option<U2<string,int>>` -> `[Option String; Option Int]`
            /// * 'normal' type: `makeType`ed type: `string` -> `[String]`
            ///     Note: Erased Unions (except handled `Ux<...>`) are reduced to `Any`
            ///
            /// Extracting necessary: Erased Unions are reduced to `Any` -> special handling for `Ux<...>`
            ///
            /// Note: nested types aren't handled: `U2<string, U<int, float>>` -> `[Int; Any]`
            let rec collectTypes (ty: FSharpType) : Fable.Type list =
                // Special treatment for Ux<...> and Option<Ux<...>>: extract types in Ux
                // This is necessary because: `makeType` reduces Erased Unions (including Ux) to `Any` -> no type info any more
                //
                // Note: no handling of nested types: `U2<string, U<int, float>>` -> `int` & `float` don't get extract
                match ty with
                | UType tys ->
                    tys
                    |> List.map makeType
                    |> List.distinct
                | OptionType (UType tys, isStruct) ->
                    tys
                    |> List.map (fun t -> Fable.Option(makeType t, isStruct))
                    |> List.distinct
                | _ ->
                    makeType ty
                    |> List.singleton
            and (|OptionType|_|) (ty: FSharpType) =
                match ty with
                | TypeDefinition tdef ->
                    match FsEnt.FullName tdef with
                    | Types.valueOption -> Some(ty.GenericArguments[0], true)
                    | Types.option -> Some(ty.GenericArguments[0], false)
                    | _ -> None
                | _ -> None
            and (|UType|_|) (ty: FSharpType) =
                let (|UName|_|) (tdef: FSharpEntity) =
                    if
                        tdef.Namespace = Some "Fable.Core"
                        &&
                        (
                            let name = tdef.DisplayName
                            name.Length = 2 && name[0] = 'U' && Char.IsDigit name[1]
                        )
                    then
                        Some ()
                    else
                        None
                match ty with
                | TypeDefinition UName ->
                    ty.GenericArguments
                    |> Seq.toList
                    |> Some
                | _ -> None

            /// Special Rules mostly for Indexers:
            ///     For direct interface member implementation we want to be precise (-> exact_ish match)
            ///     But for indexer allow a bit more types like erased union with string field when indexer is string
            let fitsInto (rules: Allow) (expected: Fable.Type list) (actual: Fable.Type) =
                assert(expected |> List.isEmpty |> not)

                let (|IntNumber|_|) =
                    function
                    | Fable.Number((Int8 | UInt8 | Int16 | UInt16 | Int32 | UInt32), _) -> Some ()
                    | _ -> None
                let fitsIntoSingle (rules: Allow) (expected: Fable.Type) (actual: Fable.Type) =
                    match expected, actual with
                    | Fable.Any, _ -> true
                    | _, Fable.Any when rules.HasFlag Allow.AlwaysAny ->
                        // Erased Unions are reduced to `Any`
                        // -> cannot distinguish between 'normal' Any (like 'obj')
                        // and Erased Union (like Erased Union with string field)
                        true
                    | IntNumber, Fable.Number(_, Fable.NumberInfo.IsEnum _) when rules.HasFlag Allow.EnumIntoInt ->
                        // the underlying type of enum in F# is uint32
                        // For practicality: allow in all uint & int fields
                        true
                    | Fable.Option(t1,_), Fable.Option(t2,_)
                    | Fable.Option(t1,_), t2
                    | t1, t2 ->
                        typeEquals false t1 t2
                let fitsIntoMulti (rules: Allow) (expected: Fable.Type list) (actual: Fable.Type) =
                    expected |> List.contains Fable.Any
                    ||
                    (
                        // special treatment for actual=Any & multiple expected:
                        // multiple expected -> `Ux<...>` -> extracted types
                        // BUT: in actual that's not possible -> in actual `Ux<...>` = `Any`
                        //      -> no way to distinguish Ux (or other Erased Unions) from 'normal` Any (like obj)
                        rules.HasFlag Allow.AnyIntoErased
                        &&
                        expected |> List.isMultiple
                        &&
                        actual = Fable.Any
                    )
                    ||
                    expected |> List.exists (fun expected -> fitsIntoSingle rules expected actual)

                fitsIntoMulti rules expected actual

            let quote = sprintf "'%s'"
            let formatType = getTypeFullName true
            let formatTypes = List.map (formatType >> quote) >> String.concat "; "
            let unreachable () = failwith "unreachable"
            let formatMissingFieldError
                (fieldName: string)
                (expectedTypes: Fable.Type list)
                =
                assert(expectedTypes |> List.isEmpty |> not)

                let interfaceName = interface_.DisplayName

                // adjust error messages based on:
                // * 1, more expectedTypes
                let msg =
                    match expectedTypes with
                    | [] -> unreachable ()
                    | [expectedType] ->
                        let expectedType = expectedType |> formatType
                        $"Object doesn't contain field '{fieldName}' of type '{expectedType}' required by interface '{interfaceName}'"
                    | _ ->
                        let expectedTypes = expectedTypes |> formatTypes
                        $"Object doesn't contain field '{fieldName}' of any type [{expectedTypes}] required by interface '{interfaceName}'"

                (range, fieldName, msg)

            let formatUnexpectedTypeError
                (indexers: FSharpMemberOrFunctionOrValue list option)
                (fieldName: string)
                (expectedTypes: Fable.Type list)
                (actualType: Fable.Type)
                (r: SourceLocation option)
                =
                assert(expectedTypes |> List.isEmpty |> not)

                let interfaceName = interface_.DisplayName
                let actualType = actualType |> formatType

                // adjust error messages based on:
                // * 1, more expectedTypes
                // * 0 (None), 1, more indexer
                let msg =
                    match indexers with
                    | None ->
                        match expectedTypes with
                        | [] -> unreachable ()
                        | [expectedType] ->
                            let expectedType = expectedType |> formatType
                            $"Expected type '{expectedType}' for field '{fieldName}' in interface '{interfaceName}', but is '{actualType}'"
                        | _ ->
                            let expectedTypes = expectedTypes |> formatTypes
                            $"Expected any type of [{expectedTypes}] for field '{fieldName}' in interface '{interfaceName}', but is '{actualType}'"
                    | Some indexers ->
                        assert(indexers |> List.isEmpty |> not)

                        let indexers =
                            indexers
                            |> List.map (fun i -> i.DisplayName)
                            |> List.distinct

                        match indexers with
                        | [] -> unreachable ()
                        | [indexerName] ->
                            match expectedTypes with
                            | [] -> unreachable ()
                            | [expectedType] ->
                                let expectedType = expectedType |> formatType
                                $"Expected type '{expectedType}' for field '{fieldName}' because of Indexer '{indexerName}' in interface '{interfaceName}', but is '{actualType}'"
                            | _ ->
                                let expectedTypes = expectedTypes |> formatTypes
                                $"Expected any type of [{expectedTypes}] for field '{fieldName}' because of Indexer '{indexerName}' in interface '{interfaceName}', but is '{actualType}'"
                        | _ ->
                            let indexerNames =
                                indexers
                                |> List.map (quote)
                                |> String.concat "; "
                            match expectedTypes with
                            | [] -> unreachable ()
                            | [expectedType] ->
                                let expectedType = expectedType |> formatType
                                $"Expected type '{expectedType}' for field '{fieldName}' because of Indexers [{indexerNames}] in interface '{interfaceName}', but is '{actualType}'"
                            | _ ->
                                let expectedTypes = expectedTypes |> formatTypes
                                $"Expected any type of [{expectedTypes}] for field '{fieldName}' because of Indexers [{indexerNames}] in interface '{interfaceName}', but is '{actualType}'"

                let r = r |> Option.orElse range // fall back to anon record range

                (r, fieldName, msg)

            /// Returns: errors
            let fitsInterfaceMembers (fieldsToIgnore: Set<string>) =
                interfaceMembers
                |> List.filter (fun m -> not (m.Attributes |> hasAttribute Atts.emitIndexer))
                |> List.filter (fun m -> m.IsPropertyGetterMethod)
                |> List.choose (fun m ->
                    if fieldsToIgnore |> Set.contains m.DisplayName then
                        None
                    else
                        let expectedTypes = m.ReturnParameter.Type |> collectTypes
                        fieldNames
                        |> Array.tryFindIndex ((=) m.DisplayName)
                        |> function
                           | None ->
                                if expectedTypes |> List.forall (function | Fable.Option _ -> true | _ -> false) then
                                    None    // Optional fields can be missing
                                else
                                    formatMissingFieldError m.DisplayName expectedTypes
                                    |> Some
                           | Some i ->
                                let expr = List.item i argExprs
                                let ty = expr.Type
                                if ty |> fitsInto (Allow.TheUsual ||| Allow.AnyIntoErased) expectedTypes then
                                    None
                                else
                                    formatUnexpectedTypeError None m.DisplayName expectedTypes ty expr.Range
                                    |> Some
                )

            /// Returns errors
            let fitsInterfaceIndexers (fieldsToIgnore: Set<string>) =
                // Note: Indexers are assumed to be "valid" index properties (like `string` and/or `int` input (TS rules))
                let indexers =
                    interfaceMembers
                    |> List.filter (fun m -> m.Attributes |> hasAttribute Atts.emitIndexer)
                        // Indexer:
                        // * with explicit get: IsPropertyGetterMethod
                        // * with explicit set: IsPropertySetterMetod
                        // * without explicit get (readonly -> same as get): IsPropertyGetterMethod = false
                    |> List.filter (fun m -> not m.IsPropertySetterMethod)
                // far from perfect: Erased Types are `Fable.Any` instead of their actual type
                // (exception: `Ux<...>` (and `Option<Ux<...>>`) -> types get extracted)
                let validTypes =
                    indexers
                    |> List.collect (fun i -> collectTypes i.ReturnParameter.Type)
                    |> List.distinct

                match validTypes with
                | [] -> []  // no indexer
                | _ when validTypes |> List.contains Fable.Any -> []
                | _ ->
                    List.zip (fieldNames |> Array.toList) argExprs
                    |> List.filter (fun (fieldName, _) -> fieldsToIgnore |> Set.contains fieldName |> not )
                    |> List.choose (fun (name, expr) ->
                        let ty = expr.Type
                        if fitsInto (Allow.TheUsual ||| Allow.EnumIntoInt ||| Allow.AnyIntoErased) validTypes ty then
                            None
                        else
                            formatUnexpectedTypeError (Some indexers) name validTypes ty expr.Range
                            |> Some
                    )

//            let withoutErrored
//                (interfaceMembers: FSharpMemberOrFunctionOrValue list)
//                (errors: _ list)
//                =
//                let fieldsWithError = errors |> List.map (fun (_, fieldName, _) -> fieldName) |> Set.ofList
//                interfaceMembers
//                |> List.filter (fun m -> fieldsWithError |> Set.contains (m.DisplayName) |> not)

            // TODO: Check also if there are extra fields in the record not present in the interface?
            let fieldErrors = fitsInterfaceMembers (Set.empty)
            let indexerErrors =
                fitsInterfaceIndexers
                    // don't check already errored fields
                    (fieldErrors |> List.map (fun (_, fieldName, _) -> fieldName) |> Set.ofList)

            List.append fieldErrors indexerErrors
            |> List.map (fun (r,_,m) -> (r,m))
               // sort errors by their appearance in code
            |> List.sortBy fst
            |> function
               | [] -> Ok ()
               | errors -> Error errors
        | _ ->
            Ok () // TODO: Error instead if we cannot check the interface?

module Identifiers =
    open Helpers
    open TypeHelpers
    open System.Text.RegularExpressions

<<<<<<< HEAD
    let makeIdentFrom (com: IFableCompiler) (ctx: Context) (fsRef: FSharpMemberOrFunctionOrValue): Fable.Ident =
        let part = Naming.NoMemberPart
        let name =
=======
    let makeIdentFrom (_com: IFableCompiler) (ctx: Context) (fsRef: FSharpMemberOrFunctionOrValue): Fable.Ident =
        let compiledName =
>>>>>>> f4e8bd3e
            // The F# compiler sometimes adds a numeric suffix. Remove it because it's not deterministic.
            // See https://github.com/fable-compiler/Fable/issues/2869#issuecomment-1169574962
            if fsRef.IsCompilerGenerated then Regex.Replace(fsRef.CompiledName, @"\d+$", "", RegexOptions.Compiled)
            else fsRef.CompiledName
<<<<<<< HEAD
        let sanitizedName =
            match com.Options.Language with
            | Python ->
                let name = Fable.PY.Naming.toSnakeCase name
                Fable.PY.Naming.sanitizeIdent (fun name -> isUsedName ctx name || Fable.PY.Naming.pyBuiltins.Contains name) name part
            | Rust -> Naming.sanitizeIdent (isUsedName ctx) (name |> cleanNameAsRustIdentifier) part
            | _ -> Naming.sanitizeIdent (isUsedName ctx) name part

        let isMutable =
            match com.Options.Language with
            | Rust -> fsRef.IsMutable || isByRefValue fsRef
            | _ -> fsRef.IsMutable

=======
        let sanitizedName = (compiledName, Naming.NoMemberPart)
                            ||> Naming.sanitizeIdent (isUsedName ctx)
>>>>>>> f4e8bd3e
        ctx.UsedNamesInDeclarationScope.Add(sanitizedName) |> ignore

        { Name = sanitizedName
          Type = makeType ctx.GenericArgs fsRef.FullType
          IsThisArgument = fsRef.IsMemberThisValue
          IsCompilerGenerated = fsRef.IsCompilerGenerated
          IsMutable = isMutable
          Range = { makeRange fsRef.DeclarationLocation
                    with identifierName = Some fsRef.DisplayName } |> Some }

    let putIdentInScope com ctx (fsRef: FSharpMemberOrFunctionOrValue) value: Context*Fable.Ident =
        let ident = makeIdentFrom com ctx fsRef
        { ctx with Scope = (Some fsRef, ident, value)::ctx.Scope }, ident

    let (|PutIdentInScope|) com ctx fsRef = putIdentInScope com ctx fsRef None

    let identWithRange r (ident: Fable.Ident) =
        let originalName = ident.Range |> Option.bind (fun r -> r.identifierName)
        { ident with Range = r |> Option.map (fun r -> { r with identifierName = originalName }) }

    let tryGetValueFromScope (ctx: Context) (fsRef: FSharpMemberOrFunctionOrValue) =
        ctx.Scope |> List.tryPick (fun (fsRef', _ident, value) ->
            fsRef'
            |> Option.filter fsRef.Equals
            |> Option.bind (fun _ -> value))

    let tryGetIdentFromScopeIf (ctx: Context) r predicate =
        ctx.Scope |> List.tryPick (fun (fsRef, ident, _) ->
            fsRef
            |> Option.filter predicate
            |> Option.map (fun _ -> identWithRange r ident |> Fable.IdentExpr))

    /// Get corresponding identifier to F# value in current scope
    let tryGetIdentFromScope (ctx: Context) r (fsRef: FSharpMemberOrFunctionOrValue) =
        tryGetIdentFromScopeIf ctx r fsRef.Equals

module Util =
    open Helpers
    open Patterns
    open TypeHelpers
    open Identifiers

    let makeFunctionArgs com ctx (args: FSharpMemberOrFunctionOrValue list) =
        let ctx, args =
            ((ctx, []), args)
            ||> List.fold (fun (ctx, accArgs) var ->
                let newContext, arg = putIdentInScope com ctx var None
                newContext, arg::accArgs)
        ctx, List.rev args

    let bindMemberArgs com ctx (args: FSharpMemberOrFunctionOrValue list list) =
        // The F# compiler "untuples" the args in methods
        let args = List.concat args

        let ctx, thisArg, args =
            match args with
            | firstArg::restArgs when firstArg.IsMemberThisValue ->
                let ctx, thisArg = putIdentInScope com ctx firstArg None
                let thisArg = { thisArg with IsThisArgument = true }
                let ctx = { ctx with BoundMemberThis = Some thisArg }
                ctx, [thisArg], restArgs
            | firstArg::restArgs when firstArg.IsConstructorThisValue ->
                let ctx, thisArg = putIdentInScope com ctx firstArg None
                let thisArg = { thisArg with IsThisArgument = true }
                let ctx = { ctx with BoundConstructorThis = Some thisArg }
                ctx, [thisArg], restArgs
            | _ -> ctx, [], args

        let ctx, args =
            ((ctx, []), args) ||> List.fold (fun (ctx, accArgs) arg ->
                let ctx, arg = putIdentInScope com ctx arg None
                ctx, arg::accArgs)

        ctx, thisArg @ (List.rev args)

    let makeTryCatch com ctx r (Transform com ctx body) catchClause finalBody =
        let catchClause =
            match catchClause with
            | Some (PutIdentInScope com ctx (catchContext, catchVar), catchBody) ->
                // Add caughtException to context so it can be retrieved by `reraise`
                let catchContext = { catchContext with CaughtException = Some catchVar }
                Some (catchVar, com.Transform(catchContext, catchBody))
            | None -> None
        let finalizer =
            match finalBody with
            | Some (Transform com ctx finalBody) -> Some finalBody
            | None -> None
        Fable.TryCatch(body, catchClause, finalizer, r)

    let matchGenericParamsFrom (memb: FSharpMemberOrFunctionOrValue) (genArgs: Fable.Type list) =
        match memb.DeclaringEntity with
        // It seems that for F# types memb.GenericParameters contains all generics
        // but for BCL types we need to check the DeclaringEntity generics too
        | Some ent when genArgs.Length > memb.GenericParameters.Count ->
            Seq.append ent.GenericParameters memb.GenericParameters
        | _ -> upcast memb.GenericParameters
        |> Seq.map genParamName
        |> fun genParams -> Seq.zip genParams genArgs

    /// Takes only the first CurriedParameterGroup into account.
    /// If there's only a single unit parameter, returns 0.
    let countNonCurriedParams (meth: FSharpMemberOrFunctionOrValue) =
        let args = meth.CurriedParameterGroups
        if args.Count = 0 then 0
        elif args[0].Count = 1 then
            if isUnit args[0].[0].Type then 0 else 1
        else args[0].Count

    /// Same as `countNonCurriedParams` but applied to abstract signatures
    let countNonCurriedParamsForSignature (sign: FSharpAbstractSignature) =
        let args = sign.AbstractArguments
        if args.Count = 0 then 0
        elif args[0].Count = 1 then
            if isUnit args[0].[0].Type then 0 else 1
        else args[0].Count

    // When importing a relative path from a different path where the member,
    // entity... is declared, we need to resolve the path
    let fixImportedRelativePath (com: Compiler) (path: string) sourcePath =
        let file = Path.normalizePathAndEnsureFsExtension sourcePath
        if file = com.CurrentFile then path
        else
            Path.Combine(Path.GetDirectoryName(file), path)
            |> Path.getRelativePath com.CurrentFile

    let (|GlobalAtt|ImportAtt|NoGlobalNorImport|) (atts: Fable.Attribute seq) =
        let (|AttFullName|) (att: Fable.Attribute) = att.Entity.FullName, att

        atts |> Seq.tryPick (function
            | AttFullName(Atts.global_, att) ->
                match att.ConstructorArgs with
                | [:? string as customName] -> GlobalAtt(Some customName) |> Some
                | _ -> GlobalAtt(None) |> Some

            | AttFullName(Naming.StartsWith Atts.import _ as fullName, att) ->
                match fullName, att.ConstructorArgs with
                | Atts.importAll, [(:? string as path)] ->
                    ImportAtt("*", path.Trim()) |> Some
                | Atts.importDefault, [(:? string as path)] ->
                    ImportAtt("default", path.Trim()) |> Some
                | Atts.importMember, [(:? string as path)] ->
                    ImportAtt(Naming.placeholder, path.Trim()) |> Some
                | _, [(:? string as selector); (:? string as path)] ->
                    ImportAtt(selector.Trim(), path.Trim()) |> Some
                | _ -> None

            | _ -> None)
        |> Option.defaultValue NoGlobalNorImport

    /// Function used to check if calls must be replaced by global idents or direct imports
    let tryGlobalOrImportedMember (com: Compiler) typ (memb: FSharpMemberOrFunctionOrValue) =
        memb.Attributes
        |> Seq.map (fun x -> FsAtt(x) :> Fable.Attribute)
        |> function
        | GlobalAtt(Some customName) ->
            makeTypedIdent typ customName |> Fable.IdentExpr |> Some
        | GlobalAtt None ->
            getMemberDisplayName memb |> makeTypedIdent typ |> Fable.IdentExpr |> Some
        | ImportAtt(selector, path) ->
            let selector =
                if selector = Naming.placeholder then getMemberDisplayName memb
                else selector
            let path =
                match Path.isRelativePath path, memb.DeclaringEntity with
                | true, Some e ->
                    FsEnt.Ref(e).SourcePath
                    |> Option.map (fixImportedRelativePath com path)
                    |> Option.defaultValue path
                | _ -> path
            makeImportUserGenerated None typ selector path |> Some
        | _ -> None

    let tryGlobalOrImportedAttributes (com: Compiler) (entRef: Fable.EntityRef) (attributes: Fable.Attribute seq) =
        match attributes with
        | GlobalAtt(Some customName) ->
            makeTypedIdent Fable.Any customName |> Fable.IdentExpr |> Some
        | GlobalAtt None ->
            entRef.DisplayName |> makeTypedIdent Fable.Any |> Fable.IdentExpr |> Some
        | ImportAtt(selector, path) ->
            let selector =
                if selector = Naming.placeholder then entRef.DisplayName
                else selector
            let path =
                if Path.isRelativePath path then
                    entRef.SourcePath
                    |> Option.map (fixImportedRelativePath com path)
                    |> Option.defaultValue path
                else path
            makeImportUserGenerated None Fable.Any selector path |> Some
        | _ -> None

    let tryGlobalOrImportedEntity (com: Compiler) (ent: Fable.Entity) =
        tryGlobalOrImportedAttributes com ent.Ref ent.Attributes

    let tryGlobalOrImportedFSharpEntity (com: Compiler) (ent: FSharpEntity) =
        let entRef = FsEnt.Ref ent
        ent.Attributes
        |> Seq.map (fun a -> FsAtt(a) :> Fable.Attribute)
        |> tryGlobalOrImportedAttributes com entRef

    let isErasedOrStringEnumEntity (ent: Fable.Entity) =
        ent.Attributes |> Seq.exists (fun att ->
            match att.Entity.FullName with
            | Atts.erase | Atts.stringEnum | Atts.tsTaggedUnion -> true
            | _ -> false)

    let isErasedOrStringEnumFSharpEntity (ent: FSharpEntity) =
        ent.Attributes |> Seq.exists (fun att ->
            match (nonAbbreviatedDefinition att.AttributeType).TryFullName with
            | Some(Atts.erase | Atts.stringEnum | Atts.tsTaggedUnion) -> true
            | _ -> false)

    let isGlobalOrImportedEntity (ent: Fable.Entity) =
        ent.Attributes |> Seq.exists (fun att ->
            match att.Entity.FullName with
            | Atts.global_ | Naming.StartsWith Atts.import _ -> true
            | _ -> false)

    let isGlobalOrImportedFSharpEntity (ent: FSharpEntity) =
        ent.Attributes |> Seq.exists (fun att ->
            match (nonAbbreviatedDefinition att.AttributeType).TryFullName with
            | Some(Atts.global_ | Naming.StartsWith Atts.import _) -> true
            | _ -> false)

    let isAttachMembersEntity (com: Compiler) (ent: FSharpEntity) =
        not ent.IsFSharpModule && (
            // com.Options.Language = Php ||
            com.Options.Language = Rust || // attach all members for Rust
            ent.Attributes |> Seq.exists (fun att ->
                // Should we make sure the attribute is not an alias?
                match att.AttributeType.TryFullName with
                | Some Atts.attachMembers -> true
                | _ -> false)
        )

    let isEmittedOrImportedMember (memb: FSharpMemberOrFunctionOrValue) =
        memb.Attributes |> Seq.exists (fun att ->
            match att.AttributeType.TryFullName with
            | Some(Naming.StartsWith Atts.emit _ | Atts.global_ | Naming.StartsWith Atts.import _) -> true
            | _ -> false)

    let private isFromDllNotPrecompiled (ent: Fable.EntityRef) =
        match ent.Path with
        | Fable.AssemblyPath _ | Fable.CoreAssemblyName _ -> true
        | Fable.SourcePath _
        | Fable.PrecompiledLib _ -> false

    let private isReplacementCandidatePrivate isFromDll (entFullName: string) =
        if entFullName.StartsWith("System.") || entFullName.StartsWith("Microsoft.FSharp.") then isFromDll
        // When compiling Fable itself, Fable.Core entities will be part of the code base,
        // but still need to be replaced
        else entFullName.StartsWith("Fable.Core.")

    let isReplacementCandidate (ent: Fable.EntityRef) =
        isReplacementCandidatePrivate (isFromDllNotPrecompiled ent) ent.FullName

    let isReplacementCandidateFrom (ent: FSharpEntity) =
        let isFromDllRef = Option.isSome ent.Assembly.FileName
        isReplacementCandidatePrivate isFromDllRef (FsEnt.FullName ent)

    let getEntityType (ent: Fable.Entity): Fable.Type =
        let genArgs = ent.GenericParameters |> List.map (fun g ->
            Fable.Type.GenericParam(g.Name, g.IsMeasure, Seq.toList g.Constraints))
        Fable.Type.DeclaredType(ent.Ref, genArgs)

    /// We can add a suffix to the entity name for special methods, like reflection declaration
    let entityIdentWithSuffix (com: Compiler) (ent: Fable.EntityRef) suffix =
        let error msg =
            $"%s{msg}: %s{ent.FullName}"
            |> addErrorAndReturnNull com [] None
        match com.Options.Language, ent.SourcePath with
        | _, None -> error "Cannot reference entity from .dll reference, Fable packages must include F# sources"
        | _, Some file ->
            let entityName = (getEntityDeclarationName com ent) + suffix
            // If precompiling inline function always reference with Import and not as IdentExpr
            if not com.IsPrecompilingInlineFunction && file = com.CurrentFile then
                makeIdentExpr entityName
            else
                makeInternalClassImport com entityName file

    let entityIdent (com: Compiler) (ent: Fable.EntityRef) =
        entityIdentWithSuffix com ent ""

    /// First checks if the entity is global or imported
    let tryEntityIdentMaybeGlobalOrImported (com: Compiler) (ent: Fable.Entity) =
        match tryGlobalOrImportedEntity com ent with
        | Some _importedEntity as entOpt -> entOpt
        | None ->
            if isFromDllNotPrecompiled ent.Ref
            then None
            else Some (entityIdent com ent.Ref)

    let memberIdent (com: Compiler) r typ (memb: FSharpMemberOrFunctionOrValue) =
        let r = r |> Option.map (fun r -> { r with identifierName = Some memb.DisplayName })
        let memberName, hasOverloadSuffix = getMemberDeclarationName com memb
        let memberName =
            match com.Options.Language, memb.DeclaringEntity with
            // for Rust use full name with non-instance calls
            | Rust, Some ent when not(memb.IsInstanceMember) ->
                ent.FullName + "." + memberName
            | _ -> memberName
        let file =
            memb.DeclaringEntity
            |> Option.bind (fun ent -> FsEnt.Ref(ent).SourcePath)
            // Cases when .DeclaringEntity returns None are rare (see #237)
            // We assume the member belongs to the current file
            |> Option.defaultValue com.CurrentFile

        // If precompiling inline function always reference with Import and not as IdentExpr
        if not com.IsPrecompilingInlineFunction && file = com.CurrentFile then
            { makeTypedIdent typ memberName with Range = r; IsMutable = memb.IsMutable }
            |> Fable.IdentExpr
        else
            // If the overload suffix changes, we need to recompile the files that call this member
            if hasOverloadSuffix then com.AddWatchDependency(file)
            makeInternalMemberImport com typ memb.IsInstanceMember memberName file

    let getFunctionMemberRef (memb: FSharpMemberOrFunctionOrValue) =
        match memb.DeclaringEntity with
        // We cannot retrieve compiler generated members from the entity
        | Some ent when not memb.IsCompilerGenerated ->
            let nonCurriedArgTypes =
                 if memb.CurriedParameterGroups.Count = 1 then
                     memb.CurriedParameterGroups[0]
                     |> Seq.mapToList (fun p -> makeType Map.empty p.Type)
                     |> Some
                 else None
            Fable.MemberRef(FsEnt.Ref(ent), {
                CompiledName = memb.CompiledName
                IsInstance = memb.IsInstanceMember
                NonCurriedArgTypes = nonCurriedArgTypes
            })
        | ent ->
            let entRef = ent |> Option.map FsEnt.Ref
            let argTypes =
                 memb.CurriedParameterGroups
                 |> Seq.concat
                 |> Seq.mapToList (fun p -> makeType Map.empty p.Type)
            let returnType = makeType Map.empty memb.ReturnParameter.Type
            Fable.GeneratedMember.Function(memb.CompiledName, argTypes, returnType, isInstance=memb.IsInstanceMember, hasSpread=hasParamArray memb, ?entRef=entRef)

    let getValueMemberRef (memb: FSharpMemberOrFunctionOrValue) =
        match memb.DeclaringEntity with
        // We cannot retrieve compiler generated members from the entity
        | Some ent when not memb.IsCompilerGenerated ->
            Fable.MemberRef(FsEnt.Ref(ent), {
                CompiledName = memb.CompiledName
                IsInstance = memb.IsInstanceMember
                NonCurriedArgTypes = None
            })
        | ent ->
            let entRef = ent |> Option.map FsEnt.Ref
            let typ = makeType Map.empty memb.ReturnParameter.Type
            Fable.GeneratedMember.Value(memb.CompiledName, typ, isInstance=memb.IsInstanceMember, isMutable=memb.IsMutable, ?entRef=entRef)

    let rec tryFindInTypeHierarchy (ent: FSharpEntity) filter =
        if filter ent then Some ent
        else
            match tryGetBaseEntity ent with
            | Some(ent, _) ->
                tryFindInTypeHierarchy ent filter
            | _ -> None

    /// Checks who's the actual implementor of the interface, this entity or any of its parents
    let rec tryFindImplementingEntity (ent: FSharpEntity) interfaceFullName =
        tryFindInTypeHierarchy ent (fun ent ->
            ent.DeclaredInterfaces
            |> Seq.exists (testInterfaceHierarchy interfaceFullName))

    let rec inherits (ent: FSharpEntity) baseFullName =
        tryFindInTypeHierarchy ent (fun ent ->
            ent.TryFullName = Some baseFullName)
        |> Option.isSome

    let tryMangleAttribute (attributes: FSharpAttribute seq) =
        attributes
        |> tryFindAtt Atts.mangle
        |> Option.map (fun att ->
            match Seq.tryHead att.ConstructorArguments with
            | Some(_, (:?bool as value)) -> value
            | _ -> true)

    let isMangledAbstractEntity (com: Compiler) (ent: FSharpEntity) =
        match ent.TryFullName with
        // By default mangle interfaces in System namespace as they are not meant to interact with JS
        // except those that are used in fable-library Typescript files
        | Some fullName when fullName.StartsWith("System.") ->
            match fullName with
            | Types.object
            | Types.idisposable
            | "System.IObservable`1"
            | "System.IObserver`1"
            | Types.ienumerableGeneric
            // These are used for injections
            | Types.comparer
            | Types.equalityComparer -> false
            | Types.icomparable -> false
            | Types.icomparableGeneric -> com.Options.Language <> Dart
            | _ -> true
        // Don't mangle abstract classes in Fable.Core.JS and Fable.Core.PY namespaces
        | Some fullName when fullName.StartsWith("Fable.Core.JS.") -> false
        | Some fullName when fullName.StartsWith("Fable.Core.PY.") -> false
        // Don't mangle interfaces by default (for better interop) unless they have Mangle attribute
        | _ when ent.IsInterface -> tryMangleAttribute ent.Attributes |> Option.defaultValue false
        // Mangle members from abstract classes unless they are global/imported or with explicitly attached members
        | _ -> not(isGlobalOrImportedFSharpEntity ent || isAttachMembersEntity com ent)

    let getMangledAbstractMemberName (ent: FSharpEntity) memberName overloadHash =
        // TODO: Error if entity doesn't have fullname?
        let entityName = defaultArg ent.TryFullName ""
        entityName + "." + memberName + overloadHash

    let getAbstractMemberInfo com (ent: FSharpEntity) (memb: FSharpMemberOrFunctionOrValue) =
        let isMangled = isMangledAbstractEntity com ent
        let isGetter = FsMemberFunctionOrValue.IsGetter(memb)
        let isSetter = not isGetter && FsMemberFunctionOrValue.IsSetter(memb)
        let name =
            if isMangled then
                let overloadHash =
                    if isGetter || isSetter then ""
                    else getOverloadSuffixFrom ent memb
                getMangledAbstractMemberName ent memb.CompiledName overloadHash
            else
                if isGetter || isSetter then getMemberDisplayName memb
                else memb.CompiledName
        {|
            name = name
            isMangled = isMangled
            isGetter = isGetter
            isSetter = isSetter
        |}

    let callAttachedMember com r typ (callInfo: Fable.CallInfo) (entity: FSharpEntity) (memb: FSharpMemberOrFunctionOrValue) =
        let callInfo, callee =
            match callInfo.ThisArg with
            | Some callee -> { callInfo with ThisArg = None }, callee
            | None ->
                $"Unexpected static interface/override call: %s{memb.FullName}"
                |> attachRange r |> failwith
        let info = getAbstractMemberInfo com entity memb
        if not info.isMangled && info.isGetter then
            // Set the field as maybe calculated so it's not displaced by beta reduction
            let kind = Fable.FieldInfo.Create(
                info.name,
                fieldType = (memb.ReturnParameter.Type |> makeType Map.empty),
                maybeCalculated = true,
                ?tag = tryGetFieldTag memb
            )
            Fable.Get(callee, kind, typ, r)
        elif not info.isMangled && info.isSetter then
            let membType = memb.CurriedParameterGroups[0].[0].Type |> makeType Map.empty
            let arg = callInfo.Args |> List.tryHead |> Option.defaultWith makeNull
            Fable.Set(callee, Fable.FieldSet(info.name), membType, arg, r)
        else
            let entityGenParamsCount = entity.GenericParameters.Count
            let callInfo =
                if callInfo.GenericArgs.Length < entityGenParamsCount then callInfo
                else { callInfo with GenericArgs = List.skip entityGenParamsCount callInfo.GenericArgs }
            getField callee info.name |> makeCall r typ callInfo

    let failReplace (com: IFableCompiler) ctx r (info: Fable.ReplaceCallInfo) =
        let msg =
            if info.DeclaringEntityFullName.StartsWith("Fable.Core.") then
                $"{info.DeclaringEntityFullName}.{info.CompiledName} is not supported, try updating fable tool"
            else
                com.WarnOnlyOnce("Fable only supports a subset of standard .NET API, please check https://fable.io/docs/dotnet/compatibility.html. For external libraries, check whether they are Fable-compatible in the package docs.")
                $"{info.DeclaringEntityFullName}.{info.CompiledName} is not supported by Fable"
        msg |> addErrorAndReturnNull com ctx.InlinePath r

    let (|Replaced|_|) (com: IFableCompiler) (ctx: Context) r typ (callInfo: Fable.CallInfo)
            (memb: FSharpMemberOrFunctionOrValue, entity: FSharpEntity option) =
        match entity with
        | Some ent when isReplacementCandidateFrom ent ->
            let info: Fable.ReplaceCallInfo =
              { SignatureArgTypes = callInfo.SignatureArgTypes
                DeclaringEntityFullName = ent.FullName
                HasSpread = hasParamArray memb
                IsModuleValue = isModuleValueForCalls com ent memb
                IsInterface = ent.IsInterface
                CompiledName = memb.CompiledName
                OverloadSuffix =
                    if ent.IsFSharpModule then ""
                    else getOverloadSuffixFrom ent memb
                GenericArgs = callInfo.GenericArgs }
            match ctx.PrecompilingInlineFunction with
            | Some _ ->
                // Deal with reraise so we don't need to save caught exception every time
                match ctx.CaughtException, info.DeclaringEntityFullName, info.CompiledName with
                | Some ex, "Microsoft.FSharp.Core.Operators", "Reraise" when com.Options.Language <> Dart ->
                    makeThrow r typ (Fable.IdentExpr ex) |> Some
                | _ ->
                    // If it's an interface compile the call to the attached member just in case
                    let attachedCall =
                        if info.IsInterface then callAttachedMember com r typ callInfo ent memb |> Some
                        else None
                    let e = Fable.UnresolvedReplaceCall(callInfo.ThisArg, callInfo.Args, info, attachedCall)
                    Fable.Unresolved(e, typ, r) |> Some
            | None ->
                match com.TryReplace(ctx, r, typ, info, callInfo.ThisArg, callInfo.Args) with
                | Some e -> Some e
                | None when info.IsInterface -> callAttachedMember com r typ callInfo ent memb |> Some
                | None -> failReplace com ctx r info |> Some
        | _ -> None

    let addWatchDependencyFromMember (com: Compiler) (memb: FSharpMemberOrFunctionOrValue) =
        memb.DeclaringEntity
        |> Option.bind (fun ent -> FsEnt.Ref(ent).SourcePath)
        |> Option.iter com.AddWatchDependency

    let (|Emitted|_|) com r typ (callInfo: Fable.CallInfo option) (memb: FSharpMemberOrFunctionOrValue) =
        memb.Attributes |> Seq.tryPick (fun att ->
            match att.AttributeType.TryFullName with
            | Some(Naming.StartsWith Atts.emit _ as attFullName) ->
                addWatchDependencyFromMember com memb
                let callInfo =
                    match callInfo with
                    | Some i -> i
                    | None -> Fable.CallInfo.Create()
                // Allow combination of Import and Emit attributes
                let callInfo =
                    match tryGlobalOrImportedMember com Fable.Any memb with
                    | Some importExpr -> { callInfo with Fable.ThisArg = Some importExpr }
                    | _ -> callInfo
                let isStatement = tryAttributeConsArg att 1 false tryBoolean
                let macro = tryAttributeConsArg att 0  "" tryString
                let macro =
                    match attFullName with
                    | Atts.emitMethod -> "$0." + macro + "($1...)"
                    | Atts.emitConstructor -> "new $0($1...)"
                    | Atts.emitIndexer -> "$0[$1]{{=$2}}"
                    | Atts.emitProperty -> "$0." + macro + "{{=$1}}"
                    | _ -> macro
                let emitInfo: Fable.EmitInfo =
                    { Macro = macro
                      IsStatement = isStatement
                      CallInfo = callInfo }
                Fable.Emit(emitInfo, typ, r) |> Some
            | _ -> None)

    let (|Imported|_|) (com: Compiler) r typ callInfo (memb: FSharpMemberOrFunctionOrValue, entity: FSharpEntity option) =
        let importValueType = if Option.isSome callInfo then Fable.Any else typ
        match tryGlobalOrImportedMember com importValueType memb, callInfo, entity with
        // Import called as function
        | Some importExpr, Some callInfo, Some e ->
            let isValueOrGetter =
                isModuleValueForCalls com e memb
                || (memb.IsPropertyGetterMethod && (countNonCurriedParams memb) = 0)

            if isValueOrGetter then Some importExpr
            else makeCall r typ callInfo importExpr |> Some

        // Import called as value
        | Some importExpr, None, _ -> Some importExpr

        // The value/method is not imported, check if the declaring entity is
        | None, Some callInfo, Some e ->
            let moduleOrClassExpr =
                match tryGlobalOrImportedFSharpEntity com e with
                | Some expr -> Some expr
                // AttachMembers classes behave the same as global/imported classes
                | None when com.Options.Language <> Rust && isAttachMembersEntity com e ->
                    FsEnt.Ref e |> entityIdent com |> Some
                | None -> None
            match moduleOrClassExpr, callInfo.ThisArg with
            | Some _, Some _thisArg ->
                callAttachedMember com r typ callInfo e memb |> Some

            | Some classExpr, None when memb.IsConstructor ->
                Fable.Call(classExpr, { callInfo with Tags = "new"::callInfo.Tags }, typ, r) |> Some

            | Some moduleOrClassExpr, None ->
                if isModuleValueForCalls com e memb then
                    // Set the field as maybe calculated so it's not displaced by beta reduction
                    let kind = Fable.FieldInfo.Create(
                        getMemberDisplayName memb,
                        maybeCalculated = true,
                        ?tag = tryGetFieldTag memb
                    )
                    Fable.Get(moduleOrClassExpr, kind, typ, r) |> Some
                else
                    let callInfo = { callInfo with ThisArg = Some moduleOrClassExpr }
                    callAttachedMember com r typ callInfo e memb |> Some

            | None, _ -> None
        | _ -> None
        |> Option.tap (fun _ -> addWatchDependencyFromMember com memb)

    let inlineExpr (com: IFableCompiler) (ctx: Context) r t callee (info: Fable.CallInfo) membUniqueName =
        let args: Fable.Expr list =
            match callee with
            | Some c -> c::info.Args
            | None -> info.Args

        let inExpr = com.GetInlineExpr(membUniqueName)
        com.AddWatchDependency(inExpr.FileName)

        let fromFile, fromRange =
            match ctx.InlinePath with
            | { ToFile = file; ToRange = r }::_ -> file, r
            | [] -> com.CurrentFile, r

        let genArgs = List.zipSafe inExpr.GenericArgs info.GenericArgs |> Map

        let ctx = { ctx with GenericArgs = genArgs
                             InlinePath = { ToFile = inExpr.FileName
                                            ToRange = inExpr.Body.Range
                                            FromFile = fromFile
                                            FromRange = fromRange }::ctx.InlinePath }

        let bindings, expr = com.ResolveInlineExpr(ctx, inExpr, args)

        match expr with
        // If this is an import expression, apply the arguments, see #2280
        | Fable.Import(importInfo, ti, r) as importExpr when not importInfo.IsCompilerGenerated ->
            let isGetterOrValue() =
                info.MemberRef
                |> Option.bind com.TryGetMember
                |> Option.map (fun m -> m.IsGetter || m.IsValue)
                |> Option.defaultValue false

            // Check if import has absorbed the arguments, see #2284
            let args =
                let path = importInfo.Path
                match importInfo.Selector, info.Args with
                | sel, (StringConst selArg)::(StringConst pathArg)::args when sel = selArg && path = pathArg -> args
                | ("default"|"*"), (StringConst pathArg)::args when path = pathArg -> args
                | _, args -> args

            // Don't apply args either if this is a class getter, see #2329
            if List.isEmpty args || isGetterOrValue() then
                // Set UserImport(inline=true) to prevent Fable removing args of surrounding function
                Fable.Import({ importInfo with Kind = Fable.UserImport true }, ti, r)
            else
                makeCall r t info importExpr

        | body ->
            // Check the resolved expression has the expected type, see #2644
            let body = if t <> body.Type then Fable.TypeCast(body, t) else body
            List.fold (fun body (ident, value) -> Fable.Let(ident, value, body)) body bindings

    let (|Inlined|_|) (com: IFableCompiler) (ctx: Context) r t callee info (memb: FSharpMemberOrFunctionOrValue) =
        if isInline memb then
            let membUniqueName = getMemberUniqueName memb
            match ctx.PrecompilingInlineFunction with
            | Some memb2 when memb.Equals(memb2) ->
                $"Recursive functions cannot be inlined: (%s{memb.FullName})"
                |> addErrorAndReturnNull com [] r |> Some
            | Some _ ->
                let e = Fable.UnresolvedInlineCall(membUniqueName, ctx.Witnesses, callee, info)
                Fable.Unresolved(e, t, r) |> Some
            | None ->
                inlineExpr com ctx r t callee info membUniqueName |> Some
        else None

    /// Removes optional arguments set to None in tail position
    let transformOptionalArguments (_com: IFableCompiler) (_ctx: Context) (_r: SourceLocation option)
                (memb: FSharpMemberOrFunctionOrValue) (args: Fable.Expr list) =
        if memb.CurriedParameterGroups.Count <> 1
            || memb.CurriedParameterGroups[0].Count <> (List.length args)
        then args
        else
            (memb.CurriedParameterGroups[0], args, (true, []))
            |||> Seq.foldBack2 (fun par arg (keepChecking, acc) ->
                if keepChecking && par.IsOptionalArg then
                    match arg with
                    | Fable.Value(Fable.NewOption(None,_,_),_) -> true, acc
                    | _ -> false, arg::acc
                else false, arg::acc)
            |> snd

    let hasInterface interfaceFullname (ent: Fable.Entity) =
        ent.AllInterfaces |> Seq.exists (fun ifc -> ifc.Entity.FullName = interfaceFullname)

    let makeCallWithArgInfo com (ctx: Context) r typ callee (memb: FSharpMemberOrFunctionOrValue) (callInfo: Fable.CallInfo) =
        match memb, memb.DeclaringEntity with
        | Emitted com r typ (Some callInfo) emitted, _ -> emitted
        | Imported com r typ (Some callInfo) imported -> imported
        | Replaced com ctx r typ callInfo replaced -> replaced
        | Inlined com ctx r typ callee callInfo expr, _ -> expr

        | Try (tryGetIdentFromScope ctx r) funcExpr, Some entity ->
            if isModuleValueForCalls com entity memb then funcExpr
            else makeCall r typ callInfo funcExpr

        | _, Some entity when entity.IsDelegate ->
            match callInfo.ThisArg, memb.DisplayName with
            | Some callee, "Invoke" ->
                let callInfo = { callInfo with ThisArg = None }
                makeCall r typ callInfo callee
            | _ -> "Only Invoke is supported in delegates"
                   |> addErrorAndReturnNull com ctx.InlinePath r

        // Check if this is an interface or abstract/overriden method
        | _, Some entity when entity.IsInterface
                || memb.IsOverrideOrExplicitInterfaceImplementation
                || memb.IsDispatchSlot ->

            // When calling `super` in an override, it may happen the method is not originally declared
            // by the immediate parent, so we need to go through the hierarchy until we find the original declaration
            // (this is important to get the correct mangled name)
            let entity =
                match memb.IsOverrideOrExplicitInterfaceImplementation, callInfo.ThisArg with
                | true, Some(Fable.Value(Fable.BaseValue _, _)) ->
                    // Only compare param types for overloads (single curried parameter group)
                    let paramTypes =
                        if memb.CurriedParameterGroups.Count = 1 then
                            memb.CurriedParameterGroups[0] |> Seq.map (fun p -> makeType Map.empty p.Type) |> Seq.toArray |> Some
                        else None
                    entity |> tryFindBaseEntity (fun ent ->
                        tryFindAbstractMember ent memb.CompiledName paramTypes |> Option.isSome)
                    |> Option.defaultValue entity
                | _ -> entity

            callAttachedMember com r typ callInfo entity memb

        | _, Some entity when com.Options.Language <> Rust && isModuleValueForCalls com entity memb ->
            let typ = makeType ctx.GenericArgs memb.FullType
            memberIdent com r typ memb

        | _, Some entity when com.Options.Language = Dart && memb.IsImplicitConstructor ->
            let classExpr = FsEnt.Ref entity |> entityIdent com
            Fable.Call(classExpr, { callInfo with Tags = "new"::callInfo.Tags }, typ, r)

        | _ ->
            // If member looks like a value but behaves like a function (has generic args) the type from F# AST is wrong (#2045).
            let typ = makeType ctx.GenericArgs memb.ReturnParameter.Type
            let callExpr =
                memberIdent com r Fable.Any memb
                |> makeCall r typ callInfo
            let fableMember = FsMemberFunctionOrValue(memb)
            // TODO: Move plugin application to FableTransforms
            com.ApplyMemberCallPlugin(fableMember, callExpr)

    let makeCallFrom (com: IFableCompiler) (ctx: Context) r typ (genArgs: Fable.Type list) callee args (memb: FSharpMemberOrFunctionOrValue) =
        let newCtxGenArgs = matchGenericParamsFrom memb genArgs |> Seq.toList
        let ctx = { ctx with GenericArgs = (ctx.GenericArgs, newCtxGenArgs) ||> Seq.fold (fun map (k, v) -> Map.add k v map) }
        let memberRef = getFunctionMemberRef memb

        Fable.CallInfo.Create(
            ?thisArg = callee,
            args = transformOptionalArguments com ctx r memb args,
            genArgs = genArgs,
            sigArgTypes = getArgTypes com memb,
//            isCons = memb.IsConstructor,
            memberRef = memberRef)
        |> makeCallWithArgInfo com ctx r typ callee memb

    let makeValueFrom (com: IFableCompiler) (ctx: Context) r (v: FSharpMemberOrFunctionOrValue) =
        let typ = makeType ctx.GenericArgs v.FullType
        match v, v.DeclaringEntity with
        | _ when typ = Fable.Unit ->
            if com.Options.Verbosity = Verbosity.Verbose && not v.IsCompilerGenerated then // See #1516
                $"Value %s{v.DisplayName} is replaced with unit constant"
                |> addWarning com ctx.InlinePath r
            Fable.Value(Fable.UnitConstant, r)
        | Emitted com r typ None emitted, _ -> emitted
        | Imported com r typ None imported -> imported
        | Try (tryGetIdentFromScope ctx r) expr, _ -> expr
        | _ -> memberIdent com r typ v<|MERGE_RESOLUTION|>--- conflicted
+++ resolved
@@ -1040,7 +1040,6 @@
             Types.uint16, UInt16
             Types.int32, Int32
             Types.uint32 , UInt32
-<<<<<<< HEAD
             Types.int64, Int64
             Types.uint64 , UInt64
             Types.bigint, BigInt
@@ -1054,12 +1053,17 @@
     let numbersWithMeasure =
         dict [
             "Microsoft.FSharp.Core.sbyte`1", Int8
+            "Microsoft.FSharp.Core.byte`1", UInt8
             "FSharp.UMX.byte`1", UInt8
             "Microsoft.FSharp.Core.int16`1", Int16
+            "Microsoft.FSharp.Core.uint16`1", UInt16
             "Microsoft.FSharp.Core.int`1", Int32
+            "Microsoft.FSharp.Core.uint`1", UInt32
             "Microsoft.FSharp.Core.int64`1", Int64
+            "Microsoft.FSharp.Core.uint64`1", UInt64
             "FSharp.UMX.uint64`1", UInt64
             "Microsoft.FSharp.Core.nativeint`1", NativeInt
+            "Microsoft.FSharp.Core.unativeint`1", UNativeInt
             "Microsoft.FSharp.Core.float32`1", Float32
             "Microsoft.FSharp.Core.float`1", Float64
             "Microsoft.FSharp.Core.decimal`1", Decimal
@@ -1092,36 +1096,6 @@
             { FullName = fullName
               Path = Fable.CoreAssemblyName "System.Runtime" }
         Fable.DeclaredType(r, genArgs)
-=======
-            Types.float32, Float32
-            Types.float64, Float64
-             // Units of measure
-            "Microsoft.FSharp.Core.sbyte`1", Int8
-            "Microsoft.FSharp.Core.byte`1", UInt8
-            "Microsoft.FSharp.Core.int16`1", Int16
-            "Microsoft.FSharp.Core.uint16`1", UInt16
-            "Microsoft.FSharp.Core.int`1", Int32
-            "Microsoft.FSharp.Core.uint`1", UInt32
-            "Microsoft.FSharp.Core.float32`1", Float32
-            "Microsoft.FSharp.Core.float`1", Float64
-        ]
-
-    let fsharpUMX =
-        dict ["bool`1", Choice1Of2 Fable.Boolean
-              "byte`1", Choice1Of2 (Fable.Number UInt8)
-              "string`1", Choice1Of2 Fable.String
-              "uint64`1", Choice2Of2 Types.uint64
-              "Guid`1", Choice2Of2 Types.guid
-              "TimeSpan`1", Choice2Of2 Types.timespan
-              "DateTime`1", Choice2Of2 Types.datetime
-              "DateTimeOffset`1", Choice2Of2 Types.datetimeOffset]
-
-    let private makeSystemRuntimeType fullName =
-            let r: Fable.EntityRef =
-                { FullName = fullName
-                  Path = Fable.CoreAssemblyName "System.Runtime" }
-            Fable.DeclaredType(r, [])
->>>>>>> f4e8bd3e
 
     let private makeFSharpCoreType fullName =
             let r: Fable.EntityRef =
@@ -1157,7 +1131,6 @@
             | Types.string -> Fable.String
             | Types.regex -> Fable.Regex
             | Types.type_ -> Fable.MetaType
-<<<<<<< HEAD
             | Types.valueOption -> Fable.Option(makeTypeGenArgsWithConstraints withConstraints ctxTypeArgs genArgs |> List.head, true)
             | Types.option -> Fable.Option(makeTypeGenArgsWithConstraints withConstraints ctxTypeArgs genArgs |> List.head, false)
             | Types.resizeArray -> Fable.Array(makeTypeGenArgsWithConstraints withConstraints ctxTypeArgs genArgs |> List.head, Fable.ResizeArray)
@@ -1166,17 +1139,6 @@
             | DicContains numbersWithMeasure kind ->
                 let info = getMeasureFullName genArgs |> Fable.NumberInfo.IsMeasure
                 Fable.Number(kind, info)
-=======
-            | Types.valueOption
-            | Types.option -> makeTypeGenArgs ctxTypeArgs genArgs |> List.head |> Fable.Option
-            | Types.resizeArray -> makeTypeGenArgs ctxTypeArgs genArgs |> List.head |> Fable.Array
-            | Types.list -> makeTypeGenArgs ctxTypeArgs genArgs |> List.head |> Fable.List
-            | DicContains numberTypes kind -> Fable.Number kind
-            // TODO: nativeint/unativeint with units of measure
-            | "Microsoft.FSharp.Core.int64`1" -> makeSystemRuntimeType Types.int64
-            | "Microsoft.FSharp.Core.uint64`1" -> makeSystemRuntimeType Types.uint64
-            | "Microsoft.FSharp.Core.decimal`1" -> makeSystemRuntimeType Types.decimal
->>>>>>> f4e8bd3e
             | "Microsoft.FSharp.Core.CompilerServices.MeasureProduct`2" as fullName -> makeFSharpCoreType fullName
             | DicContains runtimeTypesWithMeasure choice ->
                 match choice with
@@ -1599,21 +1561,16 @@
 module Identifiers =
     open Helpers
     open TypeHelpers
-    open System.Text.RegularExpressions
-
-<<<<<<< HEAD
+
     let makeIdentFrom (com: IFableCompiler) (ctx: Context) (fsRef: FSharpMemberOrFunctionOrValue): Fable.Ident =
         let part = Naming.NoMemberPart
+
         let name =
-=======
-    let makeIdentFrom (_com: IFableCompiler) (ctx: Context) (fsRef: FSharpMemberOrFunctionOrValue): Fable.Ident =
-        let compiledName =
->>>>>>> f4e8bd3e
             // The F# compiler sometimes adds a numeric suffix. Remove it because it's not deterministic.
             // See https://github.com/fable-compiler/Fable/issues/2869#issuecomment-1169574962
             if fsRef.IsCompilerGenerated then Regex.Replace(fsRef.CompiledName, @"\d+$", "", RegexOptions.Compiled)
             else fsRef.CompiledName
-<<<<<<< HEAD
+
         let sanitizedName =
             match com.Options.Language with
             | Python ->
@@ -1627,10 +1584,6 @@
             | Rust -> fsRef.IsMutable || isByRefValue fsRef
             | _ -> fsRef.IsMutable
 
-=======
-        let sanitizedName = (compiledName, Naming.NoMemberPart)
-                            ||> Naming.sanitizeIdent (isUsedName ctx)
->>>>>>> f4e8bd3e
         ctx.UsedNamesInDeclarationScope.Add(sanitizedName) |> ignore
 
         { Name = sanitizedName
