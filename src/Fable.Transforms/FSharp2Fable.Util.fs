--- conflicted
+++ resolved
@@ -1690,11 +1690,7 @@
             if not com.IsPrecompilingInlineFunction && file = com.CurrentFile then
                 makeIdentExpr entityName
             else
-<<<<<<< HEAD
-                makeInternalClassImport com.CurrentFile entityName file
-=======
-                makeImportInternal com Fable.Any entityName file
->>>>>>> 7531e9a2
+                makeInternalClassImport com entityName file
 
     let entityRef (com: Compiler) (ent: Fable.Entity) =
         entityRefWithSuffix com ent ""
@@ -1727,14 +1723,8 @@
             |> Fable.IdentExpr
         else
             // If the overload suffix changes, we need to recompile the files that call this member
-<<<<<<< HEAD
             if hasOverloadSuffix then com.AddWatchDependency(file)
-            makeInternalMemberImport sourceFile typ memb.IsInstanceMember memberName file
-=======
-            if hasOverloadSuffix then
-                com.AddWatchDependency(file)
-            makeImportInternal com typ memberName file
->>>>>>> 7531e9a2
+            makeInternalMemberImport com typ memb.IsInstanceMember memberName file
 
     let rec tryFindInTypeHierarchy (ent: FSharpEntity) filter =
         if filter ent then Some ent
