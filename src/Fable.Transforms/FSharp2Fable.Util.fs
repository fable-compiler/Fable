namespace rec Fable.Transforms.FSharp2Fable

open System
open System.Collections.Generic
open FSharp.Compiler.Symbols
open FSharp.Compiler.Text
open Fable
open Fable.Core
open Fable.AST
open Fable.Transforms

type FsField(fi: FSharpField) =
    let name = FsField.FSharpFieldName fi
    let typ = TypeHelpers.makeType Map.empty fi.FieldType

    interface Fable.Field with
        member _.Name = name
        member _.FieldType = typ
        member _.LiteralValue = fi.LiteralValue
        member _.IsStatic = fi.IsStatic
        member _.IsMutable = fi.IsMutable

    static member FSharpFieldName (fi: FSharpField) =
            let rec countConflictingCases acc (ent: FSharpEntity) (name: string) =
                match TypeHelpers.getBaseEntity ent with
                | None -> acc
                | Some (baseClass, _) ->
                    let conflicts =
                        baseClass.FSharpFields
                        |> Seq.exists (fun fi -> fi.Name = name)
                    let acc = if conflicts then acc + 1 else acc
                    countConflictingCases acc baseClass name

            let name = fi.Name
            match fi.DeclaringEntity with
            | None -> name
            | Some ent when ent.IsFSharpRecord || ent.IsFSharpUnion -> name
            | Some ent ->
                match countConflictingCases 0 ent name with
                | 0 -> name
                | n -> name + "_" + (string n)

<<<<<<< HEAD
=======
        let typ = lazy TypeHelpers.makeType Map.empty fi.FieldType
        FsField(getFSharpFieldName fi, typ, isMutable=fi.IsMutable, isStatic=fi.IsStatic, ?literalValue=fi.LiteralValue)
    interface Fable.Field with
        member _.Name = name
        member _.FieldType = typ.Value
        member _.LiteralValue = literalValue
        member _.IsStatic = defaultArg isStatic false
        member _.IsMutable = defaultArg isMutable false

[<RequireQualifiedAccess>]
type CompiledValue =
    | Integer of int
    | Float of float
    | Boolean of bool

>>>>>>> bd097b92
type FsUnionCase(uci: FSharpUnionCase) =
    /// FSharpUnionCase.CompiledName doesn't give the value of CompiledNameAttribute
    /// We must check the attributes explicitly
    static member CompiledName (uci: FSharpUnionCase) =
        uci.Attributes
        |> Helpers.tryFindAtt Atts.compiledName
        |> Option.map (fun (att: FSharpAttribute) -> att.ConstructorArguments.[0] |> snd |> string)

<<<<<<< HEAD
    static member FullName (uci: FSharpUnionCase) =
        // proper full compiled name (instead of uci.FullName)
        uci.XmlDocSig
        |> Naming.replacePrefix "T:Microsoft.FSharp." "FSharp."
        |> Naming.replacePrefix "T:" ""
=======
    static member CompiledValue (uci: FSharpUnionCase) =
        uci.Attributes
        |> Helpers.tryFindAtt Atts.compiledValue
        |> Option.bind (fun (att: FSharpAttribute) ->
            match snd att.ConstructorArguments.[0] with
            | :? int as value -> Some (CompiledValue.Integer value)
            | :? float as value -> Some (CompiledValue.Float value)
            | :? bool as value -> Some (CompiledValue.Boolean value)
            | :? Enum as value when Enum.GetUnderlyingType(value.GetType()) = typeof<int> -> Some (CompiledValue.Integer (box value :?> int))
            | _ -> None
        )
>>>>>>> bd097b92

    interface Fable.UnionCase with
        member _.Name = uci.Name
        member _.FullName = FsUnionCase.FullName uci
        member _.CompiledName = FsUnionCase.CompiledName uci
        member _.UnionCaseFields = uci.Fields |> Seq.mapToList (fun x -> upcast FsField(x))

type FsAtt(att: FSharpAttribute) =
    interface Fable.Attribute with
        member _.Entity = FsEnt.Ref att.AttributeType
        member _.ConstructorArgs = att.ConstructorArguments |> Seq.mapToList snd

type FsGenParam(gen: FSharpGenericParameter) =
    static member Constraint(c: FSharpGenericParameterConstraint) =
        if c.IsCoercesToConstraint then
            TypeHelpers.makeType Map.empty c.CoercesToTarget
            |> Fable.Constraint.CoercesTo |> Some
        elif c.IsMemberConstraint then
            let d = c.MemberConstraintData // TODO: Full member signature hash?
            Fable.Constraint.HasMember(d.MemberName, d.MemberIsStatic) |> Some
        elif c.IsSupportsNullConstraint then Some Fable.Constraint.IsNullable
        elif c.IsRequiresDefaultConstructorConstraint then Some Fable.Constraint.HasDefaultConstructor
        elif c.IsNonNullableValueTypeConstraint then Some Fable.Constraint.IsValueType
        elif c.IsReferenceTypeConstraint then Some Fable.Constraint.IsReferenceType
        elif c.IsComparisonConstraint then Some Fable.Constraint.HasComparison
        elif c.IsEqualityConstraint then Some Fable.Constraint.HasEquality
        elif c.IsUnmanagedConstraint then Some Fable.Constraint.IsUnmanaged
        else None // TODO: Document these cases

    static member Constraints(gen: FSharpGenericParameter) =
        gen.Constraints |> Seq.choose FsGenParam.Constraint

    interface Fable.GenericParam with
        member _.Name = TypeHelpers.genParamName gen
        member _.Constraints = FsGenParam.Constraints gen

type FsParam(name, typ) =
    new (p: FSharpParameter) = FsParam(p.Name, p.Type)
    new (p: FSharpAbstractParameter) = FsParam(p.Name, p.Type)
    interface Fable.Parameter with
        member _.Name = name
        member _.Type = TypeHelpers.makeType Map.empty typ

type FsDeclaredType(ent: FSharpEntity, genArgs: IList<FSharpType>) =
    interface Fable.DeclaredType with
        member _.Entity = FsEnt.Ref ent
        member _.GenericArgs = genArgs |> Seq.mapToList (TypeHelpers.makeType Map.empty)

type FsMemberFunctionOrValue(m: FSharpMemberOrFunctionOrValue) =
    static member CurriedParameterGroups(m: FSharpMemberOrFunctionOrValue): Fable.Parameter list list =
        m.CurriedParameterGroups
        |> Seq.mapToList (Seq.mapToList (fun p -> upcast FsParam(p)))

    static member CallMemberInfo(m: FSharpMemberOrFunctionOrValue): Fable.CallMemberInfo =
        { CurriedParameterGroups =
            m.CurriedParameterGroups |> Seq.mapToList (Seq.mapToList (fun p ->
                { Name = p.Name; Type = TypeHelpers.makeType Map.empty p.Type }))
          IsInstance = m.IsInstanceMember
          FullName = m.FullName
          CompiledName = m.CompiledName
          DeclaringEntity = m.DeclaringEntity |> Option.map (FsEnt.Ref) }

    static member DisplayName(m: FSharpMemberOrFunctionOrValue) =
        Naming.removeGetSetPrefix m.DisplayNameCore

    interface Fable.MemberFunctionOrValue with
        member _.Attributes =
            m.Attributes |> Seq.map (fun x -> FsAtt(x) :> Fable.Attribute)

        // These two properties are only used for member declarations,
        // setting them to false for now
        member _.IsMangled = false
        member _.IsEnumerator = false

        member _.HasSpread = Helpers.hasParamArray m
        member _.IsPublic = Helpers.isPublicMember m
        // NOTE: Using memb.IsValue doesn't work for function values
        // See isModuleValueForDeclarations below
        member _.IsValue = m.IsValue
        member _.IsInstance = m.IsInstanceMember
        member _.IsMutable = m.IsMutable
        member _.IsGetter = m.IsPropertyGetterMethod
        member _.IsSetter = m.IsPropertySetterMethod

        member _.DisplayName = FsMemberFunctionOrValue.DisplayName m
        member _.CompiledName = m.CompiledName
        member _.FullName = m.FullName
        member _.CurriedParameterGroups = FsMemberFunctionOrValue.CurriedParameterGroups(m)
        member _.ReturnParameter = upcast FsParam(m.ReturnParameter)
        member _.IsExplicitInterfaceImplementation = m.IsExplicitInterfaceImplementation
        member _.ApparentEnclosingEntity = FsEnt.Ref m.ApparentEnclosingEntity

type FsEnt(ent: FSharpEntity) =
    static let tryArrayFullName (ent: FSharpEntity) =
        if ent.IsArrayType then
            let rank =
                match ent.ArrayRank with
                | rank when rank > 1 -> "`" + string rank
                | _ -> ""
            Some("System.Array" + rank)
        else None

    member _.FSharpEntity = ent

    static member SourcePath (ent: FSharpEntity) =
        ent.DeclarationLocation.FileName
        |> Path.normalizePathAndEnsureFsExtension

    static member IsPublic (ent: FSharpEntity) =
        not ent.Accessibility.IsPrivate

    static member FullName (ent: FSharpEntity): string =
        let ent = Helpers.nonAbbreviatedDefinition ent
        match tryArrayFullName ent with
        | Some fullName -> fullName
        | None when ent.IsNamespace || ent.IsByRef ->
            match ent.Namespace with
            | Some ns -> ns + "." + ent.CompiledName
            | None -> ent.CompiledName
#if !FABLE_COMPILER
        | None when ent.IsProvided ->
            ent.LogicalName
#endif
        | None ->
            match ent.TryFullName with
            | Some n -> n
            | None -> ent.LogicalName

    static member Ref (ent: FSharpEntity): Fable.EntityRef =
        let path =
            match ent.Assembly.FileName with
            // When compiling with netcoreapp target, netstandard only contains redirects
            // Find the actual assembly name from the entity qualified name
            | Some asmPath when asmPath.EndsWith("netstandard.dll") ->
                ent.QualifiedName.Split(',').[1].Trim() |> Fable.CoreAssemblyName
#if FABLE_COMPILER
            | Some asmPath when asmPath.EndsWith("Fable.Repl.Lib.dll") ->
                let sourcePath = FsEnt.SourcePath ent
                let sourcePath = "fable-repl-lib" + sourcePath.[sourcePath.IndexOf("Fable.Repl.Lib") + 14 ..]
                Fable.PrecompiledLib(sourcePath, Path.normalizePath asmPath)
#endif
            | Some asmPath -> Path.normalizePath asmPath |> Fable.AssemblyPath
            | None -> FsEnt.SourcePath ent |> Fable.SourcePath
        { FullName = FsEnt.FullName ent
          Path = path }

    interface Fable.Entity with
        member _.Ref = FsEnt.Ref ent
        member _.DisplayName = ent.DisplayName
        member _.FullName = FsEnt.FullName ent

        member _.BaseType =
            match TypeHelpers.getBaseEntity ent with
            | Some(baseEntity, baseGenArgs) -> Some(upcast FsDeclaredType(baseEntity, baseGenArgs))
            | _ -> None

        member _.Attributes =
            ent.Attributes |> Seq.map (fun x -> FsAtt(x) :> Fable.Attribute)

        member _.MembersFunctionsAndValues =
            ent.TryGetMembersFunctionsAndValues() |> Seq.map (fun x ->
                FsMemberFunctionOrValue(x) :> Fable.MemberFunctionOrValue)

        member _.AllInterfaces =
            ent.AllInterfaces |> Seq.choose (fun ifc ->
                if ifc.HasTypeDefinition then
                    Some(upcast FsDeclaredType(ifc.TypeDefinition, ifc.GenericArguments))
                else None)

        member _.GenericParameters =
            ent.GenericParameters |> Seq.mapToList (fun x -> FsGenParam(x) :> Fable.GenericParam)

        member _.FSharpFields =
            ent.FSharpFields |> Seq.mapToList (fun x -> FsField(x) :> Fable.Field)

        member _.UnionCases =
            ent.UnionCases |> Seq.mapToList (fun x -> FsUnionCase(x) :> Fable.UnionCase)

        member _.IsPublic = FsEnt.IsPublic ent
        member _.IsFSharpModule = ent.IsFSharpModule
        member _.IsFSharpUnion = ent.IsFSharpUnion
        member _.IsFSharpRecord = ent.IsFSharpRecord
        member _.IsFSharpExceptionDeclaration = ent.IsFSharpExceptionDeclaration
        member _.IsValueType = ent.IsValueType
        member _.IsInterface = ent.IsInterface
        member _.IsMeasure = ent.IsMeasure

type MemberInfo(?attributes: FSharpAttribute seq,
                    ?hasSpread: bool,
                    ?isPublic: bool,
                    ?isInstance: bool,
                    ?isValue: bool,
                    ?isMutable: bool,
                    ?isGetter: bool,
                    ?isSetter: bool,
                    ?isEnumerator: bool,
                    ?isMangled: bool) =
    interface Fable.MemberInfo with
        member _.Attributes =
            match attributes with
            | Some atts -> atts |> Seq.map (fun x -> FsAtt(x) :> Fable.Attribute)
            | None -> upcast []
        member _.HasSpread = defaultArg hasSpread false
        member _.IsPublic = defaultArg isPublic true
        member _.IsInstance = defaultArg isInstance true
        member _.IsValue = defaultArg isValue false
        member _.IsMutable = defaultArg isMutable false
        member _.IsGetter = defaultArg isGetter false
        member _.IsSetter = defaultArg isSetter false
        member _.IsEnumerator = defaultArg isEnumerator false
        member _.IsMangled = defaultArg isMangled false

type Witness =
    { TraitName: string
      IsInstance: bool
      Expr: Fable.Expr }
    member this.ArgTypes =
        match this.Expr with
        | Fable.Delegate(args,_,_) -> args |> List.map (fun a -> a.Type)
        | _ -> []

type Scope = (FSharpMemberOrFunctionOrValue * Fable.Ident * Fable.Expr option) list

type Context =
    { Scope: Scope
      ScopeInlineValues: (FSharpMemberOrFunctionOrValue * FSharpExpr) list
      UsedNamesInRootScope: Set<string>
      UsedNamesInDeclarationScope: HashSet<string>
      GenericArgs: Map<string, Fable.Type>
      EnclosingMember: FSharpMemberOrFunctionOrValue option
      InlinedFunction: FSharpMemberOrFunctionOrValue option
      CaughtException: Fable.Ident option
      BoundConstructorThis: Fable.Ident option
      BoundMemberThis: Fable.Ident option
      InlinePath: Log.InlinePath list
      CaptureBaseConsCall: (FSharpEntity * (Fable.Expr -> unit)) option
      Witnesses: Witness list
    }
    static member Create(usedRootNames) =
        { Scope = []
          ScopeInlineValues = []
          UsedNamesInRootScope = usedRootNames
          UsedNamesInDeclarationScope = Unchecked.defaultof<_>
          GenericArgs = Map.empty
          EnclosingMember = None
          InlinedFunction = None
          CaughtException = None
          BoundConstructorThis = None
          BoundMemberThis = None
          InlinePath = []
          CaptureBaseConsCall = None
          Witnesses = []
        }

type IFableCompiler =
    inherit Compiler
    abstract Transform: Context * FSharpExpr -> Fable.Expr
    abstract TryReplace: Context * SourceLocation option * Fable.Type *
        info: Fable.ReplaceCallInfo * thisArg: Fable.Expr option * args: Fable.Expr list -> Fable.Expr option
    abstract GetInlineExprFromMember: FSharpMemberOrFunctionOrValue -> InlineExpr
    abstract WarnOnlyOnce: string * ?range: SourceLocation -> unit

module Helpers =
    let rec nonAbbreviatedDefinition (ent: FSharpEntity): FSharpEntity =
        if ent.IsFSharpAbbreviation then
            let t = ent.AbbreviatedType
            if t.HasTypeDefinition && t.TypeDefinition <> ent
            then nonAbbreviatedDefinition t.TypeDefinition
            else ent
        else ent

    let rec nonAbbreviatedType (t: FSharpType): FSharpType =
        let isSameType (t1: FSharpType) (t2: FSharpType) =
            t1.HasTypeDefinition && t2.HasTypeDefinition && (t1.TypeDefinition = t2.TypeDefinition)
        if t.IsAbbreviation && not (isSameType t t.AbbreviatedType) then
            nonAbbreviatedType t.AbbreviatedType
        elif t.HasTypeDefinition then
            let abbr = t.AbbreviatedType
            // .IsAbbreviation doesn't eval to true for generic numbers
            // See https://github.com/Microsoft/visualfsharp/issues/5992
            if t.GenericArguments.Count = abbr.GenericArguments.Count then t
            else abbr
        else t

    let getGenericArguments (t: FSharpType) =
        // Accessing .GenericArguments for a generic parameter will fail
        if t.IsGenericParameter
        then [||] :> IList<_>
        else (nonAbbreviatedType t).GenericArguments

    type TrimRootModule =
        | TrimRootModule of Compiler
        | NoTrimRootModule

    let private getEntityMangledName trimRootModule (entRef: Fable.EntityRef) =
        let fullName = entRef.FullName
        match trimRootModule, entRef.Path with
        | TrimRootModule com, Fable.SourcePath sourcePath ->
            let rootMod = com.GetRootModule(sourcePath)
            if fullName.StartsWith(rootMod) then
                fullName.Substring(rootMod.Length).TrimStart('.')
            else fullName
        // Ignore Precompiled libs and other entities for which we don't have implementation file data
        | TrimRootModule _, (Fable.PrecompiledLib _ | Fable.AssemblyPath _ | Fable.CoreAssemblyName _)
        | NoTrimRootModule, _ -> fullName

    let cleanNameAsJsIdentifier (name: string) =
        if name = ".ctor" then "$ctor"
        else name.Replace('.','_').Replace('`','$')

    let cleanNameAsRustIdentifier (name: string) =
        name.Replace(' ','_').Replace('`','_')

    let getEntityDeclarationName (com: Compiler) (entRef: Fable.EntityRef) =
        let entityName = getEntityMangledName (TrimRootModule com) entRef |> cleanNameAsJsIdentifier
        let name, part = (entityName |> cleanNameAsJsIdentifier, Naming.NoMemberPart)
        let sanitizedName =
            match com.Options.Language with
            | Python -> Fable.PY.Naming.sanitizeIdent Fable.PY.Naming.pyBuiltins.Contains name part
            | Rust -> entityName |> cleanNameAsRustIdentifier
            | _ -> Naming.sanitizeIdent (fun _ -> false) name part
        sanitizedName

    let private getMemberMangledName trimRootModule (memb: FSharpMemberOrFunctionOrValue) =
        if memb.IsExtensionMember then
            let overloadSuffix = FsMemberFunctionOrValue memb |> OverloadSuffix.getExtensionHash
            let entName = FsEnt.Ref memb.ApparentEnclosingEntity |> getEntityMangledName NoTrimRootModule
            entName, Naming.InstanceMemberPart(memb.CompiledName, overloadSuffix)
        else
            match memb.DeclaringEntity with
            | Some ent ->
                let entRef = FsEnt.Ref ent
                let entName = getEntityMangledName trimRootModule entRef
                if ent.IsFSharpModule then
                    match trimRootModule, entName with
                    | TrimRootModule com, _ when com.Options.Language = Rust ->
                        memb.CompiledName, Naming.NoMemberPart // no module prefix for Rust
                    | _, "" ->
                        memb.CompiledName, Naming.NoMemberPart
                    | _, moduleName ->
                        moduleName, Naming.StaticMemberPart(memb.CompiledName, "")
                else
                    let overloadSuffix = FsMemberFunctionOrValue memb |> OverloadSuffix.getHash (FsEnt ent)
                    if memb.IsInstanceMember
                    then entName, Naming.InstanceMemberPart(memb.CompiledName, overloadSuffix)
                    else entName, Naming.StaticMemberPart(memb.CompiledName, overloadSuffix)
            | None -> memb.CompiledName, Naming.NoMemberPart

    /// Returns the sanitized name for the member declaration and whether it has an overload suffix
    let getMemberDeclarationName (com: Compiler) (memb: FSharpMemberOrFunctionOrValue) =
        let name, part = getMemberMangledName (TrimRootModule com) memb
        let name = cleanNameAsJsIdentifier name
        let part = part.Replace(cleanNameAsJsIdentifier)
        let sanitizedName =
            match com.Options.Language with
            | Python -> Fable.PY.Naming.sanitizeIdent Fable.PY.Naming.pyBuiltins.Contains name part
            | Rust -> Naming.sanitizeIdent (fun _ -> false) (name |> cleanNameAsRustIdentifier) part
            | _ -> Naming.sanitizeIdent (fun _ -> false) name part
        sanitizedName, not(String.IsNullOrEmpty(part.OverloadSuffix))

    /// Used to identify members uniquely in the inline expressions dictionary
    let getMemberUniqueName (memb: FSharpMemberOrFunctionOrValue): string =
        getMemberMangledName NoTrimRootModule memb
        ||> Naming.buildNameWithoutSanitation

    let getMemberDisplayName (memb: FSharpMemberOrFunctionOrValue) =
        FsMemberFunctionOrValue.DisplayName memb

    let isUsedName (ctx: Context) name =
        ctx.UsedNamesInRootScope.Contains name || ctx.UsedNamesInDeclarationScope.Contains name

    let getIdentUniqueName (ctx: Context) name =
        let name =
            (name, Naming.NoMemberPart)
            ||> Naming.sanitizeIdent (isUsedName ctx)
        ctx.UsedNamesInDeclarationScope.Add(name) |> ignore
        name

    let isUnit (typ: FSharpType) =
        let typ = nonAbbreviatedType typ
        if typ.HasTypeDefinition then
            typ.TypeDefinition.TryFullName = Some Types.unit
        else false

    let isByRefValue (value: FSharpMemberOrFunctionOrValue) =
        // Value type "this" is passed as inref, so it has to be excluded
        // (Note: the non-abbreviated type of inref and outref is byref)
        let typ = value.FullType
        value.IsValue && not (value.IsMemberThisValue)
        && typ.HasTypeDefinition
        && typ.TypeDefinition.IsByRef
        // && (typ.TypeDefinition.DisplayName = "byref" ||
        //     typ.TypeDefinition.DisplayName = "inref" ||
        //     typ.TypeDefinition.DisplayName = "outref")

    let tryFindAtt fullName (atts: FSharpAttribute seq) =
        atts |> Seq.tryPick (fun att ->
            match (nonAbbreviatedDefinition att.AttributeType).TryFullName with
            | Some fullName' ->
                if fullName = fullName' then Some att else None
            | None -> None)

    let hasAttribute attFullName (attributes: FSharpAttribute seq) =
        let mutable found = false
        let attFullName = Some attFullName
        for att in attributes do
            if not found then
                found <- (nonAbbreviatedDefinition att.AttributeType).TryFullName = attFullName
        found

    let tryPickAttribute attFullNames (attributes: FSharpAttribute seq) =
        let attFullNames = Map attFullNames
        attributes |> Seq.tryPick (fun att ->
            match (nonAbbreviatedDefinition att.AttributeType).TryFullName with
            | Some fullName -> Map.tryFind fullName attFullNames
            | None -> None)

    let tryAttributeConsArg (att: FSharpAttribute) index (defValue: 'T) (f: obj -> 'T option) =
        let consArgs = att.ConstructorArguments
        if consArgs.Count <= index then defValue
        else
            consArgs.[index] |> snd |> f
            |> Option.defaultValue defValue

    let tryBoolean: obj -> bool option = function (:? bool as x) -> Some x | _ -> None
    let tryString: obj -> string option = function (:? string as x) -> Some x | _ -> None

    let tryDefinition (typ: FSharpType) =
        let typ = nonAbbreviatedType typ
        if typ.HasTypeDefinition then
            let tdef = typ.TypeDefinition
            Some(tdef, tdef.TryFullName)
        else None

    let getFsTypeFullName (typ: FSharpType) =
        match tryDefinition typ with
        | Some(_, Some fullName) -> fullName
        | _ -> Naming.unknown

    let isInline (memb: FSharpMemberOrFunctionOrValue) =
        match memb.InlineAnnotation with
        | FSharpInlineAnnotation.NeverInline
        | FSharpInlineAnnotation.OptionalInline -> false
        | FSharpInlineAnnotation.AlwaysInline
        | FSharpInlineAnnotation.AggressiveInline -> true

    let isPublicMember (memb: FSharpMemberOrFunctionOrValue) =
        if memb.IsCompilerGenerated
        then false
        else not memb.Accessibility.IsPrivate

    let makeRange (r: Range) =
        { start = { line = r.StartLine; column = r.StartColumn }
          ``end``= { line = r.EndLine; column = r.EndColumn }
          identifierName = None }

    let makeRangeFrom (fsExpr: FSharpExpr) =
        Some (makeRange fsExpr.Range)

    let unionCaseTag (com: IFableCompiler) (ent: FSharpEntity) (unionCase: FSharpUnionCase) =
        try
            // If the order of cases changes in the declaration, the tag has to change too.
            // Mark all files using the case tag as watch dependencies.
            com.AddWatchDependency(FsEnt.SourcePath ent)
            ent.UnionCases |> Seq.findIndex (fun uci -> unionCase.Name = uci.Name)
        with _ ->
            failwithf "Cannot find case %s in %s" unionCase.Name (FsEnt.FullName ent)

    /// Apply case rules to case name if there's no explicit compiled name
    let transformStringEnum (rule: CaseRules) (unionCase: FSharpUnionCase) =
        match FsUnionCase.CompiledName unionCase with
        | Some name -> name
        | None -> Naming.applyCaseRule rule unionCase.Name
        |> makeStrConst

    // let isModuleMember (memb: FSharpMemberOrFunctionOrValue) =
    //     match memb.DeclaringEntity with
    //     | Some ent -> ent.IsFSharpModule
    //     | None -> true // Compiler-generated members

    /// Using memb.IsValue doesn't work for function values
    /// (e.g. `let ADD = adder()` when adder returns a function)
    let isModuleValueForDeclarations (memb: FSharpMemberOrFunctionOrValue) =
        memb.CurriedParameterGroups.Count = 0 && memb.GenericParameters.Count = 0

    let isModuleValueForCalls (declaringEntity: FSharpEntity) (memb: FSharpMemberOrFunctionOrValue) =
        declaringEntity.IsFSharpModule
        && isModuleValueForDeclarations memb
        && memb.CurriedParameterGroups.Count = 0 && memb.GenericParameters.Count = 0
        // Mutable public values must be called as functions (see #986)
        && (not memb.IsMutable || not (isPublicMember memb))

    let rec getAllInterfaceMembers (ent: FSharpEntity) =
        seq {
            yield! ent.MembersFunctionsAndValues
            for parent in ent.DeclaredInterfaces do
                match tryDefinition parent with
                | Some(e, _) -> yield! getAllInterfaceMembers e
                | None -> ()
        }

    /// Test if the name corresponds to this interface or anyone in its hierarchy
    let rec testInterfaceHierarchy interfaceFullname interfaceType =
        match tryDefinition interfaceType with
        | Some(e, Some fullname2) ->
            if interfaceFullname = fullname2
            then true
            else e.DeclaredInterfaces
                 |> Seq.exists (testInterfaceHierarchy interfaceFullname)
        | _ -> false

    let hasParamArray (memb: FSharpMemberOrFunctionOrValue) =

        let hasParamArray (memb: FSharpMemberOrFunctionOrValue) =
            if memb.CurriedParameterGroups.Count <> 1 then false else
            let args = memb.CurriedParameterGroups.[0]
            args.Count > 0 && args.[args.Count - 1].IsParamArrayArg

        let hasParamSeq (memb: FSharpMemberOrFunctionOrValue) =
            Seq.tryLast memb.CurriedParameterGroups
            |> Option.bind Seq.tryLast
            |> Option.map (fun lastParam -> hasAttribute Atts.paramList lastParam.Attributes)
            |> Option.defaultValue false

        hasParamArray memb || hasParamSeq memb

    type UnionPattern =
        | OptionUnion of FSharpType
        | ListUnion of FSharpType
        | ErasedUnion of FSharpEntity * IList<FSharpType> * CaseRules
        | ErasedUnionCase
        | TypeScriptTaggedUnion of FSharpEntity * IList<FSharpType> * tagName:string * CaseRules
        | StringEnum of FSharpEntity * CaseRules
        | DiscriminatedUnion of FSharpEntity * IList<FSharpType>

    let getUnionPattern (typ: FSharpType) (unionCase: FSharpUnionCase) : UnionPattern =
        let typ = nonAbbreviatedType typ
        let getCaseRule (att: FSharpAttribute) =
            match Seq.tryHead att.ConstructorArguments with
            | Some(_, (:? int as rule)) -> enum<CaseRules>(rule)
            | _ -> CaseRules.LowerFirst

        unionCase.Attributes |> Seq.tryPick (fun att ->
            match att.AttributeType.TryFullName with
            | Some Atts.erase -> Some ErasedUnionCase
            | _ -> None)
        |> Option.defaultWith (fun () ->
            match tryDefinition typ with
            | None -> failwith "Union without definition"
            | Some(tdef, fullName) ->
                match defaultArg fullName tdef.CompiledName with
                | Types.valueOption
                | Types.option -> OptionUnion typ.GenericArguments.[0]
                | Types.list -> ListUnion typ.GenericArguments.[0]
                | _ ->
                    tdef.Attributes |> Seq.tryPick (fun att ->
                        match att.AttributeType.TryFullName with
                        | Some Atts.erase -> Some (ErasedUnion(tdef, typ.GenericArguments, getCaseRule att))
                        | Some Atts.stringEnum -> Some (StringEnum(tdef, getCaseRule att))
                        | Some Atts.tsTaggedUnion ->
                            match Seq.tryItem 0 att.ConstructorArguments, Seq.tryItem 1 att.ConstructorArguments with
                            | Some (_, (:? string as name)), None ->
                                Some (TypeScriptTaggedUnion(tdef, typ.GenericArguments, name, CaseRules.LowerFirst))
                            | Some (_, (:? string as name)), Some (_, (:? int as rule)) ->
                                Some (TypeScriptTaggedUnion(tdef, typ.GenericArguments, name, enum<CaseRules>(rule)))
                            | _ -> failwith "Invalid TypeScriptTaggedUnion attribute"
                        | _ -> None)
                    |> Option.defaultValue (DiscriminatedUnion(tdef, typ.GenericArguments))
        )

module Patterns =
    open FSharpExprPatterns
    open Helpers

    let inline (|Rev|) x = List.rev x
    let inline (|AsArray|) x = Array.ofSeq x
    let inline (|LazyValue|) (x: Lazy<'T>) = x.Value
    let inline (|Transform|) (com: IFableCompiler) ctx e = com.Transform(ctx, e)
    let inline (|FieldName|) (fi: FSharpField) = fi.Name

    let (|CommonNamespace|_|) = function
        | (FSharpImplementationFileDeclaration.Entity(ent, subDecls))::restDecls
            when ent.IsNamespace ->
            let commonName = ent.CompiledName
            (Some subDecls, restDecls) ||> List.fold (fun acc decl ->
                match acc, decl with
                | (Some subDecls), (FSharpImplementationFileDeclaration.Entity(ent, subDecls2)) ->
                    if ent.CompiledName = commonName
                    then Some(subDecls@subDecls2)
                    else None
                | _ -> None)
            |> Option.map (fun subDecls -> ent, subDecls)
        | _ -> None

    let inline (|NonAbbreviatedType|) (t: FSharpType) =
        nonAbbreviatedType t

    let (|IgnoreAddressOf|) (expr: FSharpExpr) =
        match expr with
        | AddressOf value -> value
        | _ -> expr

    let (|TypeDefinition|_|) (NonAbbreviatedType t) =
        if t.HasTypeDefinition then Some t.TypeDefinition else None

    /// DOES NOT check if the type is abbreviated, mainly intended to identify Fable.Core.Applicable
    let (|FSharpExprTypeFullName|_|) (e: FSharpExpr) =
        let t = e.Type
        if t.HasTypeDefinition then t.TypeDefinition.TryFullName else None

    let (|MemberFullName|) (memb: FSharpMemberOrFunctionOrValue) =
        memb.FullName

    let (|RefType|_|) = function
        | TypeDefinition tdef as t when tdef.TryFullName = Some Types.reference -> Some t
        | _ -> None

    /// Detects AST pattern of "raise MatchFailureException()"
    let (|RaisingMatchFailureExpr|_|) (expr: FSharpExpr) =
        match expr with
        | Call(None, methodInfo, [ ], [_unitType], [value]) ->
            match methodInfo.FullName with
            | "Microsoft.FSharp.Core.Operators.raise" ->
                match value with
                | NewRecord(recordType, [Const (value, _valueT) ; _rangeFrom; _rangeTo]) ->
                    match recordType.TypeDefinition.TryFullName with
                    | Some "Microsoft.FSharp.Core.MatchFailureException" -> Some (value.ToString())
                    | _ -> None
                | _ -> None
            | _ -> None
        | _ -> None

    let (|NestedLambda|_|) x =
        let rec nestedLambda args = function
            | Lambda(arg, body) -> nestedLambda (arg::args) body
            | body -> List.rev args, body
        match x with
        | Lambda(arg, body) -> nestedLambda [arg] body |> Some
        | _ -> None

    let (|ForOf|_|) = function
        | Let((_, value), // Coercion to seq
              Let((_, Call(None, meth, _, [], [])),
                TryFinally(
                  WhileLoop(_,
                    Let((ident, _), body)), _)))
        | Let((_, Call(Some value, meth, _, [], [])),
                TryFinally(
                    WhileLoop(_,
                        Let((ident, _), body)), _))
            // Using only the compiled name is riskier but with the fullname we miss some cases
            // TODO: Check the return type of meth is or implements IEnumerator
            when meth.CompiledName = "GetEnumerator" ->
            // when meth.FullName = "System.Collections.Generic.IEnumerable.GetEnumerator" ->
            Some(ident, value, body)
        // optimized "for x in list"
        | Let((_, UnionCaseGet(value, typ, unionCase, field)),
                WhileLoop(_, Let((ident, _), body)))
            when (getFsTypeFullName typ) = Types.list
                && unionCase.Name = "op_ColonColon" && field.Name = "Tail" ->
            Some (ident, value, body)
        // optimized "for _x in list"
        | Let((ident, UnionCaseGet(value, typ, unionCase, field)),
                WhileLoop(_, body))
            when (getFsTypeFullName typ) = Types.list
                && unionCase.Name = "op_ColonColon" && field.Name = "Tail" ->
            Some (ident, value, body)
        | _ -> None

    /// This matches the boilerplate generated for TryGetValue/TryParse/DivRem (see #154, or #1744)
    /// where the F# compiler automatically passes a byref arg and returns it as a tuple
    let (|ByrefArgToTuple|_|) = function
        | Let((outArg1, (DefaultValue _ as def)),
                NewTuple(_, [Call(callee, memb, ownerGenArgs, membGenArgs, callArgs); Value outArg3]))
                when List.isMultiple callArgs && outArg1.IsCompilerGenerated && outArg1 = outArg3 ->
            match List.splitLast callArgs with
            | callArgs, AddressOf(Value outArg2) when outArg1 = outArg2 ->
                Some (callee, memb, ownerGenArgs, membGenArgs, callArgs@[def])
            | _ -> None
        | _ -> None

    /// This matches the boilerplate generated for TryGetValue/TryParse/DivRem (--optimize+)
    let (|ByrefArgToTupleOptimizedIf|_|) = function
        | Let((outArg1, (DefaultValue _ as def)), IfThenElse
                (Call(callee, memb, ownerGenArgs, membGenArgs, callArgs), thenExpr, elseExpr))
                when List.isMultiple callArgs && outArg1.IsCompilerGenerated ->
            match List.splitLast callArgs with
            | callArgs, AddressOf(Value outArg2) when outArg1 = outArg2 ->
                Some (outArg1, callee, memb, ownerGenArgs, membGenArgs, callArgs@[def], thenExpr, elseExpr)
            | _ -> None
        | _ -> None

    /// This matches another boilerplate generated for TryGetValue/TryParse/DivRem (--optimize+)
    let (|ByrefArgToTupleOptimizedTree|_|) = function
        | Let((outArg1, (DefaultValue _ as def)), DecisionTree(IfThenElse
                (Call(callee, memb, ownerGenArgs, membGenArgs, callArgs), thenExpr, elseExpr), targetsExpr))
                when List.isMultiple callArgs && outArg1.IsCompilerGenerated ->
            match List.splitLast callArgs with
            | callArgs, AddressOf(Value outArg2) when outArg1 = outArg2 ->
                Some (outArg1, callee, memb, ownerGenArgs, membGenArgs, callArgs@[def], thenExpr, elseExpr, targetsExpr)
            | _ -> None
        | _ -> None

    /// This matches another boilerplate generated for TryGetValue/TryParse/DivRem (--crossoptimize-)
    let (|ByrefArgToTupleOptimizedLet|_|) = function
        | Let((outArg1, (DefaultValue _ as def)),
                Let((arg_0, Call(callee, memb, ownerGenArgs, membGenArgs, callArgs)), restExpr))
                when List.isMultiple callArgs && outArg1.IsCompilerGenerated ->
            match List.splitLast callArgs with
            | callArgs, AddressOf(Value outArg2) when outArg1 = outArg2 ->
                Some (arg_0, outArg1, callee, memb, ownerGenArgs, membGenArgs, callArgs@[def], restExpr)
            | _ -> None
        | _ -> None

    /// This matches the boilerplate generated to wrap .NET events from F#
    let (|CreateEvent|_|) = function
        | Call(None,createEvent,_,_,
               [Lambda(_eventDelegate, Call(Some callee, addEvent,[],[],[Value _eventDelegate']));
                Lambda(_eventDelegate2, Call(Some _callee2, _removeEvent,[],[],[Value _eventDelegate2']));
                Lambda(_callback, NewDelegate(_, Lambda(_delegateArg0, Lambda(_delegateArg1, Application(Value _callback',[],[Value _delegateArg0'; Value _delegateArg1'])))))])
          when createEvent.FullName = Types.createEvent ->
            let eventName = addEvent.CompiledName.Replace("add_","")
            match addEvent.DeclaringEntity with
            | Some klass ->
                klass.MembersFunctionsAndValues
                |> Seq.tryFind (fun m -> m.LogicalName = eventName)
                |> function
                | Some memb -> Some (callee, memb)
                | _ -> None
            | _ -> None
        | _ -> None

    let (|ConstructorCall|_|) = function
        | NewObject(baseCall, genArgs, baseArgs) -> Some(baseCall, genArgs, baseArgs)
        | Call(None, baseCall, genArgs1, genArgs2, baseArgs) when baseCall.IsConstructor ->
            Some(baseCall, genArgs1 @ genArgs2, baseArgs)
        | _ -> None

    let (|OptimizedOperator|_|) (com: Compiler) fsExpr =
        if com.Options.OptimizeFSharpAst then
            match fsExpr with
            // work-around for optimized string operator (Operators.string)
            | Let((var, Call(None, memb, _, membArgTypes, membArgs)),
                                DecisionTree(IfThenElse(_, _, IfThenElse
                                                            (TypeTest(tt, Value vv), _, _)), _))
                    when var.FullName = "matchValue" && memb.FullName = "Microsoft.FSharp.Core.Operators.box"
                        && vv.FullName = "matchValue" && (getFsTypeFullName tt) = "System.IFormattable" ->
                Some(memb, None, "toString", membArgTypes, membArgs)
            // work-around for optimized hash operator (Operators.hash)
            | Call(Some expr, memb, _, [], [Call(None, comp, [], [], [])])
                    when memb.FullName.EndsWith(".GetHashCode") &&
                         comp.FullName = "Microsoft.FSharp.Core.LanguagePrimitives.GenericEqualityERComparer" ->
                Some(memb, Some comp, "GenericHash", [expr.Type], [expr])
            // work-around for optimized equality operator (Operators.(=))
            | Call(Some e1, memb, _, [], [Coerce (t2, e2); Call(None, comp, [], [], [])])
                    when memb.FullName.EndsWith(".Equals") && t2.HasTypeDefinition && t2.TypeDefinition.CompiledName = "obj" &&
                         comp.FullName = "Microsoft.FSharp.Core.LanguagePrimitives.GenericEqualityComparer" ->
                Some(memb, Some comp, "GenericEquality", [e1.Type; e2.Type], [e1; e2])
            | _ -> None
        else None

<<<<<<< HEAD
    let (|OptionUnion|ListUnion|ErasedUnion|ErasedUnionCase|StringEnum|DiscriminatedUnion|)
                            (NonAbbreviatedType typ: FSharpType, unionCase: FSharpUnionCase) =
        let getCaseRule (att: FSharpAttribute) =
            match Seq.tryHead att.ConstructorArguments with
            | Some(_, (:? int as rule)) -> enum<CaseRules>(rule)
            | _ -> CaseRules.LowerFirst

        unionCase.Attributes |> Seq.tryPick (fun att ->
            match att.AttributeType.TryFullName with
            | Some Atts.erase -> Some ErasedUnionCase
            | _ -> None)
        |> Option.defaultWith (fun () ->
            match tryDefinition typ with
            | None -> failwith "Union without definition"
            | Some(tdef, fullName) ->
                match defaultArg fullName tdef.CompiledName with
                | Types.valueOption -> OptionUnion(typ.GenericArguments.[0], true)
                | Types.option -> OptionUnion(typ.GenericArguments.[0], false)
                | Types.list -> ListUnion typ.GenericArguments.[0]
                | _ ->
                    tdef.Attributes |> Seq.tryPick (fun att ->
                        match att.AttributeType.TryFullName with
                        | Some Atts.erase -> Some (ErasedUnion(tdef, typ.GenericArguments, getCaseRule att))
                        | Some Atts.stringEnum -> Some (StringEnum(tdef, getCaseRule att))
                        | _ -> None)
                    |> Option.defaultValue (DiscriminatedUnion(tdef, typ.GenericArguments))
        )

=======
>>>>>>> bd097b92
    let (|ContainsAtt|_|) (fullName: string) (ent: FSharpEntity) =
        tryFindAtt fullName ent.Attributes

    let inline (|FableType|) _com (ctx: Context) t = TypeHelpers.makeType ctx.GenericArgs t

module TypeHelpers =
    open Helpers
    open Patterns

    // Sometimes the names of user-declared and compiler-generated clash, see #1900
    let genParamName (genParam: FSharpGenericParameter) =
        if genParam.IsCompilerGenerated
        then genParam.Name.Replace("?", "$") + "$"
        else genParam.Name

    let resolveGenParam ctxTypeArgs (genParam: FSharpGenericParameter) =
        let name = genParamName genParam
        match Map.tryFind name ctxTypeArgs with
        | None ->
            let constraints = FsGenParam.Constraints genParam |> Seq.toList
            Fable.GenericParam(name, constraints)
        | Some typ -> typ

    // TODO: We need to filter the measure generic arguments
    // But for that we need to pass the compiler here, which needs a bigger refactoring
    let makeTypeGenArgs ctxTypeArgs (genArgs: IList<FSharpType>) =
        genArgs |> Seq.map (fun genArg ->
            if genArg.IsGenericParameter
            then resolveGenParam ctxTypeArgs genArg.GenericParameter
            else makeType ctxTypeArgs genArg)
        |> Seq.toList

    let makeTypeFromDelegate ctxTypeArgs (genArgs: IList<FSharpType>) (tdef: FSharpEntity) =
        let invokeArgs() =
            let invokeMember =
                tdef.MembersFunctionsAndValues
                |> Seq.find (fun f -> f.DisplayName = "Invoke")
            invokeMember.CurriedParameterGroups.[0] |> Seq.map (fun p -> p.Type),
            invokeMember.ReturnParameter.Type
        let argTypes, returnType =
            try
                // tdef.FSharpDelegateSignature doesn't work with System.Func & friends
                if tdef.IsFSharp then
                    tdef.FSharpDelegateSignature.DelegateArguments |> Seq.map snd,
                    tdef.FSharpDelegateSignature.DelegateReturnType
                else invokeArgs()
            with _ -> invokeArgs()

        let genArgs = Seq.zip (tdef.GenericParameters |> Seq.map genParamName) genArgs |> Map
        let resolveType (t: FSharpType) =
            if t.IsGenericParameter then Map.find (genParamName t.GenericParameter) genArgs else t
        let returnType = returnType |> resolveType |> makeType ctxTypeArgs
        let argTypes =
            argTypes
            |> Seq.map (resolveType >> makeType ctxTypeArgs)
            |> Seq.toList
            |> function [Fable.Unit] -> [] | argTypes -> argTypes
        Fable.DelegateType(argTypes, returnType)

    let numberTypes =
        dict [Types.int8, Int8
              Types.uint8, UInt8
              Types.int16, Int16
              Types.uint16, UInt16
              Types.int32, Int32
              Types.uint32 , UInt32
              Types.float32, Float32
              Types.float64, Float64]

    let numbersWithMeasure =
        dict [
            "Microsoft.FSharp.Core.sbyte`1", Int8
            "Microsoft.FSharp.Core.int16`1", Int16
            "Microsoft.FSharp.Core.int`1", Int32
            "Microsoft.FSharp.Core.float32`1", Float32
            "Microsoft.FSharp.Core.float`1", Float64
            "FSharp.UMX.byte`1", UInt8
        ]

    // FCS doesn't expose the abbreviated type of a MeasureAnnotatedAbbreviation,
    // so we need to hard-code FSharp.UMX types
    let runtimeTypesWithMeasure =
        dict [
            "Microsoft.FSharp.Core.int64`1", Choice2Of2 Types.int64
            "Microsoft.FSharp.Core.decimal`1", Choice2Of2 Types.decimal
            "FSharp.UMX.bool`1", Choice1Of2 Fable.Boolean
            "FSharp.UMX.string`1", Choice1Of2 Fable.String
            "FSharp.UMX.uint64`1", Choice2Of2 Types.uint64
            "FSharp.UMX.Guid`1", Choice2Of2 Types.guid
            "FSharp.UMX.TimeSpan`1", Choice2Of2 Types.timespan
            "FSharp.UMX.DateTime`1", Choice2Of2 Types.datetime
            "FSharp.UMX.DateTimeOffset`1", Choice2Of2 Types.datetimeOffset
        ]

    let private getMeasureFullName (genArgs: IList<FSharpType>) =
        if genArgs.Count > 0 then
            // TODO: Check it's effectively measure?
            // TODO: Raise error if we cannot get the measure fullname?
            match tryDefinition genArgs.[0] with
            | Some(_, Some fullname) -> fullname
            | _ -> Naming.unknown
        else Naming.unknown

    let private makeRuntimeTypeWithMeasure (genArgs: IList<FSharpType>) fullName =
        let genArgs = [getMeasureFullName genArgs |> Fable.Measure]
        let r: Fable.EntityRef =
            { FullName = fullName
              Path = Fable.CoreAssemblyName "System.Runtime" }
        Fable.DeclaredType(r, genArgs)

    let private makeFSharpCoreType fullName =
            let r: Fable.EntityRef =
                { FullName = fullName
                  Path = Fable.CoreAssemblyName "FSharp.Core" }
            Fable.DeclaredType(r, [])

    let makeTypeFromDef ctxTypeArgs (genArgs: IList<FSharpType>) (tdef: FSharpEntity) =
        if tdef.IsArrayType then
            makeTypeGenArgs ctxTypeArgs genArgs |> List.head |> Fable.Array
        elif tdef.IsDelegate then
            makeTypeFromDelegate ctxTypeArgs genArgs tdef
        elif tdef.IsEnum then
            Fable.Enum(FsEnt.Ref tdef)
        else
            match FsEnt.FullName tdef with
            // Fable "primitives"
            | Types.object -> Fable.Any
            | Types.unit -> Fable.Unit
            | Types.bool -> Fable.Boolean
            | Types.char -> Fable.Char
            | Types.string -> Fable.String
            | Types.regex -> Fable.Regex
            | Types.type_ -> Fable.MetaType
            | Types.valueOption -> Fable.Option(makeTypeGenArgs ctxTypeArgs genArgs |> List.head, true)
            | Types.option -> Fable.Option(makeTypeGenArgs ctxTypeArgs genArgs |> List.head, false)
            | Types.resizeArray -> makeTypeGenArgs ctxTypeArgs genArgs |> List.head |> Fable.Array
            | Types.list -> makeTypeGenArgs ctxTypeArgs genArgs |> List.head |> Fable.List
            | DicContains numberTypes kind -> Fable.Number(kind, None)
            | DicContains numbersWithMeasure kind -> Fable.Number(kind, getMeasureFullName genArgs |> Some)
            | "Microsoft.FSharp.Core.CompilerServices.MeasureProduct`2" as fullName -> makeFSharpCoreType fullName
            | DicContains runtimeTypesWithMeasure choice ->
                match choice with
                | Choice1Of2 t -> t
                | Choice2Of2 fullName -> makeRuntimeTypeWithMeasure genArgs fullName
            | _ ->
                // Special attributes
                tdef.Attributes |> tryPickAttribute [
                    Atts.stringEnum, Fable.String
                    Atts.erase, Fable.Any
                    Atts.tsTaggedUnion, Fable.Any
                ]
                // Rest of declared types
                |> Option.defaultWith (fun () ->
                    Fable.DeclaredType(FsEnt.Ref tdef, makeTypeGenArgs ctxTypeArgs genArgs))

    let rec makeType (ctxTypeArgs: Map<string, Fable.Type>) (NonAbbreviatedType t) =
        // Generic parameter (try to resolve for inline functions)
        if t.IsGenericParameter then
            resolveGenParam ctxTypeArgs t.GenericParameter
        // Tuple
        elif t.IsTupleType then
            let genArgs = makeTypeGenArgs ctxTypeArgs t.GenericArguments
            Fable.Tuple(genArgs, t.IsStructTupleType)
        // Function
        elif t.IsFunctionType then
            let argType = makeType ctxTypeArgs t.GenericArguments.[0]
            let returnType = makeType ctxTypeArgs t.GenericArguments.[1]
            Fable.LambdaType(argType, returnType)
        elif t.IsAnonRecordType then
            let genArgs = makeTypeGenArgs ctxTypeArgs t.GenericArguments
            let fields = t.AnonRecordTypeDetails.SortedFieldNames
            Fable.AnonymousRecordType(fields, genArgs)
        elif t.HasTypeDefinition then
// No support for provided types when compiling FCS+Fable to JS
#if !FABLE_COMPILER
            // TODO: Discard provided generated types too?
            if t.TypeDefinition.IsProvidedAndErased then Fable.Any
            else
#endif
                makeTypeFromDef ctxTypeArgs t.GenericArguments t.TypeDefinition
        else Fable.Any // failwithf "Unexpected non-declared F# type: %A" t

    let getBaseEntity (tdef: FSharpEntity): (FSharpEntity * IList<FSharpType>) option =
        match tdef.BaseType with
        | Some(TypeDefinition baseEnt as baseType) when baseEnt.TryFullName <> Some Types.object ->
            Some(baseEnt, baseType.GenericArguments)
        | _ -> None

    let rec tryFindBaseEntity (filter: FSharpEntity -> bool) (tdef: FSharpEntity) =
        getBaseEntity tdef |> Option.bind (fun (baseEnt,_) ->
            if filter baseEnt then Some baseEnt
            else tryFindBaseEntity filter baseEnt)

    let rec getOwnAndInheritedFsharpMembers (tdef: FSharpEntity) = seq {
        yield! tdef.TryGetMembersFunctionsAndValues()
        match getBaseEntity tdef with
        | Some(baseDef, _) -> yield! getOwnAndInheritedFsharpMembers baseDef
        | _ -> ()
    }

    let getArgTypes _com (memb: FSharpMemberOrFunctionOrValue) =
        // FSharpParameters don't contain the `this` arg
        Seq.concat memb.CurriedParameterGroups
        // The F# compiler "untuples" the args in methods
        |> Seq.map (fun x -> makeType Map.empty x.Type)
        |> Seq.toList

    let isAbstract (ent: FSharpEntity) =
       hasAttribute Atts.abstractClass ent.Attributes

    let tryGetInterfaceTypeFromMethod (meth: FSharpMemberOrFunctionOrValue) =
        if meth.ImplementedAbstractSignatures.Count > 0
        then nonAbbreviatedType meth.ImplementedAbstractSignatures.[0].DeclaringType |> Some
        else None

    let tryGetInterfaceDefinitionFromMethod (meth: FSharpMemberOrFunctionOrValue) =
        if meth.ImplementedAbstractSignatures.Count > 0 then
            let t = nonAbbreviatedType meth.ImplementedAbstractSignatures.[0].DeclaringType
            if t.HasTypeDefinition then Some t.TypeDefinition else None
        else None

    let tryFindMember _com (entity: Fable.Entity) genArgs compiledName isInstance (argTypes: Fable.Type list) =
        let argsEqual (args1: Fable.Type list) args1Length (args2: IList<IList<FSharpParameter>>) =
                let args2Length = args2 |> Seq.sumBy (fun g -> g.Count)
                if args1Length = args2Length then
                    let args2 =
                        args2
                        |> Seq.collect (fun g ->
                            g |> Seq.map (fun p -> makeType genArgs p.Type) |> Seq.toList)
                    listEquals (typeEquals false) args1 (Seq.toList args2)
                else false

        match entity with
        | :? FsEnt as entity ->
            let argTypesLength = List.length argTypes
            getOwnAndInheritedFsharpMembers entity.FSharpEntity |> Seq.tryFind (fun m2 ->
                if m2.IsInstanceMember = isInstance && m2.CompiledName = compiledName
                then argsEqual argTypes argTypesLength m2.CurriedParameterGroups
                else false)
        | _ -> None

    [<RequireQualifiedAccess; Flags>]
    type private Allow =
        | TheUsual      = 0b0000
          /// Enums in F# are uint32
          /// -> Allow into all int & uint
        | EnumIntoInt   = 0b0001
          /// Erased Unions are reduced to `Any`
          /// -> Cannot distinguish between 'normal' Any (like `obj`) and Erased Union (like Erased Union with string field)
          ///
          /// For interface members the FSharp Type is available
          /// -> `Ux<...>` receive special treatment and its types are extracted
          /// -> `abstract Value: U2<int,string>` -> extract `int` & `string`
          /// BUT: for Expressions in Anon Records that's not possible, and `U2<int,string>` is only recognized as `Any`
          /// -> `{| Value = v |}`: `v: int` and `v: string` are recognized as matching,
          ///    but `v: U2<int,string>` isn't: only `Any`/`obj` as Type available
          /// To recognize as matching, we must allow all `Any` expressions for `U2` in interface place.
          ///
          /// Note: Only `Ux<...>` are currently handled (on interface side), not other Erased Unions!
        | AnyIntoErased = 0b0010
          /// Unlike `AnyIntoErased`, this allows all expressions of type `Any` in all interface properties.
          /// (The other way is always allow: Expression of all Types fits into `Any`)
        | AlwaysAny     = 0b0100

    let fitsAnonRecordInInterface
        (_com: IFableCompiler)
        (range: SourceLocation option)
        (argExprs: Fable.Expr list)
        (fieldNames: string array)
        (interface_: Fable.Entity)
        =
        match interface_ with
        | :? FsEnt as fsEnt ->
            let interface_ = fsEnt.FSharpEntity
            let interfaceMembers =
                getAllInterfaceMembers interface_
                |> Seq.toList

            let makeType = makeType Map.empty
            /// Returns for:
            /// * `Ux<...>`: extracted types from `<....>`: `U2<string,int>` -> `[String; Int]`
            /// * `Option<Ux<...>>`: extracted types from `<...>`, then made Optional: `Option<U2<string,int>>` -> `[Option String; Option Int]`
            /// * 'normal' type: `makeType`ed type: `string` -> `[String]`
            ///     Note: Erased Unions (except handled `Ux<...>`) are reduced to `Any`
            ///
            /// Extracting necessary: Erased Unions are reduced to `Any` -> special handling for `Ux<...>`
            ///
            /// Note: nested types aren't handled: `U2<string, U<int, float>>` -> `[Int; Any]`
            let rec collectTypes (ty: FSharpType) : Fable.Type list =
                // Special treatment for Ux<...> and Option<Ux<...>>: extract types in Ux
                // This is necessary because: `makeType` reduces Erased Unions (including Ux) to `Any` -> no type info any more
                //
                // Note: no handling of nested types: `U2<string, U<int, float>>` -> `int` & `float` don't get extract
                match ty with
                | UType tys ->
                    tys
                    |> List.map makeType
                    |> List.distinct
                | OptionType (UType tys, isStruct) ->
                    tys
                    |> List.map (fun t -> Fable.Option(makeType t, isStruct))
                    |> List.distinct
                | _ ->
                    makeType ty
                    |> List.singleton
            and (|OptionType|_|) (ty: FSharpType) =
                match ty with
                | TypeDefinition tdef ->
                    match FsEnt.FullName tdef with
                    | Types.valueOption -> Some(ty.GenericArguments.[0], true)
                    | Types.option -> Some(ty.GenericArguments.[0], false)
                    | _ -> None
                | _ -> None
            and (|UType|_|) (ty: FSharpType) =
                let (|UName|_|) (tdef: FSharpEntity) =
                    if
                        tdef.Namespace = Some "Fable.Core"
                        &&
                        (
                            let name = tdef.DisplayName
                            name.Length = 2 && name.[0] = 'U' && Char.IsDigit name.[1]
                        )
                    then
                        Some ()
                    else
                        None
                match ty with
                | TypeDefinition UName ->
                    ty.GenericArguments
                    |> Seq.toList
                    |> Some
                | _ -> None

            /// Special Rules mostly for Indexers:
            ///     For direct interface member implementation we want to be precise (-> exact_ish match)
            ///     But for indexer allow a bit more types like erased union with string field when indexer is string
            let fitsInto (rules: Allow) (expected: Fable.Type list) (actual: Fable.Type) =
                assert(expected |> List.isEmpty |> not)

                let (|IntNumber|_|) =
                    function
                    | Fable.Number((Int8 | UInt8 | Int16 | UInt16 | Int32 | UInt32), _) -> Some ()
                    | _ -> None
                let fitsIntoSingle (rules: Allow) (expected: Fable.Type) (actual: Fable.Type) =
                    match expected, actual with
                    | Fable.Any, _ -> true
                    | _, Fable.Any when rules.HasFlag Allow.AlwaysAny ->
                        // Erased Unions are reduced to `Any`
                        // -> cannot distinguish between 'normal' Any (like 'obj')
                        // and Erased Union (like Erased Union with string field)
                        true
                    | IntNumber, Fable.Enum _ when rules.HasFlag Allow.EnumIntoInt ->
                        // the underlying type of enum in F# is uint32
                        // For practicality: allow in all uint & int fields
                        true
                    | Fable.Option(t1,_), Fable.Option(t2,_)
                    | Fable.Option(t1,_), t2
                    | t1, t2 ->
                        typeEquals false t1 t2
                let fitsIntoMulti (rules: Allow) (expected: Fable.Type list) (actual: Fable.Type) =
                    expected |> List.contains Fable.Any
                    ||
                    (
                        // special treatment for actual=Any & multiple expected:
                        // multiple expected -> `Ux<...>` -> extracted types
                        // BUT: in actual that's not possible -> in actual `Ux<...>` = `Any`
                        //      -> no way to distinguish Ux (or other Erased Unions) from 'normal` Any (like obj)
                        rules.HasFlag Allow.AnyIntoErased
                        &&
                        expected |> List.isMultiple
                        &&
                        actual = Fable.Any
                    )
                    ||
                    expected |> List.exists (fun expected -> fitsIntoSingle rules expected actual)

                fitsIntoMulti rules expected actual

            let quote = sprintf "'%s'"
            let formatType = getTypeFullName true
            let formatTypes = List.map (formatType >> quote) >> String.concat "; "
            let unreachable () = failwith "unreachable"
            let formatMissingFieldError
                (fieldName: string)
                (expectedTypes: Fable.Type list)
                =
                assert(expectedTypes |> List.isEmpty |> not)

                let interfaceName = interface_.DisplayName

                // adjust error messages based on:
                // * 1, more expectedTypes
                let msg =
                    match expectedTypes with
                    | [] -> unreachable ()
                    | [expectedType] ->
                        let expectedType = expectedType |> formatType
                        $"Object doesn't contain field '{fieldName}' of type '{expectedType}' required by interface '{interfaceName}'"
                    | _ ->
                        let expectedTypes = expectedTypes |> formatTypes
                        $"Object doesn't contain field '{fieldName}' of any type [{expectedTypes}] required by interface '{interfaceName}'"

                (range, fieldName, msg)

            let formatUnexpectedTypeError
                (indexers: FSharpMemberOrFunctionOrValue list option)
                (fieldName: string)
                (expectedTypes: Fable.Type list)
                (actualType: Fable.Type)
                (r: SourceLocation option)
                =
                assert(expectedTypes |> List.isEmpty |> not)

                let interfaceName = interface_.DisplayName
                let actualType = actualType |> formatType

                // adjust error messages based on:
                // * 1, more expectedTypes
                // * 0 (None), 1, more indexer
                let msg =
                    match indexers with
                    | None ->
                        match expectedTypes with
                        | [] -> unreachable ()
                        | [expectedType] ->
                            let expectedType = expectedType |> formatType
                            $"Expected type '{expectedType}' for field '{fieldName}' in interface '{interfaceName}', but is '{actualType}'"
                        | _ ->
                            let expectedTypes = expectedTypes |> formatTypes
                            $"Expected any type of [{expectedTypes}] for field '{fieldName}' in interface '{interfaceName}', but is '{actualType}'"
                    | Some indexers ->
                        assert(indexers |> List.isEmpty |> not)

                        let indexers =
                            indexers
                            |> List.map (fun i -> i.DisplayName)
                            |> List.distinct

                        match indexers with
                        | [] -> unreachable ()
                        | [indexerName] ->
                            match expectedTypes with
                            | [] -> unreachable ()
                            | [expectedType] ->
                                let expectedType = expectedType |> formatType
                                $"Expected type '{expectedType}' for field '{fieldName}' because of Indexer '{indexerName}' in interface '{interfaceName}', but is '{actualType}'"
                            | _ ->
                                let expectedTypes = expectedTypes |> formatTypes
                                $"Expected any type of [{expectedTypes}] for field '{fieldName}' because of Indexer '{indexerName}' in interface '{interfaceName}', but is '{actualType}'"
                        | _ ->
                            let indexerNames =
                                indexers
                                |> List.map (quote)
                                |> String.concat "; "
                            match expectedTypes with
                            | [] -> unreachable ()
                            | [expectedType] ->
                                let expectedType = expectedType |> formatType
                                $"Expected type '{expectedType}' for field '{fieldName}' because of Indexers [{indexerNames}] in interface '{interfaceName}', but is '{actualType}'"
                            | _ ->
                                let expectedTypes = expectedTypes |> formatTypes
                                $"Expected any type of [{expectedTypes}] for field '{fieldName}' because of Indexers [{indexerNames}] in interface '{interfaceName}', but is '{actualType}'"

                let r = r |> Option.orElse range // fall back to anon record range

                (r, fieldName, msg)

            /// Returns: errors
            let fitsInterfaceMembers (fieldsToIgnore: Set<string>) =
                interfaceMembers
                |> List.filter (fun m -> not (m.Attributes |> hasAttribute Atts.emitIndexer))
                |> List.filter (fun m -> m.IsPropertyGetterMethod)
                |> List.choose (fun m ->
                    if fieldsToIgnore |> Set.contains m.DisplayName then
                        None
                    else
                        let expectedTypes = m.ReturnParameter.Type |> collectTypes
                        fieldNames
                        |> Array.tryFindIndex ((=) m.DisplayName)
                        |> function
                           | None ->
                                if expectedTypes |> List.forall (function | Fable.Option _ -> true | _ -> false) then
                                    None    // Optional fields can be missing
                                else
                                    formatMissingFieldError m.DisplayName expectedTypes
                                    |> Some
                           | Some i ->
                                let expr = List.item i argExprs
                                let ty = expr.Type
                                if ty |> fitsInto (Allow.TheUsual ||| Allow.AnyIntoErased) expectedTypes then
                                    None
                                else
                                    formatUnexpectedTypeError None m.DisplayName expectedTypes ty expr.Range
                                    |> Some
                )

            /// Returns errors
            let fitsInterfaceIndexers (fieldsToIgnore: Set<string>) =
                // Note: Indexers are assumed to be "valid" index properties (like `string` and/or `int` input (TS rules))
                let indexers =
                    interfaceMembers
                    |> List.filter (fun m -> m.Attributes |> hasAttribute Atts.emitIndexer)
                        // Indexer:
                        // * with explicit get: IsPropertyGetterMethod
                        // * with explicit set: IsPropertySetterMetod
                        // * without explicit get (readonly -> same as get): IsPropertyGetterMethod = false
                    |> List.filter (fun m -> not m.IsPropertySetterMethod)
                // far from perfect: Erased Types are `Fable.Any` instead of their actual type
                // (exception: `Ux<...>` (and `Option<Ux<...>>`) -> types get extracted)
                let validTypes =
                    indexers
                    |> List.collect (fun i -> collectTypes i.ReturnParameter.Type)
                    |> List.distinct

                match validTypes with
                | [] -> []  // no indexer
                | _ when validTypes |> List.contains Fable.Any -> []
                | _ ->
                    List.zip (fieldNames |> Array.toList) argExprs
                    |> List.filter (fun (fieldName, _) -> fieldsToIgnore |> Set.contains fieldName |> not )
                    |> List.choose (fun (name, expr) ->
                        let ty = expr.Type
                        if fitsInto (Allow.TheUsual ||| Allow.EnumIntoInt ||| Allow.AnyIntoErased) validTypes ty then
                            None
                        else
                            formatUnexpectedTypeError (Some indexers) name validTypes ty expr.Range
                            |> Some
                    )

            let withoutErrored
                (interfaceMembers: FSharpMemberOrFunctionOrValue list)
                (errors: _ list)
                =
                let fieldsWithError = errors |> List.map (fun (_, fieldName, _) -> fieldName) |> Set.ofList
                interfaceMembers
                |> List.filter (fun m -> fieldsWithError |> Set.contains (m.DisplayName) |> not)

            // TODO: Check also if there are extra fields in the record not present in the interface?
            let fieldErrors = fitsInterfaceMembers (Set.empty)
            let indexerErrors =
                fitsInterfaceIndexers
                    // don't check already errored fields
                    (fieldErrors |> List.map (fun (_, fieldName, _) -> fieldName) |> Set.ofList)

            List.append fieldErrors indexerErrors
            |> List.map (fun (r,_,m) -> (r,m))
               // sort errors by their appearance in code
            |> List.sortBy fst
            |> function
               | [] -> Ok ()
               | errors -> Error errors
        | _ ->
            Ok () // TODO: Error instead if we cannot check the interface?

module Identifiers =
    open Helpers
    open TypeHelpers

    let putIdentInScope (ctx: Context) (fsRef: FSharpMemberOrFunctionOrValue) (ident: Fable.Ident) value =
        { ctx with Scope = (fsRef, ident, value)::ctx.Scope}

    let makeIdentFrom (com: IFableCompiler) (ctx: Context) (fsRef: FSharpMemberOrFunctionOrValue): Fable.Ident =
        let name, part = (fsRef.CompiledName, Naming.NoMemberPart)
        let sanitizedName =
            match com.Options.Language with
            | Python -> Fable.PY.Naming.sanitizeIdent (fun name -> isUsedName ctx name || Fable.PY.Naming.pyBuiltins.Contains name) name part
            | Rust -> Naming.sanitizeIdent (isUsedName ctx) (name |> cleanNameAsRustIdentifier) part
            | _ -> Naming.sanitizeIdent (isUsedName ctx) name part
        ctx.UsedNamesInDeclarationScope.Add(sanitizedName) |> ignore
        { Name = sanitizedName
          Type = makeType ctx.GenericArgs fsRef.FullType
          IsThisArgument = fsRef.IsMemberThisValue
          IsCompilerGenerated = fsRef.IsCompilerGenerated
          IsMutable = fsRef.IsMutable
          Range = { makeRange fsRef.DeclarationLocation
                    with identifierName = Some fsRef.DisplayName } |> Some }

    let putArgInScope com ctx (fsRef: FSharpMemberOrFunctionOrValue): Context*Fable.Ident =
        let ident = makeIdentFrom com ctx fsRef
        putIdentInScope ctx fsRef ident None, ident

    let (|PutArgInScope|) com ctx fsRef = putArgInScope com ctx fsRef

    let putBindingInScope com ctx (fsRef: FSharpMemberOrFunctionOrValue) value: Context*Fable.Ident =
        let ident = makeIdentFrom com ctx fsRef
        putIdentInScope ctx fsRef ident (Some value), ident

    let identWithRange r (ident: Fable.Ident) =
        let originalName = ident.Range |> Option.bind (fun r -> r.identifierName)
        { ident with Range = r |> Option.map (fun r -> { r with identifierName = originalName }) }

    let tryGetIdentFromScopeIf (ctx: Context) r predicate =
        ctx.Scope |> List.tryPick (fun (fsRef, ident, _) ->
            if predicate fsRef then identWithRange r ident |> Fable.IdentExpr |> Some
            else None)

    /// Get corresponding identifier to F# value in current scope
    let tryGetIdentFromScope (ctx: Context) r (fsRef: FSharpMemberOrFunctionOrValue) =
        tryGetIdentFromScopeIf ctx r (fun fsRef' -> obj.Equals(fsRef, fsRef'))

module Util =
    open Helpers
    open Patterns
    open TypeHelpers
    open Identifiers

    let makeFunctionArgs com ctx (args: FSharpMemberOrFunctionOrValue list) =
        let ctx, args =
            ((ctx, []), args)
            ||> List.fold (fun (ctx, accArgs) var ->
                let newContext, arg = putArgInScope com ctx var
                newContext, arg::accArgs)
        ctx, List.rev args

    let bindMemberArgs com ctx (args: FSharpMemberOrFunctionOrValue list list) =
        let ctx, transformedArgs, args =
            match args with
            | (firstArg::restArgs1)::restArgs2 when firstArg.IsMemberThisValue ->
                let ctx, thisArg = putArgInScope com ctx firstArg
                let thisArg = { thisArg with IsThisArgument = true }
                let ctx = { ctx with BoundMemberThis = Some thisArg }
                ctx, [thisArg], restArgs1::restArgs2
            | (firstArg::restArgs1)::restArgs2 when firstArg.IsConstructorThisValue ->
                let ctx, thisArg = putArgInScope com ctx firstArg
                let thisArg = { thisArg with IsThisArgument = true }
                let ctx = { ctx with BoundConstructorThis = Some thisArg }
                ctx, [thisArg], restArgs1::restArgs2
            | _ -> ctx, [], args
        let ctx, args =
            (args, (ctx, [])) ||> List.foldBack (fun tupledArg (ctx, accArgs) ->
                // The F# compiler "untuples" the args in methods
                let ctx, untupledArg = makeFunctionArgs com ctx tupledArg
                ctx, untupledArg@accArgs)
        ctx, transformedArgs @ args

    let makeTryCatch com ctx r (Transform com ctx body) catchClause finalBody =
        let catchClause =
            match catchClause with
            | Some (PutArgInScope com ctx (catchContext, catchVar), catchBody) ->
                // Add caughtException to context so it can be retrieved by `reraise`
                let catchContext = { catchContext with CaughtException = Some catchVar }
                Some (catchVar, com.Transform(catchContext, catchBody))
            | None -> None
        let finalizer =
            match finalBody with
            | Some (Transform com ctx finalBody) -> Some finalBody
            | None -> None
        Fable.TryCatch(body, catchClause, finalizer, r)

    let matchGenericParamsFrom (memb: FSharpMemberOrFunctionOrValue) (genArgs: Fable.Type seq) =
        let matchGenericParams (genArgs: Fable.Type seq) (genParams: FSharpGenericParameter seq) =
            Seq.zip (genParams |> Seq.map genParamName) genArgs

        let genArgsLen = Seq.length genArgs
        match memb.DeclaringEntity with
        // It seems that for F# types memb.GenericParameters contains all generics
        // but for BCL types we need to check the DeclaringEntity generics too
        | Some ent when genArgsLen > memb.GenericParameters.Count ->
            Seq.append ent.GenericParameters memb.GenericParameters
        | _ -> upcast memb.GenericParameters
        |> matchGenericParams genArgs

    /// Takes only the first CurriedParameterGroup into account.
    /// If there's only a single unit parameter, returns 0.
    let countNonCurriedParams (meth: FSharpMemberOrFunctionOrValue) =
        let args = meth.CurriedParameterGroups
        if args.Count = 0 then 0
        elif args.[0].Count = 1 then
            if isUnit args.[0].[0].Type then 0 else 1
        else args.[0].Count

    /// Same as `countNonCurriedParams` but applied to abstract signatures
    let countNonCurriedParamsForSignature (sign: FSharpAbstractSignature) =
        let args = sign.AbstractArguments
        if args.Count = 0 then 0
        elif args.[0].Count = 1 then
            if isUnit args.[0].[0].Type then 0 else 1
        else args.[0].Count

    // When importing a relative path from a different path where the member,
    // entity... is declared, we need to resolve the path
    let private fixImportedRelativePath (com: Compiler) (path: string) normalizedSourcePath =
        let file = Path.normalizePathAndEnsureFsExtension normalizedSourcePath
        if file = com.CurrentFile
        then path
        else
            Path.Combine(Path.GetDirectoryName(file), path)
            |> Path.getRelativePath com.CurrentFile

    let (|GlobalAtt|ImportAtt|NoGlobalNorImport|) (atts: Fable.Attribute seq) =
        let (|AttFullName|) (att: Fable.Attribute) = att.Entity.FullName, att

        atts |> Seq.tryPick (function
            | AttFullName(Atts.global_, att) ->
                match att.ConstructorArgs with
                | [:? string as customName] -> GlobalAtt(Some customName) |> Some
                | _ -> GlobalAtt(None) |> Some

            | AttFullName(Naming.StartsWith Atts.import _ as fullName, att) ->
                match fullName, att.ConstructorArgs with
                | Atts.importAll, [(:? string as path)] ->
                    ImportAtt("*", path.Trim()) |> Some
                | Atts.importDefault, [(:? string as path)] ->
                    ImportAtt("default", path.Trim()) |> Some
                | Atts.importMember, [(:? string as path)] ->
                    ImportAtt(Naming.placeholder, path.Trim()) |> Some
                | _, [(:? string as selector); (:? string as path)] ->
                    ImportAtt(selector.Trim(), path.Trim()) |> Some
                | _ -> None

            | _ -> None)
        |> Option.defaultValue NoGlobalNorImport

    /// Function used to check if calls must be replaced by global idents or direct imports
    let tryGlobalOrImportedMember (com: Compiler) typ (memb: FSharpMemberOrFunctionOrValue) =
        memb.Attributes
        |> Seq.map (fun x -> FsAtt(x) :> Fable.Attribute)
        |> function
        | GlobalAtt(Some customName) ->
            makeTypedIdent typ customName |> Fable.IdentExpr |> Some
        | GlobalAtt None ->
            getMemberDisplayName memb |> makeTypedIdent typ |> Fable.IdentExpr |> Some
        | ImportAtt(selector, path) ->
            let selector =
                if selector = Naming.placeholder then getMemberDisplayName memb
                else selector
            let path =
                match Path.isRelativePath path, memb.DeclaringEntity with
                | true, Some e ->
                    FsEnt.Ref(e).SourcePath
                    |> Option.map (fixImportedRelativePath com path)
                    |> Option.defaultValue path
                | _ -> path
            makeImportUserGenerated None typ selector path |> Some
        | _ -> None

    let tryGlobalOrImportedEntity (com: Compiler) (ent: Fable.Entity) =
        match ent.Attributes with
        | GlobalAtt(Some customName) ->
            makeTypedIdent Fable.Any customName |> Fable.IdentExpr |> Some
        | GlobalAtt None ->
            ent.DisplayName |> makeTypedIdent Fable.Any |> Fable.IdentExpr |> Some
        | ImportAtt(selector, path) ->
            let selector =
                if selector = Naming.placeholder then ent.DisplayName
                else selector
            let path =
                if Path.isRelativePath path then
                    ent.Ref.SourcePath
                    |> Option.map (fixImportedRelativePath com path)
                    |> Option.defaultValue path
                else path
            makeImportUserGenerated None Fable.Any selector path |> Some
        | _ -> None

    let isErasedOrStringEnumEntity (ent: Fable.Entity) =
        ent.Attributes |> Seq.exists (fun att ->
            match att.Entity.FullName with
            | Atts.erase | Atts.stringEnum | Atts.tsTaggedUnion -> true
            | _ -> false)

    let isGlobalOrImportedEntity (ent: Fable.Entity) =
        ent.Attributes |> Seq.exists (fun att ->
            match att.Entity.FullName with
            | Atts.global_ | Naming.StartsWith Atts.import _ -> true
            | _ -> false)

    let isAttachMembersEntity (com: Fable.Compiler) (ent: FSharpEntity) =
        not ent.IsFSharpModule && (
            // com.Options.Language = Php ||
            com.Options.Language = Rust ||
            ent.Attributes |> Seq.exists (fun att ->
                // Should we make sure the attribute is not an alias?
                match att.AttributeType.TryFullName with
                | Some Atts.attachMembers -> true
                | _ -> false)
        )

    let isEmittedOrImportedMember (memb: FSharpMemberOrFunctionOrValue) =
        memb.Attributes |> Seq.exists (fun att ->
            match att.AttributeType.TryFullName with
            | Some(Naming.StartsWith Atts.emit _ | Atts.global_ | Naming.StartsWith Atts.import _) -> true
            | _ -> false)

    let private isFromDllRef (ent: Fable.Entity) =
        match ent.Ref.Path with
        | Fable.AssemblyPath _ | Fable.CoreAssemblyName _ -> true
        | Fable.SourcePath _ -> false
        // This helper is only used for replacement candidates, so we discard precompiled libs
        | Fable.PrecompiledLib _ -> false

    let private isReplacementCandidatePrivate isFromDllRef (entFullName: string) =
        if entFullName.StartsWith("System.") || entFullName.StartsWith("Microsoft.FSharp.") then isFromDllRef
        // When compiling Fable itself, Fable.Core entities will be part of the code base,
        // but still need to be replaced
        else entFullName.StartsWith("Fable.Core.")

    let isReplacementCandidate (ent: Fable.Entity) =
        isReplacementCandidatePrivate (isFromDllRef ent) ent.FullName

    let isReplacementCandidateFrom (ent: FSharpEntity) =
        let isFromDllRef = Option.isSome ent.Assembly.FileName
        isReplacementCandidatePrivate isFromDllRef (FsEnt.FullName ent)

    let getEntityType (ent: Fable.Entity): Fable.Type =
        let genArgs = ent.GenericParameters |> List.map (fun x ->
            Fable.Type.GenericParam(x.Name, Seq.toList x.Constraints))
        Fable.Type.DeclaredType(ent.Ref, genArgs)

    /// We can add a suffix to the entity name for special methods, like reflection declaration
    let entityRefWithSuffix (com: Compiler) (ent: Fable.Entity) suffix =
        let error msg =
            sprintf "%s: %s" msg ent.FullName
            |> addErrorAndReturnNull com [] None
        match ent.IsInterface, ent.Ref.SourcePath with
        | true, _ -> error "Cannot reference an interface"
        | _, None -> error "Cannot reference entity from .dll reference, Fable packages must include F# sources"
        | _, Some file ->
            let entityName = (getEntityDeclarationName com ent.Ref) + suffix
            if file = com.CurrentFile then
                makeTypedIdentExpr (getEntityType ent) entityName
            elif ent.IsPublic then
                makeInternalClassImport com entityName file
            else
                error "Cannot inline functions that reference private entities"

    let entityRef (com: Compiler) (ent: Fable.Entity) =
        entityRefWithSuffix com ent ""

    /// First checks if the entity is global or imported
    let tryEntityRefMaybeGlobalOrImported (com: Compiler) (ent: Fable.Entity) =
        match tryGlobalOrImportedEntity com ent with
        | Some _importedEntity as entOpt -> entOpt
        | None ->
            if isFromDllRef ent
            then None
            else Some (entityRef com ent)

    let memberRef (com: Compiler) (ctx: Context) r typ (memb: FSharpMemberOrFunctionOrValue) =
        let r = r |> Option.map (fun r -> { r with identifierName = Some memb.DisplayName })
        let memberName, hasOverloadSuffix = getMemberDeclarationName com memb
        let file =
            memb.DeclaringEntity
            |> Option.bind (fun ent -> FsEnt.Ref(ent).SourcePath)
            // Cases when .DeclaringEntity returns None are rare (see #237)
            // We assume the member belongs to the current file
            |> Option.defaultValue com.CurrentFile
        if file = com.CurrentFile then
            { makeTypedIdent typ memberName with Range = r; IsMutable = memb.IsMutable }
            |> Fable.IdentExpr
        elif isPublicMember memb then
            // If the overload suffix changes, we need to recompile the files that call this member
            if hasOverloadSuffix then
                com.AddWatchDependency(file)
            makeInternalMemberImport com typ memb.IsInstanceMember memberName file
        else
            defaultArg (memb.TryGetFullDisplayName()) memb.CompiledName
            |> sprintf "Cannot reference private members from other files: %s"
            |> addErrorAndReturnNull com ctx.InlinePath r

    let rec tryFindInTypeHierarchy (ent: FSharpEntity) filter =
        if filter ent then Some ent
        else
            match getBaseEntity ent with
            | Some(ent, _) ->
                tryFindInTypeHierarchy ent filter
            | _ -> None

    /// Checks who's the actual implementor of the interface, this entity or any of its parents
    let rec tryFindImplementingEntity (ent: FSharpEntity) interfaceFullName =
        tryFindInTypeHierarchy ent (fun ent ->
            ent.DeclaredInterfaces
            |> Seq.exists (testInterfaceHierarchy interfaceFullName))

    let rec inherits (ent: FSharpEntity) baseFullName =
        tryFindInTypeHierarchy ent (fun ent ->
            ent.TryFullName = Some baseFullName)
        |> Option.isSome

    let isMangledAbstractEntity com (ent: FSharpEntity) =
        match ent.TryFullName with
        // By default mangle interfaces in System namespace as they are not meant to interact with JS
        // except those that are used in fable-library Typescript files
        | Some fullName when fullName.StartsWith("System.") ->
            match fullName with
            | Types.object
            | Types.idisposable
            | Types.icomparable
            | "System.IObservable`1"
            | "System.IObserver`1"
            | Types.ienumerableGeneric
            // These are used for injections
            | Types.comparer
            | Types.equalityComparer -> false
            | _ -> true
        // Don't mangle abstract classes in Fable.Core.JS and Fable.Core.PY namespaces
        | Some fullName when fullName.StartsWith("Fable.Core.JS.") -> false
        | Some fullName when fullName.StartsWith("Fable.Core.PY.") -> false
        // Don't mangle interfaces by default (for better JS interop) unless they have Mangle attribute
        | _ when ent.IsInterface -> hasAttribute Atts.mangle ent.Attributes
        // Mangle members from abstract classes unless they are global/imported or with explicitly attached members
        | _ -> not(isGlobalOrImportedEntity(FsEnt ent) || isAttachMembersEntity com ent)

    let getMangledAbstractMemberName (ent: FSharpEntity) memberName overloadHash =
        // TODO: Error if entity doesn't have fullname?
        let entityName = defaultArg ent.TryFullName ""
        entityName + "." + memberName + overloadHash

    let callInstanceMember com r typ (callInfo: Fable.CallInfo)
                    (entity: FSharpEntity) (memb: FSharpMemberOrFunctionOrValue) =
        let callInfo, callee =
            match callInfo.ThisArg with
            | Some callee -> { callInfo with ThisArg = None }, callee
            | None ->
                sprintf "Unexpected static interface/override call: %s" memb.FullName
                |> attachRange r |> failwith
        let isGetter = memb.IsPropertyGetterMethod
        let isSetter = not isGetter && memb.IsPropertySetterMethod
        let indexedProp = (isGetter && countNonCurriedParams memb > 0) || (isSetter && countNonCurriedParams memb > 1)
        let name, isGetter, isSetter =
            if isMangledAbstractEntity com entity then
                let overloadHash =
                    if (isGetter || isSetter) && not indexedProp then ""
                    else FsMemberFunctionOrValue memb |> OverloadSuffix.getHash (FsEnt entity)
                getMangledAbstractMemberName entity memb.CompiledName overloadHash, false, false
            else
                // Indexed properties keep the get_/set_ prefix and are compiled as methods
                if indexedProp then memb.CompiledName, false, false
                else getMemberDisplayName memb, isGetter, isSetter
        if isGetter then
            // let membType = memb.ReturnParameter.Type |> makeType Map.empty
            // Set the field as mutable to prevent beta reduction
            Fable.Get(callee, Fable.FieldGet(name, true), typ, r)
        elif isSetter then
            let membType = memb.CurriedParameterGroups.[0].[0].Type |> makeType Map.empty
            let arg = callInfo.Args |> List.tryHead |> Option.defaultWith makeNull
            Fable.Set(callee, Fable.FieldSet(name), membType, arg, r)
        else
            getAttachedMember callee name |> makeCall r typ callInfo

    let (|Replaced|_|) (com: IFableCompiler) ctx r typ (genArgs: Lazy<_>) (callInfo: Fable.CallInfo)
            (memb: FSharpMemberOrFunctionOrValue, entity: FSharpEntity option) =
        match entity with
        | Some ent when isReplacementCandidateFrom ent ->
            let info: Fable.ReplaceCallInfo =
              { SignatureArgTypes = callInfo.SignatureArgTypes
                DeclaringEntityFullName = ent.FullName
                HasSpread = callInfo.HasSpread
                IsModuleValue = isModuleValueForCalls ent memb
                IsInterface = ent.IsInterface
                CompiledName = memb.CompiledName
                OverloadSuffix =
                    if ent.IsFSharpModule then ""
                    else FsMemberFunctionOrValue memb |> OverloadSuffix.getHash (FsEnt ent)
                GenericArgs = genArgs.Value }
            match com.TryReplace(ctx, r, typ, info, callInfo.ThisArg, callInfo.Args) with
            | Some e -> Some e
            | None when info.IsInterface ->
                callInstanceMember com r typ callInfo ent memb |> Some
            | None ->
                let msg =
                    if info.DeclaringEntityFullName.StartsWith("Fable.Core.") then
                        $"{info.DeclaringEntityFullName}.{info.CompiledName} is not supported, try updating fable tool"
                    else
                        com.WarnOnlyOnce("Fable only supports a subset of standard .NET API, please check https://fable.io/docs/dotnet/compatibility.html. For external libraries, check whether they are Fable-compatible in the package docs.")
                        $"{info.DeclaringEntityFullName}.{info.CompiledName} is not supported by Fable"
                msg |> addErrorAndReturnNull com ctx.InlinePath r |> Some
        | _ -> None

    let addWatchDependencyFromMember (com: Compiler) (memb: FSharpMemberOrFunctionOrValue) =
        memb.DeclaringEntity
        |> Option.bind (fun ent -> FsEnt.Ref(ent).SourcePath)
        |> Option.iter com.AddWatchDependency

    let (|Emitted|_|) com r typ (callInfo: Fable.CallInfo option) (memb: FSharpMemberOrFunctionOrValue) =
        memb.Attributes |> Seq.tryPick (fun att ->
            match att.AttributeType.TryFullName with
            | Some(Naming.StartsWith Atts.emit _ as attFullName) ->
                addWatchDependencyFromMember com memb
                let callInfo =
                    match callInfo with
                    | Some i -> i
                    | None -> Fable.CallInfo.Make()
                // Allow combination of Import and Emit attributes
                let callInfo =
                    match tryGlobalOrImportedMember com Fable.Any memb with
                    | Some importExpr -> { callInfo with Fable.ThisArg = Some importExpr }
                    | _ -> callInfo
                let isStatement = tryAttributeConsArg att 1 false tryBoolean
                let macro = tryAttributeConsArg att 0  "" tryString
                let macro =
                    match attFullName with
                    | Atts.emitMethod -> "$0." + macro + "($1...)"
                    | Atts.emitConstructor -> "new $0($1...)"
                    | Atts.emitIndexer -> "$0[$1]{{=$2}}"
                    | Atts.emitProperty -> "$0." + macro + "{{=$1}}"
                    | _ -> macro
                let emitInfo: Fable.EmitInfo =
                    { Macro = macro
                      IsStatement = isStatement
                      CallInfo = callInfo }
                Fable.Emit(emitInfo, typ, r) |> Some
            | _ -> None)

    let (|Imported|_|) com r typ callInfo (memb: FSharpMemberOrFunctionOrValue, entity: FSharpEntity option) =
        let importValueType = if Option.isSome callInfo then Fable.Any else typ
        match tryGlobalOrImportedMember com importValueType memb, callInfo, entity with
        // Import called as function
        | Some importExpr, Some callInfo, Some e ->
            let isValueOrGetter =
                isModuleValueForCalls e memb
                || (memb.IsPropertyGetterMethod && (countNonCurriedParams memb) = 0)

            if isValueOrGetter then Some importExpr
            else makeCall r typ callInfo importExpr |> Some

        // Import called as value
        | Some importExpr, None, _ -> Some importExpr

        // The value/method is not imported, check if the declaring entity is
        | None, Some callInfo, Some e ->
            let moduleOrClassExpr =
                let fableEnt = FsEnt e
                match tryGlobalOrImportedEntity com fableEnt with
                | Some expr -> Some expr
                // AttachMembers classes behave the same as global/imported classes
                | None when com.Options.Language <> Rust && isAttachMembersEntity com e ->
                    Some(entityRef com fableEnt)
                | None -> None
            match moduleOrClassExpr, callInfo.ThisArg with
            | Some _, Some _thisArg ->
                callInstanceMember com r typ callInfo e memb |> Some

            | Some classExpr, None when memb.IsConstructor ->
                Fable.Call(classExpr, { callInfo with IsConstructor = true }, typ, r) |> Some

            | Some moduleOrClassExpr, None ->
                if isModuleValueForCalls e memb then
                    // Set the field as mutable just in case, so it's not displaced by beta reduction
                    Fable.Get(moduleOrClassExpr, Fable.FieldGet(getMemberDisplayName memb, true), typ, r) |> Some
                else
                    let callInfo = { callInfo with ThisArg = Some moduleOrClassExpr }
                    callInstanceMember com r typ callInfo e memb |> Some

            | None, _ -> None
        | _ -> None
        |> Option.tap (fun _ -> addWatchDependencyFromMember com memb)

    let inlineExpr (com: IFableCompiler) (ctx: Context) r t (genArgs: Lazy<_>) callee (info: Fable.CallInfo) (memb: FSharpMemberOrFunctionOrValue) =
        let rec foldArgs acc = function
            | argIdent::restArgIdents, argExpr::restArgExprs ->
                foldArgs ((argIdent, argExpr)::acc) (restArgIdents, restArgExprs)
            | (argIdent: FSharpMemberOrFunctionOrValue)::restArgIdents, [] ->
                let t = makeType ctx.GenericArgs argIdent.FullType
                foldArgs ((argIdent, Fable.Value(Fable.NewOption(None, t, false), None))::acc) (restArgIdents, [])
            | [], _ -> List.rev acc

        // Log error if the inline function is called recursively
        match ctx.InlinedFunction with
        | Some memb2 when memb.Equals(memb2) ->
            sprintf "Recursive functions cannot be inlined: (%s)" memb.FullName
            |> addErrorAndReturnNull com [] r
        | _ ->
            let args: Fable.Expr list =
                match callee with
                | Some c -> c::info.Args
                | None -> info.Args

            let inExpr = com.GetInlineExprFromMember(memb)

            let ctx, bindings =
                ((ctx, []), foldArgs [] (inExpr.Args, args)) ||> List.fold (fun (ctx, bindings) (argId, arg) ->
                    // Change type and mark ident as compiler-generated so Fable also
                    // tries to inline it in DEBUG mode (some patterns depend on this)
                    let ident = { makeIdentFrom com ctx argId with
                                    Type = arg.Type
                                    IsCompilerGenerated = true }
                    let ctx = putIdentInScope ctx argId ident (Some arg)
                    ctx, (ident, arg)::bindings)

            let fromFile, fromRange =
                match ctx.InlinePath with
                | { ToFile = file; ToRange = r }::_ -> file, r
                | [] -> com.CurrentFile, r

            let ctx = { ctx with GenericArgs = genArgs.Value |> Map
                                 InlinedFunction = Some memb
                                 InlinePath = { ToFile = inExpr.FileName
                                                ToRange = makeRangeFrom inExpr.Body
                                                FromFile = fromFile
                                                FromRange = fromRange }::ctx.InlinePath }

            match com.Transform(ctx, inExpr.Body) with
            // If this is an import expression, apply the arguments, see #2280
            | Fable.Import({ Kind = Fable.UserImport _ } as importInfo, ti, r) as importExpr when not importInfo.IsCompilerGenerated ->
                // Check if import has absorbed the arguments, see #2284
                let args =
                    let path = importInfo.Path
                    match importInfo.Selector, info.Args with
                    | sel, (StringConst selArg)::(StringConst pathArg)::args when sel = selArg && path = pathArg -> args
                    | ("default"|"*"), (StringConst pathArg)::args when path = pathArg -> args
                    | _, args -> args
                // Don't apply args either if this is a class getter, see #2329
                if List.isEmpty args || memb.IsPropertyGetterMethod then
                    // Set IsCompilerGenerated=true to prevent Fable removing args of surrounding function
                    Fable.Import({ importInfo with Kind = Fable.UserImport true }, ti, r)
                else
                    makeCall r t info importExpr
            | body ->
                List.fold (fun body (ident, value) -> Fable.Let(ident, value, body)) body bindings

    let (|Inlined|_|) (com: IFableCompiler) ctx r t genArgs callee info (memb: FSharpMemberOrFunctionOrValue) =
        if isInline memb
        then inlineExpr com ctx r t genArgs callee info memb |> Some
        else None

    /// Removes optional arguments set to None in tail position
    let transformOptionalArguments (com: IFableCompiler) (ctx: Context) r
                (memb: FSharpMemberOrFunctionOrValue) (genArgs: Lazy<_>) (args: Fable.Expr list) =
        if memb.CurriedParameterGroups.Count <> 1
            || memb.CurriedParameterGroups.[0].Count <> (List.length args)
        then args
        else
            (memb.CurriedParameterGroups.[0], args, (true, []))
            |||> Seq.foldBack2 (fun par arg (keepChecking, acc) ->
                if keepChecking && par.IsOptionalArg then
                    match arg with
                    | Fable.Value(Fable.NewOption(None,_,_),_) -> true, acc
                    | _ -> false, arg::acc
                else false, arg::acc)
            |> snd

    let hasInterface interfaceFullname (ent: Fable.Entity) =
        ent.AllInterfaces |> Seq.exists (fun ifc -> ifc.Entity.FullName = interfaceFullname)

    let makeCallWithArgInfo com ctx r typ (genArgs: Lazy<_>) callee (memb: FSharpMemberOrFunctionOrValue) (callInfo: Fable.CallInfo) =
        let makeReturnType t =
            match makeType (Map genArgs.Value) t with
            // TODO: This is not ideal, but for proper currying when the call returns a lambda,
            // let's use the type without filled generic args. See #2433.
            | Fable.LambdaType _ -> makeType ctx.GenericArgs t
            | t -> t

        match memb, memb.DeclaringEntity with
        | Emitted com r typ (Some callInfo) emitted, _ -> emitted
        | Imported com r typ (Some callInfo) imported -> imported
        | Replaced com ctx r typ genArgs callInfo replaced -> replaced
        | Inlined com ctx r typ genArgs callee callInfo expr, _ -> expr

        | Try (tryGetIdentFromScope ctx r) funcExpr, Some entity ->
            if isModuleValueForCalls entity memb then funcExpr
            else makeCall r typ callInfo funcExpr

        | _, Some entity when entity.IsDelegate ->
            match callInfo.ThisArg, memb.DisplayName with
            | Some callee, "Invoke" ->
                let callInfo = { callInfo with ThisArg = None }
                makeCall r typ callInfo callee
            | _ -> "Only Invoke is supported in delegates"
                   |> addErrorAndReturnNull com ctx.InlinePath r

        // Check if this is an interface or abstract/overriden method
        | _, Some entity when entity.IsInterface
                || memb.IsOverrideOrExplicitInterfaceImplementation
                || memb.IsDispatchSlot ->

            // When calling `super` in an override, it may happen the method is not originally declared
            // by the immediate parent, so we need to go through the hierarchy until we find the original declaration
            // (this is important to get the correct mangled name)
            let entity =
                match memb.IsOverrideOrExplicitInterfaceImplementation, callInfo.ThisArg with
                | true, Some(Fable.Value(Fable.BaseValue _, _)) ->
                    // Only compare args for overloads (single curried parameter group)
                    let compareArgs =
                        if memb.CurriedParameterGroups.Count <> 1 then None
                        else memb.CurriedParameterGroups.[0] |> Seq.toArray |> Some
                    entity |> tryFindBaseEntity (fun ent ->
                        ent.TryGetMembersFunctionsAndValues() |> Seq.exists (fun m ->
                            m.IsInstanceMember
                            && m.CompiledName = memb.CompiledName
                            && m.IsDispatchSlot
                            && (
                                match compareArgs with
                                | Some compareArgs when m.CurriedParameterGroups.Count = 1 && m.CurriedParameterGroups.[0].Count = compareArgs.Length ->
                                    let compareArgs2 = m.CurriedParameterGroups.[0] |> Seq.toArray
                                    Array.zip compareArgs compareArgs2
                                    |> Array.forall (fun (p1, p2) -> p1.Type.Equals(p2.Type))
                                | _ -> true
                            )
                        ))
                    |> Option.defaultValue entity
                | _ -> entity

            callInstanceMember com r typ callInfo entity memb

        | _, Some entity when isModuleValueForCalls entity memb && com.Options.Language <> Rust ->
            let typ = makeReturnType memb.FullType
            memberRef com ctx r typ memb
        | _ ->
            // If member looks like a value but behaves like a function (has generic args) the type from F# AST is wrong (#2045).
            let typ = makeReturnType memb.ReturnParameter.Type
            let callExpr =
                memberRef com ctx r Fable.Any memb
                |> makeCall r typ callInfo
            let fableMember = FsMemberFunctionOrValue(memb)
            com.ApplyMemberCallPlugin(fableMember, callExpr)

    let makeCallFrom (com: IFableCompiler) (ctx: Context) r typ (genArgs: Fable.Type seq) callee args (memb: FSharpMemberOrFunctionOrValue) =
        let genArgs = lazy(matchGenericParamsFrom memb genArgs |> Seq.toList)
        Fable.CallInfo.Make(
            ?thisArg = callee,
            args = transformOptionalArguments com ctx r memb genArgs args,
            sigArgTypes = getArgTypes com memb,
            hasSpread = hasParamArray memb,
            memberInfo = FsMemberFunctionOrValue.CallMemberInfo(memb))
        |> makeCallWithArgInfo com ctx r typ genArgs callee memb

    let makeValueFrom (com: IFableCompiler) (ctx: Context) r (v: FSharpMemberOrFunctionOrValue) =
        let typ = makeType ctx.GenericArgs v.FullType
        match v, v.DeclaringEntity with
        | _ when typ = Fable.Unit ->
            if com.Options.Verbosity = Verbosity.Verbose && not v.IsCompilerGenerated then // See #1516
                sprintf "Value %s is replaced with unit constant" v.DisplayName
                |> addWarning com ctx.InlinePath r
            Fable.Value(Fable.UnitConstant, r)
        | Emitted com r typ None emitted, _ -> emitted
        | Imported com r typ None imported -> imported
        | Try (tryGetIdentFromScope ctx r) expr, _ -> expr
        | _ -> memberRef com ctx r typ v<|MERGE_RESOLUTION|>--- conflicted
+++ resolved
@@ -40,24 +40,12 @@
                 | 0 -> name
                 | n -> name + "_" + (string n)
 
-<<<<<<< HEAD
-=======
-        let typ = lazy TypeHelpers.makeType Map.empty fi.FieldType
-        FsField(getFSharpFieldName fi, typ, isMutable=fi.IsMutable, isStatic=fi.IsStatic, ?literalValue=fi.LiteralValue)
-    interface Fable.Field with
-        member _.Name = name
-        member _.FieldType = typ.Value
-        member _.LiteralValue = literalValue
-        member _.IsStatic = defaultArg isStatic false
-        member _.IsMutable = defaultArg isMutable false
-
 [<RequireQualifiedAccess>]
 type CompiledValue =
     | Integer of int
     | Float of float
     | Boolean of bool
 
->>>>>>> bd097b92
 type FsUnionCase(uci: FSharpUnionCase) =
     /// FSharpUnionCase.CompiledName doesn't give the value of CompiledNameAttribute
     /// We must check the attributes explicitly
@@ -66,13 +54,12 @@
         |> Helpers.tryFindAtt Atts.compiledName
         |> Option.map (fun (att: FSharpAttribute) -> att.ConstructorArguments.[0] |> snd |> string)
 
-<<<<<<< HEAD
     static member FullName (uci: FSharpUnionCase) =
         // proper full compiled name (instead of uci.FullName)
         uci.XmlDocSig
         |> Naming.replacePrefix "T:Microsoft.FSharp." "FSharp."
         |> Naming.replacePrefix "T:" ""
-=======
+
     static member CompiledValue (uci: FSharpUnionCase) =
         uci.Attributes
         |> Helpers.tryFindAtt Atts.compiledValue
@@ -84,7 +71,6 @@
             | :? Enum as value when Enum.GetUnderlyingType(value.GetType()) = typeof<int> -> Some (CompiledValue.Integer (box value :?> int))
             | _ -> None
         )
->>>>>>> bd097b92
 
     interface Fable.UnionCase with
         member _.Name = uci.Name
@@ -846,37 +832,6 @@
             | _ -> None
         else None
 
-<<<<<<< HEAD
-    let (|OptionUnion|ListUnion|ErasedUnion|ErasedUnionCase|StringEnum|DiscriminatedUnion|)
-                            (NonAbbreviatedType typ: FSharpType, unionCase: FSharpUnionCase) =
-        let getCaseRule (att: FSharpAttribute) =
-            match Seq.tryHead att.ConstructorArguments with
-            | Some(_, (:? int as rule)) -> enum<CaseRules>(rule)
-            | _ -> CaseRules.LowerFirst
-
-        unionCase.Attributes |> Seq.tryPick (fun att ->
-            match att.AttributeType.TryFullName with
-            | Some Atts.erase -> Some ErasedUnionCase
-            | _ -> None)
-        |> Option.defaultWith (fun () ->
-            match tryDefinition typ with
-            | None -> failwith "Union without definition"
-            | Some(tdef, fullName) ->
-                match defaultArg fullName tdef.CompiledName with
-                | Types.valueOption -> OptionUnion(typ.GenericArguments.[0], true)
-                | Types.option -> OptionUnion(typ.GenericArguments.[0], false)
-                | Types.list -> ListUnion typ.GenericArguments.[0]
-                | _ ->
-                    tdef.Attributes |> Seq.tryPick (fun att ->
-                        match att.AttributeType.TryFullName with
-                        | Some Atts.erase -> Some (ErasedUnion(tdef, typ.GenericArguments, getCaseRule att))
-                        | Some Atts.stringEnum -> Some (StringEnum(tdef, getCaseRule att))
-                        | _ -> None)
-                    |> Option.defaultValue (DiscriminatedUnion(tdef, typ.GenericArguments))
-        )
-
-=======
->>>>>>> bd097b92
     let (|ContainsAtt|_|) (fullName: string) (ent: FSharpEntity) =
         tryFindAtt fullName ent.Attributes
 
