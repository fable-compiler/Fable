--- conflicted
+++ resolved
@@ -340,21 +340,14 @@
         then [||] :> IList<_>
         else (nonAbbreviatedType t).GenericArguments
 
-<<<<<<< HEAD
-    let private getEntityMangledName (com: Compiler) trimRootModule (entRef: Fable.EntityRef) =
-        let fullName = entRef.FullName
-        match trimRootModule, entRef.Path with
-        | true, Fable.SourcePath sourcePath ->
-=======
     type TrimRootModule =
         | TrimRootModule of Compiler
         | NoTrimRootModule
 
-    let private getEntityMangledName trimRootModule (ent: Fable.EntityRef) =
-        let fullName = ent.FullName
-        match trimRootModule, ent.Path with
+    let private getEntityMangledName trimRootModule (entRef: Fable.EntityRef) =
+        let fullName = entRef.FullName
+        match trimRootModule, entRef.Path with
         | TrimRootModule com, Fable.SourcePath sourcePath ->
->>>>>>> 9e16799a
             let rootMod = com.GetRootModule(sourcePath)
             if fullName.StartsWith(rootMod) then
                 fullName.Substring(rootMod.Length).TrimStart('.')
@@ -367,12 +360,11 @@
         if name = ".ctor" then "$ctor"
         else name.Replace('.','_').Replace('`','$')
 
-<<<<<<< HEAD
     let cleanNameAsRustIdentifier (name: string) =
         name.Replace(' ','_').Replace('`','_')
 
     let getEntityDeclarationName (com: Compiler) (entRef: Fable.EntityRef) =
-        let entityName = getEntityMangledName com true entRef
+        let entityName = getEntityMangledName (TrimRootModule com) entRef |> cleanNameAsJsIdentifier
         let name, part = (entityName |> cleanNameAsJsIdentifier, Naming.NoMemberPart)
         let sanitizedName =
             match com.Options.Language with
@@ -380,15 +372,6 @@
             | Rust -> entityName |> cleanNameAsRustIdentifier
             | _ -> Naming.sanitizeIdent (fun _ -> false) name part
         sanitizedName
-=======
-    let getEntityDeclarationName (com: Compiler) (ent: Fable.EntityRef) =
-        let entityName = getEntityMangledName (TrimRootModule com) ent |> cleanNameAsJsIdentifier
-        (entityName, Naming.NoMemberPart)
-        ||> match com.Options.Language with
-            | Python ->
-                Fable.PY.Naming.sanitizeIdent Fable.PY.Naming.pyBuiltins.Contains
-            | _ -> Naming.sanitizeIdent (fun _ -> false)
->>>>>>> 9e16799a
 
     let private getMemberMangledName trimRootModule (memb: FSharpMemberOrFunctionOrValue) =
         if memb.IsExtensionMember then
@@ -401,7 +384,6 @@
                 let entRef = FsEnt.Ref ent
                 let entName = getEntityMangledName com trimRootModule entRef
                 if ent.IsFSharpModule then
-<<<<<<< HEAD
                     match com.Options.Language, entName with
                     | Rust, _ -> // no module prefix for Rust
                         memb.CompiledName, Naming.NoMemberPart
@@ -411,14 +393,6 @@
                         moduleName, Naming.StaticMemberPart(memb.CompiledName, "")
                 else
                     let overloadSuffix = FsMemberFunctionOrValue memb |> OverloadSuffix.getHash (FsEnt ent)
-=======
-                    match getEntityMangledName trimRootModule entFullName with
-                    | "" -> memb.CompiledName, Naming.NoMemberPart
-                    | moduleName -> moduleName, Naming.StaticMemberPart(memb.CompiledName, "")
-                else
-                    let overloadSuffix = FsMemberFunctionOrValue memb |> OverloadSuffix.getHash (FsEnt ent)
-                    let entName = getEntityMangledName trimRootModule entFullName
->>>>>>> 9e16799a
                     if memb.IsInstanceMember
                     then entName, Naming.InstanceMemberPart(memb.CompiledName, overloadSuffix)
                     else entName, Naming.StaticMemberPart(memb.CompiledName, overloadSuffix)
