--- conflicted
+++ resolved
@@ -77,16 +77,12 @@
 let createMutablePublicValue (com: ICompiler) value =
     match com.Options.Language with
     | Python -> Py.Replacements.createAtom com value
-<<<<<<< HEAD
-    | JavaScript | TypeScript -> JS.Replacements.createAtom com value
-    | Rust | Php | Dart | Lua -> value
-=======
     | JavaScript
     | TypeScript -> JS.Replacements.createAtom com value
     | Rust
     | Php
-    | Dart -> value
->>>>>>> 1a1854ac
+    | Dart
+    | Lua -> value
 
 let getRefCell (com: ICompiler) r typ (expr: Expr) =
     match com.Options.Language with
