--- conflicted
+++ resolved
@@ -21,16 +21,13 @@
     <Compile Include="FableTransforms.fs" />
     <Compile Include="Fable2Babel.fs" />
     <Compile Include="BabelPrinter.fs" />
-<<<<<<< HEAD
     <Compile Include="Python/Python.fs" />
     <Compile Include="Python/Fable2Python.fs" />
     <Compile Include="Python/Babel2Python.fs" />
     <Compile Include="Python/PythonPrinter.fs" />
-=======
     <Compile Include="Php/Php.fs" />
     <Compile Include="Php/Fable2Php.fs" />
     <Compile Include="Php/PhpPrinter.fs" />
->>>>>>> f2145d0d
 
     <Compile Include="State.fs" />
   </ItemGroup>
