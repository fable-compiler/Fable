--- conflicted
+++ resolved
@@ -34,15 +34,12 @@
     <Compile Include="Php/Php.fs" />
     <Compile Include="Php/Fable2Php.fs" />
     <Compile Include="Php/PhpPrinter.fs" />
-<<<<<<< HEAD
     <Compile Include="Lua/Lua.fs" />
     <Compile Include="Lua/Compiler.fs" />
     <Compile Include="Lua/Fable2Lua.fs" />
     <Compile Include="Lua/LuaPrinter.fs" />
-=======
     <Compile Include="Dart/Dart.fs" />
     <Compile Include="Dart/Fable2Dart.fs" />
->>>>>>> 69089158
     <Compile Include="Dart/DartPrinter.fs" />
     <Compile Include="Rust/RustPrinter.fs" />
     <Compile Include="Rust/Fable2Rust.fs" />
