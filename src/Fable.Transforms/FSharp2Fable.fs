--- conflicted
+++ resolved
@@ -524,11 +524,7 @@
     | CapturedBaseConsCall com ctx transformBaseConsCall nextExpr ->
         return! transformExpr com ctx nextExpr
 
-<<<<<<< HEAD
-    // `argTypes2` is always empty, not sure what it is for
-=======
     // `argTypes2` is always empty
->>>>>>> 2a543913
     | BasicPatterns.TraitCall(sourceTypes, traitName, flags, argTypes, _argTypes2, argExprs) ->
         let r = makeRangeFrom fsExpr
         let typ = makeType com ctx.GenericArgs fsExpr.Type
