--- conflicted
+++ resolved
@@ -538,9 +538,8 @@
 
     // `argTypes2` is always empty
     | BasicPatterns.TraitCall(sourceTypes, traitName, flags, argTypes, _argTypes2, argExprs) ->
-<<<<<<< HEAD
         let r = makeRangeFrom fsExpr
-        let typ = makeType com ctx.GenericArgs fsExpr.Type
+        let typ = makeType ctx.GenericArgs fsExpr.Type
         match ctx.Witnesses with
         | [] ->
             return resolveTraitCall com ctx r typ sourceTypes traitName flags argTypes argExprs
@@ -548,7 +547,7 @@
             sprintf "Replaced with witness %A" witness |> addWarning com ctx.InlinePath (makeRangeFrom fsExpr)
             let! args = transformExprList com ctx argExprs
             let! callee = transformExpr com ctx witness
-            return Fable.Operation(Fable.CurriedApply(callee, args), typ, r)
+            return Fable.CurriedApply(callee, args, typ, r)
         | _ ->
             sprintf "Multiple witnesses found %A" ctx.Witnesses
             |> addWarning com ctx.InlinePath r
@@ -569,22 +568,12 @@
                             None
                     | e -> Some e)
                 |> fun ws -> { ctx with Witnesses = ws }
-=======
-        let typ = makeType ctx.GenericArgs fsExpr.Type
-        return transformTraitCall com ctx (makeRangeFrom fsExpr) typ sourceTypes traitName flags argTypes argExprs
->>>>>>> 96d06000
 
         checkArgumentsPassedByRef com ctx args
         let! callee = transformExprOpt com ctx callee
         let! args = transformExprList com ctx args
-<<<<<<< HEAD
-        let genArgs = ownerGenArgs @ membGenArgs |> Seq.map (makeType com ctx.GenericArgs)
-        let typ = makeType com ctx.GenericArgs fsExpr.Type
-=======
-        // TODO: Check answer to #868 in FSC repo
         let genArgs = ownerGenArgs @ membGenArgs |> Seq.map (makeType ctx.GenericArgs)
         let typ = makeType ctx.GenericArgs fsExpr.Type
->>>>>>> 96d06000
         return makeCallFrom com ctx (makeRangeFrom fsExpr) typ genArgs callee args memb
 
     | BasicPatterns.Application(applied, _genArgs, []) ->
