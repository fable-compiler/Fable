--- conflicted
+++ resolved
@@ -21,13 +21,8 @@
     let baseEnt = FsEnt baseEnt
     let argTypes = lazy getArgTypes com baseCons
     let baseArgs = transformExprList com ctx baseArgs |> run
-<<<<<<< HEAD
-    let genArgs = genArgs |> Seq.map (makeType ctx.GenericArgs)
+    let genArgs = genArgs |> List.map (makeType ctx.GenericArgs)
     match Replacements.Api.tryBaseConstructor com ctx baseEnt argTypes genArgs baseArgs with
-=======
-    let genArgs = genArgs |> List.map (makeType ctx.GenericArgs)
-    match Replacements.tryBaseConstructor com ctx baseEnt argTypes genArgs baseArgs with
->>>>>>> 98f55a33
     | Some(baseRef, args) ->
         let callInfo = Fable.CallInfo.Make(args=args, sigArgTypes=getArgTypes com baseCons)
         makeCall r Fable.Unit callInfo baseRef
@@ -145,14 +140,9 @@
                 let name = genParamName p
                 match Map.tryFind name genArgsMap with
                 | Some t -> t
-<<<<<<< HEAD
                 | None -> Fable.GenericParam(name, p.Constraints |> Seq.chooseToList FsGenParam.Constraint))
-            makeCallFrom com ctx r typ genArgs thisArg args memb)
-=======
-                | None -> Fable.GenericParam name)
 
             makeCallFrom com ctx r typ (entGenArgs @ genArgs) thisArg args memb)
->>>>>>> 98f55a33
 
     sourceTypes |> Seq.tryPick (fun t ->
         let typeOpt = Replacements.Api.tryType com t
@@ -697,12 +687,8 @@
                         let w: Fable.Witness = {
                             TraitName = traitName
                             IsInstance = isInstance
-<<<<<<< HEAD
+                            FileName = com.CurrentFile
                             Expr = Fable.Delegate(args, body, Fable.FuncInfo.Empty)
-=======
-                            FileName = com.CurrentFile
-                            Expr = Fable.Delegate(args, body, None)
->>>>>>> 98f55a33
                         }
                         return { ctx with Witnesses = w::ctx.Witnesses }
                     })
@@ -1625,11 +1611,7 @@
                             let callInfo = makeCallInfo None argExprs argTypes
                             makeCall r t callInfo callee |> Some
 
-<<<<<<< HEAD
-                    | Fable.UnresolvedInlineCall(membUniqueName, genArgs, callee, info) ->
-=======
-                    | Fable.UnresolvedInlineCall(membUniqueName, genArgs, witnesses, callee, info, t, r) ->
->>>>>>> 98f55a33
+                    | Fable.UnresolvedInlineCall(membUniqueName, genArgs, witnesses, callee, info) ->
                         let t = resolveGenArg ctx t
                         let callee = callee |> Option.map (resolveExpr ctx fileName)
                         let info = { info with ThisArg = info.ThisArg |> Option.map (resolveExpr ctx fileName)
@@ -1676,12 +1658,6 @@
         member this.TryReplace(ctx, r, t, info, thisArg, args) =
             this.TryReplace(ctx, r, t, info, thisArg, args)
 
-<<<<<<< HEAD
-=======
-        member this.InjectArgument(ctx, r, parameter) =
-            Inject.injectArg this ctx r parameter
-
->>>>>>> 98f55a33
         member this.ResolveInlineExpr(ctx, inExpr, args) =
             this.ResolveInlineExpr(ctx, inExpr, args)
 
