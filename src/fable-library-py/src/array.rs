--- conflicted
+++ resolved
@@ -1683,12 +1683,7 @@
             ));
         }
 
-<<<<<<< HEAD
-        let mut results = NativeArray::new(&self.storage.get_type(), Some(count));
-        self.storage.copy_to(&mut results, 0, 0, count, _py)?;
-=======
         let mut results = self.storage.clone();
->>>>>>> f7f279a1
         results.truncate(count);
         Ok(FSharpArray { storage: results })
     }
@@ -1701,12 +1696,10 @@
         cons: Option<&Bound<'_, PyAny>>,
     ) -> PyResult<FSharpArray> {
         let len = self.storage.len();
-<<<<<<< HEAD
-        let fs_cons = FSharpCons::extract(cons, &self.storage.get_type());
-
-        let initial_capacity = (len + 1) / 2;
-        let mut results = fs_cons.create(initial_capacity);
-        let mut results2 = fs_cons.create(initial_capacity);
+        let mut results = NativeArray::new(&self.storage.get_type(), Some(len));
+        let mut results2 = NativeArray::new(&self.storage.get_type(), Some(len));
+        let mut len_true = 0;
+        let mut len_false = 0;
 
         for i in 0..len {
             let item = self.get_item_at_index(i as isize, py)?;
@@ -1714,34 +1707,9 @@
             let bound_item = item.bind(py);
             if f.call1((&bound_item,))?.is_truthy()? {
                 results.push_value(&bound_item, py)?;
+                len_true += 1;
             } else {
                 results2.push_value(&bound_item, py)?;
-            }
-        }
-
-        // Create final array with exact size needed
-        let mut final_results = NativeArray::new(&ArrayType::Generic, Some(2));
-        final_results.push_value(&Py::new(py, FSharpArray { storage: results })?.bind(py), py)?;
-        final_results.push_value(
-            &Py::new(py, FSharpArray { storage: results2 })?.bind(py),
-            py,
-        )?;
-=======
-        let mut results = NativeArray::new(&self.storage.get_type(), Some(len));
-        let mut results2 = NativeArray::new(&self.storage.get_type(), Some(len));
-        let mut len_true = 0;
-        let mut len_false = 0;
-
-        for i in 0..len {
-            let item = self.get_item_at_index(i as isize, py)?;
-            let item_clone = item.clone_ref(py);
-            // Get the raw Python object for comparison
-            let item_obj = item.bind(py);
-            if f.call1((item_obj,))?.is_truthy()? {
-                results.push_value(&item_clone.bind(py), py)?;
-                len_true += 1;
-            } else {
-                results2.push_value(&item_clone.bind(py), py)?;
                 len_false += 1;
             }
         }
@@ -1749,7 +1717,6 @@
         // Create arrays with the correct sizes using truncate
         let left = FSharpArray { storage: results }.truncate(py, len_true)?;
         let right = FSharpArray { storage: results2 }.truncate(py, len_false)?;
->>>>>>> f7f279a1
 
         // Create a new array containing the left and right results
         let mut final_results = NativeArray::new(&ArrayType::Generic, Some(2));
