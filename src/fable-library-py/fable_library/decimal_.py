from decimal import MAX_EMAX, MIN_EMIN, Decimal, getcontext

from .types import FSharpRef, IntegerTypes, byte, int16, int32, int64, sbyte, uint16, uint32, uint64


getcontext().prec = 29

get_zero = Decimal(0)
get_one = Decimal(1)

get_minus_one = Decimal(-1)
get_max_value = MAX_EMAX
get_min_value = MIN_EMIN


def compare(x: Decimal, y: Decimal) -> int:
    return -1 if x < y else 1 if x > y else 0


def equals(a: Decimal, b: Decimal) -> bool:
    return a == b


def abs(x: Decimal) -> Decimal:
    return -x if x < 0 else x


def sign(x: Decimal) -> int:
    return -1 if x < 0 else 1 if x > 0 else 0


def max(x: Decimal, y: Decimal) -> Decimal:
    return x if x > y else y


def min(x: Decimal, y: Decimal) -> Decimal:
    return x if x < y else y


def add(a: Decimal, b: Decimal) -> Decimal:
    return a + b


def subtract(a: Decimal, b: Decimal) -> Decimal:
    return a - b


def multiply(a: Decimal, b: Decimal) -> Decimal:
    return a * b


def divide(a: Decimal, b: Decimal) -> Decimal:
    return a / b


def remainder(a: Decimal, b: Decimal) -> Decimal:
    return a % b


def negate(a: Decimal) -> Decimal:
    return -a


def op_unary_negation(a: Decimal) -> Decimal:
    return -a


def op_unary_plus(a: Decimal) -> Decimal:
    return +a


def op_addition(a: Decimal, b: Decimal) -> Decimal:
    return a + b


def op_subtraction(a: Decimal, b: Decimal) -> Decimal:
    return a - b


def op_multiply(a: Decimal, b: Decimal) -> Decimal:
    return a * b


def op_division(a: Decimal, b: Decimal) -> Decimal:
    return a / b


def op_modulus(a: Decimal, b: Decimal) -> Decimal:
    return a % b


def op_less_than(a: Decimal, b: Decimal) -> bool:
    return a < b


def op_less_than_or_equal(a: Decimal, b: Decimal) -> bool:
    return a <= b


def op_greater_than(a: Decimal, b: Decimal) -> bool:
    return a > b


def op_greater_than_or_equal(a: Decimal, b: Decimal) -> bool:
    return a >= b


def op_equality(a: Decimal, b: Decimal) -> bool:
    return a == b


def op_inequality(a: Decimal, b: Decimal) -> bool:
    return a != b


def from_parts(
    low: IntegerTypes, mid: IntegerTypes, high: IntegerTypes, is_negative: IntegerTypes, scale: IntegerTypes
) -> Decimal:
    sign = -1 if is_negative else 1

    _low, _mid, _high, _scale = int(low), int(mid), int(high), int(scale)

    if _low < 0:
        _low = 0x100000000 + _low

    if _mid < 0:
        _mid = 0xFFFFFFFF00000000 + _mid + 1
    else:
        _mid = _mid << 32

    if _high < 0:
        _high = 0xFFFFFFFF0000000000000000 + _high + 1
    else:
        _high = _high << 64

    value = Decimal((_low + _mid + _high) * sign)
    if scale:
        dscale = Decimal(pow(10, _scale))
        return value / dscale
    return value


def to_string(x: Decimal) -> str:
    return str(x)


def to_number(x: Decimal) -> float:
    return float(x)


def to_int(x: Decimal) -> int:
    return int(x)


def parse(string: str) -> Decimal:
    return Decimal(string)


def try_parse(string: str, def_value: FSharpRef[Decimal]) -> bool:
    try:
        def_value.contents = parse(string)
        return True
    except Exception:
        return False


def create(value: float | IntegerTypes | str) -> Decimal:
    match value:
        case sbyte() | byte() | int16() | uint16() | int32() | uint32() | int64() | uint64():
            return Decimal(int(value))
        case _:
            return Decimal(value)


__all__ = [
    "abs",
    "add",
    "compare",
    "divide",
    "equals",
    "from_parts",
    "max",
    "min",
    "multiply",
    "negate",
    "op_addition",
    "op_division",
    "op_equality",
    "op_greater_than",
    "op_greater_than_or_equal",
    "op_inequality",
    "op_less_than",
    "op_less_than_or_equal",
    "op_modulus",
    "op_multiply",
    "op_subtraction",
    "op_unary_negation",
    "op_unary_plus",
    "parse",
    "remainder",
    "sign",
    "subtract",
    "to_int",
    "to_number",
    "to_string",
    "try_parse",
<<<<<<< HEAD
    "parse",
    "Decimal",
=======
>>>>>>> ce0eb124
]<|MERGE_RESOLUTION|>--- conflicted
+++ resolved
@@ -197,6 +197,7 @@
     "op_unary_negation",
     "op_unary_plus",
     "parse",
+    "Decimal",
     "remainder",
     "sign",
     "subtract",
@@ -204,9 +205,4 @@
     "to_number",
     "to_string",
     "try_parse",
-<<<<<<< HEAD
-    "parse",
-    "Decimal",
-=======
->>>>>>> ce0eb124
 ]