--- conflicted
+++ resolved
@@ -385,7 +385,6 @@
     | ListTest of isCons: bool
     | UnionCaseTest of tag: int
 
-<<<<<<< HEAD
 /// Instructions that are not coming from the F# AST but are used by Fable internally.
 type ExtendedSet =
     | Throw of expr: Expr * typ: Type
@@ -402,14 +401,6 @@
         | Curry (expr, _) -> expr.Type
         | Debugger | RegionStart _ -> Unit
 
-/// Unresolved expressions are used in precompiled inline functions.
-/// They will be resolved in the call context where the context is available.
-type UnresolvedExpr =
-    // TODO: Add also MemberKind from the flags?
-    | UnresolvedTraitCall of sourceTypes: Type list * traitName: string * isInstance: bool * argTypes: Type list * argExprs: Expr list
-    | UnresolvedReplaceCall of thisArg: Expr option * args: Expr list * info: ReplaceCallInfo * attachedCall: Expr option
-    | UnresolvedInlineCall of memberUniqueName: string * genArgs: (string * Type) list * callee: Expr option * info: CallInfo
-=======
 type Witness =
     { TraitName: string
       IsInstance: bool
@@ -420,22 +411,13 @@
         | Delegate(args,_,_) -> args |> List.map (fun a -> a.Type)
         | _ -> []
 
+/// Unresolved expressions are used in precompiled inline functions.
+/// They will be resolved in the call site where the context is available.
 type UnresolvedExpr =
     // TODO: Add also MemberKind from the flags?
-    | UnresolvedTraitCall of sourceTypes: Type list * traitName: string * isInstance: bool * argTypes: Type list * argExprs: Expr list * typ: Type * range: SourceLocation option
-    | UnresolvedReplaceCall of thisArg: Expr option * args: Expr list * info: ReplaceCallInfo * attachedCall: Expr option * typ: Type * range: SourceLocation option
-    | UnresolvedInlineCall of memberUniqueName: string * genArgs: Type list * witnesses: Witness list * callee: Expr option * info: CallInfo * typ: Type * range: SourceLocation option
-    member this.Type =
-        match this with
-        | UnresolvedTraitCall(_,_,_,_,_,t,_)
-        | UnresolvedReplaceCall(_,_,_,_,t,_)
-        | UnresolvedInlineCall(_,_,_,_,_,t,_) -> t
-    member this.Range =
-        match this with
-        | UnresolvedTraitCall(_,_,_,_,_,_,r)
-        | UnresolvedReplaceCall(_,_,_,_,_,r)
-        | UnresolvedInlineCall(_,_,_,_,_,_,r) -> r
->>>>>>> 98f55a33
+    | UnresolvedTraitCall of sourceTypes: Type list * traitName: string * isInstance: bool * argTypes: Type list * argExprs: Expr list
+    | UnresolvedReplaceCall of thisArg: Expr option * args: Expr list * info: ReplaceCallInfo * attachedCall: Expr option
+    | UnresolvedInlineCall of memberUniqueName: string * genArgs: Type list * witnesses: Witness list * callee: Expr option * info: CallInfo
 
 type Expr =
     /// Identifiers that reference another expression
