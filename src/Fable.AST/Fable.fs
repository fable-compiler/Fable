--- conflicted
+++ resolved
@@ -417,16 +417,10 @@
     | Test of expr: Expr * kind: TestKind * range: SourceLocation option
 
     // Operations
-<<<<<<< HEAD
-    /// Calls to class/module members
-    | Call of callee: Expr * info: CallInfo * typ: Type * range: SourceLocation option
-    /// Application of arguments to a lambda (or delegate)
-=======
 
     /// Call to a type/module member, function arguments will be uncurried
     | Call of callee: Expr * info: CallInfo * typ: Type * range: SourceLocation option
     /// Application to local lambdas, function arguments will NOT be uncurried
->>>>>>> 3bc6e82f
     | CurriedApply of applied: Expr * args: Expr list * typ: Type * range: SourceLocation option
     /// Operations that can be defined with native operators
     | Operation of kind: OperationKind * typ: Type * range: SourceLocation option
