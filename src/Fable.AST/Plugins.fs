namespace Fable

open Fable.AST
open Fable.AST.Fable

[<RequireQualifiedAccess>]
type Verbosity =
    | Normal
    | Verbose
    | Silent

type Language =
    | JavaScript
    | TypeScript
    | Python
    | Php
    | Dart
<<<<<<< HEAD
    | Lua
=======
    | Rust

    override this.ToString () =
        match this with
        | JavaScript -> "JavaScript"
        | TypeScript -> "TypeScript"
        | Python -> "Python"
        | Php -> "PHP"
        | Dart -> "Dart"
        | Rust -> "Rust"
>>>>>>> 69089158

type CompilerOptions =
    {
        TypedArrays: bool
        ClampByteArrays: bool
        Language: Language
        Define: string list
        DebugMode: bool
        OptimizeFSharpAst: bool
        Verbosity: Verbosity
        FileExtension: string
        TriggeredByDependency: bool
        NoReflection: bool
    }

type PluginHelper =
    abstract LibraryDir: string
    abstract CurrentFile: string
    abstract OutputDir: string option
    abstract ProjectFile: string
    abstract SourceFiles: string seq
    abstract Options: CompilerOptions
    abstract LogWarning: string * ?range: SourceLocation -> unit
    abstract LogError: string * ?range: SourceLocation -> unit
    abstract GetRootModule: fileName: string -> string
    abstract GetEntity: EntityRef -> Entity
    abstract GetMember: MemberRef -> MemberFunctionOrValue
    abstract GetOutputPath: unit -> string
    abstract GetOutputPath: file: string -> string

[<System.AttributeUsage(System.AttributeTargets.Assembly)>]
type ScanForPluginsAttribute() =
    inherit System.Attribute()

[<AbstractClass>]
type PluginAttribute() =
    inherit System.Attribute()
    abstract FableMinimumVersion: string

[<AbstractClass>]
type MemberDeclarationPluginAttribute() =
    inherit PluginAttribute()
    abstract Transform: PluginHelper * File * MemberDecl -> MemberDecl
    abstract TransformCall: PluginHelper * member_: MemberFunctionOrValue * expr: Expr -> Expr<|MERGE_RESOLUTION|>--- conflicted
+++ resolved
@@ -15,10 +15,8 @@
     | Python
     | Php
     | Dart
-<<<<<<< HEAD
+    | Rust
     | Lua
-=======
-    | Rust
 
     override this.ToString () =
         match this with
@@ -28,7 +26,7 @@
         | Php -> "PHP"
         | Dart -> "Dart"
         | Rust -> "Rust"
->>>>>>> 69089158
+        | Lua -> "Lua"
 
 type CompilerOptions =
     {
