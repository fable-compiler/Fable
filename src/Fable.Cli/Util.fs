--- conflicted
+++ resolved
@@ -130,7 +130,6 @@
 module File =
     open System.IO
 
-<<<<<<< HEAD
     let changeFsExtension isInFableHiddenDir filePath fileExt =
         let fileExt =
             // Prevent conflicts in package sources as they may include
@@ -141,14 +140,8 @@
             else fileExt
         Fable.Path.replaceExtension fileExt filePath
 
-    let existsAndIsOlderThan (dt: DateTime) (targetPath: string) =
-        try
-            File.Exists(targetPath) && dt > File.GetLastWriteTime(targetPath)
-        with _ -> false
-=======
     let relPathToCurDir (path: string) =
         Path.GetRelativePath(Directory.GetCurrentDirectory(), path)
->>>>>>> 66c491d3
 
     let existsAndIsNewerThanSource (sourcePath: string) (targetPath: string) =
         try
