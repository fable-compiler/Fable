--- conflicted
+++ resolved
@@ -341,7 +341,6 @@
             do! RustPrinter.run writer crate
     }
 
-<<<<<<< HEAD
 module Lua =
     open Fable.Transforms
 
@@ -360,14 +359,6 @@
     }
 
 
-let compileFile (com: Compiler) (cliArgs: CliArgs) dedupTargetDir (outPath: string) =
-    match com.Options.Language with
-    | JavaScript | TypeScript -> Js.compileFile com cliArgs dedupTargetDir outPath
-    | Python -> Python.compileFile com cliArgs dedupTargetDir outPath
-    | Php -> Php.compileFile com outPath
-    | Dart -> Dart.compileFile com cliArgs dedupTargetDir outPath
-    | Lua -> Lua.compileFile com cliArgs dedupTargetDir outPath
-=======
 let compileFile (com: Compiler) (cliArgs: CliArgs) pathResolver isSilent (outPath: string) =
     match com.Options.Language with
     | JavaScript | TypeScript -> Js.compileFile com cliArgs pathResolver isSilent outPath
@@ -375,4 +366,4 @@
     | Php -> Php.compileFile com cliArgs pathResolver isSilent outPath
     | Dart -> Dart.compileFile com cliArgs pathResolver isSilent outPath
     | Rust -> Rust.compileFile com cliArgs pathResolver isSilent outPath
->>>>>>> 69089158
+    | Lua -> Lua.compileFile com cliArgs dedupTargetDir outPath