--- conflicted
+++ resolved
@@ -1,130 +1,9 @@
-<<<<<<< HEAD
-/// Adapted from https://github.com/fsharp/FsAutoComplete/blob/45bf4a7255f8856b0164f722a82a17108ae64981/src/FsAutoComplete.Core/ProjectCoreCracker.fs
-module Fable.Cli.ProjectCoreCracker
-=======
 ﻿module Fable.Cli.ProjectCoreCracker
->>>>>>> f3855816
 
 open System.IO
 
-<<<<<<< HEAD
-open FSharp.Compiler.CodeAnalysis
+open Fable
 
-module MSBuildPrj = Dotnet.ProjInfo.Inspect
-
-type NavigateProjectSM =
-    | NoCrossTargeting of NoCrossTargetingData
-    | CrossTargeting of string list
-and NoCrossTargetingData = { FscArgs: string list; P2PRefs: MSBuildPrj.ResolvedP2PRefsInfo list; Properties: Map<string,string> }
-
-let private runProcess (workingDir: string) (exePath: string) (args: string) =
-    let psi = System.Diagnostics.ProcessStartInfo()
-    psi.FileName <- exePath
-    psi.WorkingDirectory <- workingDir
-    psi.RedirectStandardOutput <- true
-    psi.RedirectStandardError <- true
-    psi.Arguments <- args
-    psi.CreateNoWindow <- true
-    psi.UseShellExecute <- false
-
-    use p = new System.Diagnostics.Process()
-    p.StartInfo <- psi
-
-    let sbOut = System.Text.StringBuilder()
-    p.OutputDataReceived.Add(fun ea -> sbOut.AppendLine(ea.Data) |> ignore)
-
-    let sbErr = System.Text.StringBuilder()
-    p.ErrorDataReceived.Add(fun ea -> sbErr.AppendLine(ea.Data) |> ignore)
-
-    p.Start() |> ignore
-    p.BeginOutputReadLine()
-    p.BeginErrorReadLine()
-    p.WaitForExit()
-
-    let exitCode = p.ExitCode
-    exitCode, (workingDir, exePath, args)
-
-let private msbuildPropBool (s: string) =
-  match s.Trim() with
-  | "" -> None
-  | MSBuildPrj.MSBuild.ConditionEquals "True" -> Some true
-  | _ -> Some false
-
-let private msbuildPropStringList (s: string) =
-  match s.Trim() with
-  | "" -> []
-  | MSBuildPrj.MSBuild.StringList list  -> list
-  | _ -> []
-
-let rec private projInfo additionalMSBuildProps (file: string) =
-  let projDir = Path.GetDirectoryName file
-
-// Sometimes project.assets.json is not in "obj" folder, see #1843
-// Also, we're already calling "dotnet restore" before running this anyways
-
-//   let projectAssetsJsonPath = Path.Combine(projDir, "obj", "project.assets.json")
-//   if not(File.Exists(projectAssetsJsonPath)) then
-//      failwithf "Cannot find restored info for project %s" file
-
-  let getFscArgs = Dotnet.ProjInfo.Inspect.getFscArgs
-  let getP2PRefs = Dotnet.ProjInfo.Inspect.getResolvedP2PRefs
-  let gp () = Dotnet.ProjInfo.Inspect.getProperties (["TargetPath"; "IsCrossTargetingBuild"; "TargetFrameworks"; "TargetFramework"; "OutputType"])
-
-  let results =
-      let runCmd exePath args = runProcess projDir exePath (args |> String.concat " ")
-
-      let msbuildExec = Dotnet.ProjInfo.Inspect.dotnetMsbuild runCmd
-      let log = ignore
-
-      let additionalArgs = additionalMSBuildProps |> List.map (Dotnet.ProjInfo.Inspect.MSBuild.MSbuildCli.Property)
-
-      file
-      |> Dotnet.ProjInfo.Inspect.getProjectInfos log msbuildExec [getFscArgs; getP2PRefs; gp] additionalArgs
-
-  let todo =
-      match results with
-      | Result.Ok [getFscArgsResult; getP2PRefsResult; gpResult] ->
-          match getFscArgsResult, getP2PRefsResult, gpResult with
-          | Result.Error(MSBuildPrj.MSBuildSkippedTarget), Result.Error(MSBuildPrj.MSBuildSkippedTarget), Result.Ok(MSBuildPrj.GetResult.Properties props) ->
-              // Projects with multiple target frameworks, fails if the target framework is not choosen
-              let prop key = props |> Map.ofList |> Map.tryFind key
-
-              match prop "IsCrossTargetingBuild", prop "TargetFrameworks" with
-              | Some (MSBuildPrj.MSBuild.ConditionEquals "true"), Some (MSBuildPrj.MSBuild.StringList tfms) ->
-                  CrossTargeting tfms
-              | _ ->
-                  failwithf "error getting msbuild info: some targets skipped, found props: %A" props
-          | Result.Ok(MSBuildPrj.GetResult.FscArgs fa), Result.Ok(MSBuildPrj.GetResult.ResolvedP2PRefs p2p), Result.Ok(MSBuildPrj.GetResult.Properties p) ->
-              NoCrossTargeting { FscArgs = fa; P2PRefs = p2p; Properties = p |> Map.ofList }
-          | r ->
-              failwithf "error getting msbuild info: %A" r
-      | Result.Ok r ->
-          failwithf "error getting msbuild info: internal error, more info returned than expected %A" r
-      | Result.Error r ->
-          match r with
-          | Dotnet.ProjInfo.Inspect.GetProjectInfoErrors.MSBuildSkippedTarget ->
-              failwithf "Unexpected MSBuild result, all targets skipped"
-          | Dotnet.ProjInfo.Inspect.GetProjectInfoErrors.UnexpectedMSBuildResult(r) ->
-              failwithf "Unexpected MSBuild result %s" r
-          | Dotnet.ProjInfo.Inspect.GetProjectInfoErrors.MSBuildFailed(exitCode, (workDir, exePath, args)) ->
-              [ sprintf "MSBuild failed with exitCode %i" exitCode
-                sprintf "Working Directory: '%s'" workDir
-                sprintf "Exe Path: '%s'" exePath
-                sprintf "Args: '%s'" args ]
-              |> String.concat " "
-              |> failwith
-
-  match todo with
-  | CrossTargeting (tfm :: _) ->
-      // Atm setting a preferenece is not supported in FSAC
-      // As workaround, lets choose the first of the target frameworks and use that
-      file |> projInfo ["TargetFramework", tfm]
-  | CrossTargeting [] ->
-      failwithf "Unexpected, found cross targeting but empty target frameworks list"
-  | NoCrossTargeting { FscArgs = rsp; P2PRefs = p2ps; Properties = props } ->
-
-      //TODO cache projects info of p2p ref
-=======
 open Ionide.ProjInfo
 
 // This gets the job done -- more data/fields can be added as needed.
@@ -132,16 +11,15 @@
 type ProjectInfo =
     { OtherOptions: string list
       ReferencedProjects: string list
-      SourceFiles: string list }
+      SourceFiles: string list
+      OutputType: OutputType option }
 
-let private projInfo additionalMSBuildProps (file: string) =
-    let projDir = Path.GetDirectoryName file
-
+let private projInfo additionalMSBuildProps (projFile: string) =
     // The following 3 calls may? throw, any need to reformat/reraise errors?
     // - IO errors from here are caught by retryGetCrackedProjects and the msg/error is lost (until the retry limit is reached).
-    let toolsPath = Init.init (DirectoryInfo projDir) None
+    let toolsPath = Init.init (DirectoryInfo <| Path.GetDirectoryName projFile) None
     let loader = WorkspaceLoader.Create(toolsPath, additionalMSBuildProps)
-    let proj = loader.LoadProjects ([file], ["IsCrossTargetingBuild"], BinaryLogGeneration.Off) |> Seq.head
+    let proj = loader.LoadProjects ([projFile], ["IsCrossTargetingBuild"], BinaryLogGeneration.Off) |> Seq.head
 
     let isCrossTargeting =
         proj.CustomProperties |> List.tryPick (fun p ->
@@ -158,12 +36,11 @@
                 // Atm setting a preferenece is not supported in FSAC
                 // As workaround, lets choose the first of the target frameworks and use that
                 let loader = WorkspaceLoader.Create(toolsPath, ("TargetFramework", first) :: additionalMSBuildProps)
-                loader.LoadProjects ([file], [], BinaryLogGeneration.Off) |> Seq.head
+                loader.LoadProjects ([projFile], [], BinaryLogGeneration.Off) |> Seq.head
         else
             proj
 
-    //TODO cache projects info of p2p ref
->>>>>>> f3855816
+    // TODO cache projects info of p2p ref
     //   let p2pProjects =
     //       p2ps
     //       // do not follow others lang project, is not supported by FCS anyway
@@ -173,10 +50,17 @@
     // p2p.ProjectFileName is absolute, p2p.RelativePath is relative
     let projRefs = proj.ReferencedProjects |> List.map (fun p2p -> p2p.ProjectFileName)
 
+    let outputType =
+        match proj.ProjectOutputType with
+        | Types.Library -> Some OutputType.Library
+        | Types.Exe -> Some OutputType.Exe
+        | Types.Custom _ -> None // what to do here? defaults to library later
+
     // All paths including ones in OtherOptions are absolute but not normalized?
     { OtherOptions = proj.OtherOptions
       ReferencedProjects = projRefs
-      SourceFiles = proj.SourceFiles }
+      SourceFiles = proj.SourceFiles
+      OutputType = outputType }
 
-let GetProjectOptionsFromProjectFile configuration (file : string) =
-    projInfo ["Configuration", configuration] file+let GetProjectOptionsFromProjectFile configuration (projFile : string) =
+    projInfo ["Configuration", configuration] projFile