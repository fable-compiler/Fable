module Fable.Cli.Main

open System
open System.Collections.Generic
open FSharp.Compiler.CodeAnalysis
open FSharp.Compiler.Diagnostics
open FSharp.Compiler.SourceCodeServices

open Fable
open Fable.AST
open Fable.Transforms
open Fable.Transforms.State
open ProjectCracker

module private Util =
    let newLine = Environment.NewLine

    let loadType (cliArgs: CliArgs) (r: PluginRef): Type =
        /// Prevent ReflectionTypeLoadException
        /// From http://stackoverflow.com/a/7889272
        let getTypes (asm: System.Reflection.Assembly) =
            let mutable types: Option<Type[]> = None
            try
                types <- Some(asm.GetTypes())
            with
            | :? System.Reflection.ReflectionTypeLoadException as e ->
                types <- Some e.Types
            match types with
            | None -> Seq.empty
            | Some types ->
                types |> Seq.filter ((<>) null)

        // The assembly may be already loaded, so use `LoadFrom` which takes
        // the copy in memory unlike `LoadFile`, see: http://stackoverflow.com/a/1477899
        System.Reflection.Assembly.LoadFrom(r.DllPath)
        |> getTypes
        // Normalize type name
        |> Seq.tryFind (fun t -> t.FullName.Replace("+", ".") = r.TypeFullName)
        |> function
            | Some t ->
                $"Loaded %s{r.TypeFullName} from %s{IO.Path.GetRelativePath(cliArgs.RootDir, r.DllPath)}"
                |> Log.always; t
            | None -> failwithf "Cannot find %s in %s" r.TypeFullName r.DllPath

    let splitVersion (version: string) =
        match Version.TryParse(version) with
        | true, v -> v.Major, v.Minor, v.Revision
        | _ -> 0, 0, 0

    // let checkFableCoreVersion (checkedProject: FSharpCheckProjectResults) =
    //     for ref in checkedProject.ProjectContext.GetReferencedAssemblies() do
    //         if ref.SimpleName = "Fable.Core" then
    //             let version = System.Text.RegularExpressions.Regex.Match(ref.QualifiedName, @"Version=(\d+\.\d+\.\d+)")
    //             let expectedMajor, expectedMinor, _ = splitVersion Literals.CORE_VERSION
    //             let actualMajor, actualMinor, _ = splitVersion version.Groups.[1].Value
    //             if not(actualMajor = expectedMajor && actualMinor = expectedMinor) then
    //                 failwithf "Fable.Core v%i.%i detected, expecting v%i.%i" actualMajor actualMinor expectedMajor expectedMinor
    //             // else printfn "Fable.Core version matches"

    let measureTime (f: unit -> 'a) =
        let sw = Diagnostics.Stopwatch.StartNew()
        let res = f()
        sw.Stop()
        res, sw.ElapsedMilliseconds

    let measureTimeAsync (f: unit -> Async<'a>) = async {
        let sw = Diagnostics.Stopwatch.StartNew()
        let! res = f()
        sw.Stop()
        return res, sw.ElapsedMilliseconds
    }

    let formatException file ex =
        let rec innerStack (ex: Exception) =
            if isNull ex.InnerException then ex.StackTrace else innerStack ex.InnerException
        let stack = innerStack ex
        $"[ERROR] %s{file}{newLine}%s{ex.Message}{newLine}%s{stack}"

    let formatLog (cliArgs: CliArgs) (log: Log) =
        match log.FileName with
        | None -> log.Message
        | Some file ->
            // Add ./ to make sure VS Code terminal recognises this as a clickable path
            let file = "." + IO.Path.DirectorySeparatorChar.ToString() + IO.Path.GetRelativePath(cliArgs.RootDir, file)
            let severity =
                match log.Severity with
                | Severity.Warning -> "warning"
                | Severity.Error -> "error"
                | Severity.Info -> "info"
            match log.Range with
            | Some r -> $"%s{file}(%i{r.start.line},%i{r.start.column}): (%i{r.``end``.line},%i{r.``end``.column}) %s{severity} %s{log.Tag}: %s{log.Message}"
            | None -> $"%s{file}(1,1): %s{severity} %s{log.Tag}: %s{log.Message}"

    let getFSharpErrorLogs (errors: FSharpDiagnostic array) =
        errors
        |> Array.map (fun er ->
            let severity =
                match er.Severity with
                | FSharpDiagnosticSeverity.Hidden
                | FSharpDiagnosticSeverity.Info -> Severity.Info
                | FSharpDiagnosticSeverity.Warning -> Severity.Warning
                | FSharpDiagnosticSeverity.Error -> Severity.Error

            let range =
                { start={ line=er.StartLine; column=er.StartColumn+1}
                  ``end``={ line=er.EndLine; column=er.EndColumn+1}
                  identifierName = None }

            let msg = $"%s{er.Message} (code %i{er.ErrorNumber})"

            Log.Make(severity, msg, fileName=er.FileName, range=range, tag="FSHARP")
        )

    let getOutJsPath (cliArgs: CliArgs) dedupTargetDir file =
        let fileExt = cliArgs.CompilerOptions.FileExtension
        let isInFableHiddenDir = Naming.isInFableHiddenDir file
        match cliArgs.OutDir with
        | Some outDir ->
            let projDir = IO.Path.GetDirectoryName cliArgs.ProjectFile
            let absPath = Imports.getTargetAbsolutePath dedupTargetDir file projDir outDir
            File.changeFsExtension isInFableHiddenDir absPath fileExt
        | None ->
            File.changeFsExtension isInFableHiddenDir file fileExt

    let compileFile isRecompile (cliArgs: CliArgs) dedupTargetDir (com: CompilerImpl) = async {
        try
            let outPath = getOutJsPath cliArgs dedupTargetDir com.CurrentFile

            // ensure directory exists
            let dir = IO.Path.GetDirectoryName outPath
            if not (IO.Directory.Exists dir) then IO.Directory.CreateDirectory dir |> ignore

            do! Pipeline.compileFile com cliArgs dedupTargetDir outPath

            $"Compiled {IO.Path.GetRelativePath(cliArgs.RootDir, com.CurrentFile)}"
            |> Log.verboseOrIf isRecompile

            return Ok {| File = com.CurrentFile
                         Logs = com.Logs
                         WatchDependencies = com.WatchDependencies |}
        with e ->
            return Error {| File = com.CurrentFile
                            Exception = e |}
    }

module FileWatcherUtil =
    let getCommonBaseDir (files: string list) =
        let withTrailingSep d = $"%s{d}%c{IO.Path.DirectorySeparatorChar}"
        files
        |> List.map IO.Path.GetDirectoryName
        |> List.distinct
        |> List.sortBy (fun f -> f.Length)
        |> function
            | [] -> failwith "Empty list passed to watcher"
            | [dir] -> dir
            | dir::restDirs ->
                let rec getCommonDir (dir: string) =
                    // it's important to include a trailing separator when comparing, otherwise things
                    // like ["a/b"; "a/b.c"] won't get handled right
                    // https://github.com/fable-compiler/Fable/issues/2332
                    let dir' = withTrailingSep dir
                    if restDirs |> List.forall (fun d -> (withTrailingSep d).StartsWith dir') then dir
                    else
                        match IO.Path.GetDirectoryName(dir) with
                        | null -> failwith "No common base dir"
                        | dir -> getCommonDir dir
                getCommonDir dir

open Util
open FileWatcher
open FileWatcherUtil

let caseInsensitiveSet(items: string seq): ISet<string> =
    let s = HashSet(items)
    for i in items do s.Add(i) |> ignore
    s :> _

type FsWatcher(delayMs: int) =
    let globFilters = [ "*.fs"; "*.fsi"; "*.fsx"; "*.fsproj" ]
    let createWatcher () =
        let usePolling =
            // This is the same variable used by dotnet watch
            let envVar = Environment.GetEnvironmentVariable("DOTNET_USE_POLLING_FILE_WATCHER")
            not (isNull envVar) &&
                (envVar.Equals("1", StringComparison.OrdinalIgnoreCase)
                || envVar.Equals("true", StringComparison.OrdinalIgnoreCase))

        let watcher: IFileSystemWatcher =
            if usePolling then
                Log.always("Using polling watcher.")
                // Ignored for performance reasons:
                let ignoredDirectoryNameRegexes = [ "(?i)node_modules"; "(?i)bin"; "(?i)obj"; "\..+" ]
                upcast new ResetablePollingFileWatcher(globFilters, ignoredDirectoryNameRegexes)
            else
                upcast new DotnetFileWatcher(globFilters)
        watcher

    let watcher = createWatcher ()
    let observable = Observable.SingleObservable(fun () ->
        watcher.EnableRaisingEvents <- false)

    do
        watcher.OnFileChange.Add(fun path -> observable.Trigger(path))
        watcher.OnError.Add(fun ev ->
            Log.always("Watcher found an error, some events may have been lost.")
            Log.verbose(lazy ev.GetException().Message)
        )

    member _.Observe(filesToWatch: string list) =
        let commonBaseDir = getCommonBaseDir filesToWatch

        // It may happen we get the same path with different case in case-insensitive file systems
        // https://github.com/fable-compiler/Fable/issues/2277#issuecomment-737748220
        let filePaths = caseInsensitiveSet filesToWatch
        watcher.BasePath <- commonBaseDir
        watcher.EnableRaisingEvents <- true

        observable
        |> Observable.choose (fun fullPath ->
            let fullPath = Path.normalizePath fullPath
            if filePaths.Contains(fullPath)
            then Some fullPath
            else None)
        |> Observable.throttle delayMs
        |> Observable.map caseInsensitiveSet

// TODO: Check the path is actually normalized?
type File(normalizedFullPath: string) =
    let mutable sourceHash = None
    member _.NormalizedFullPath = normalizedFullPath
    member _.ReadSource() =
        match sourceHash with
        | Some h -> h, lazy File.readAllTextNonBlocking normalizedFullPath
        | _ ->
            let source = File.readAllTextNonBlocking normalizedFullPath
            let h = hash source
            sourceHash <- Some h
            h, lazy source

type ProjectCracked(cliArgs: CliArgs, crackerResponse: CrackerResponse, sourceFiles: File array) =

    member _.CliArgs = cliArgs
    member _.ProjectFile = cliArgs.ProjectFile
    member _.FableOptions = cliArgs.CompilerOptions
    member _.ProjectOptions = crackerResponse.ProjectOptions
    member _.References = crackerResponse.References
    member _.SourceFiles = sourceFiles
    member _.SourceFilePaths = sourceFiles |> Array.map (fun f -> f.NormalizedFullPath)

    member _.MakeCompiler(currentFile, project, triggeredByDependency) =
        let opts = { cliArgs.CompilerOptions with TriggeredByDependency = triggeredByDependency }
        let fableLibDir = Path.getRelativePath currentFile crackerResponse.FableLibDir
<<<<<<< HEAD
        let common = Path.getCommonBaseDir([currentFile; crackerResponse.FableLibDir])
        let outputType =
            // Everything within the Fable hidden directory will be compiled as Library. We do this since the files there will be
            // compiled as part of the main project which might be a program (Exe) or library (Library).
            let fableHiddenDir =
                match cliArgs.CompilerOptions.Language with
                | Python -> PY.Naming.fableModulesDir
                | _ -> Naming.fableHiddenDir
            if common.EndsWith(fableHiddenDir) then
                Some "Library"
            else
                crackerResponse.OutputType
        CompilerImpl(currentFile, project, cliArgs.CompilerOptions, fableLibDir, ?outDir=outDir, ?outType=outputType)
=======
        CompilerImpl(currentFile, project, opts, fableLibDir, ?outDir=cliArgs.OutDir)
>>>>>>> f37f1902

    member _.MapSourceFiles(f) =
        ProjectCracked(cliArgs, crackerResponse, Array.map f sourceFiles)

    static member Init(cliArgs: CliArgs) =
        Log.always $"Parsing {cliArgs.ProjectFileAsRelativePath}..."
        let result, ms = measureTime <| fun () ->
            CrackerOptions(fableOpts = cliArgs.CompilerOptions,
                           fableLib = cliArgs.FableLibraryPath,
                           outDir = cliArgs.OutDir,
                           configuration = cliArgs.Configuration,
                           exclude = cliArgs.Exclude,
                           replace = cliArgs.Replace,
                           noCache = cliArgs.NoCache,
                           noRestore = cliArgs.NoRestore,
                           projFile = cliArgs.ProjectFile)
            |> getFullProjectOpts

        // We display "parsed" because "cracked" may not be understood by users
        Log.always $"Project and references ({result.ProjectOptions.SourceFiles.Length} source files) parsed in %i{ms}ms{newLine}"
        Log.verbose(lazy $"""F# PROJECT: %s{cliArgs.ProjectFileAsRelativePath}
    %s{result.ProjectOptions.OtherOptions |> String.concat $"{newLine}   "}
    %s{result.ProjectOptions.SourceFiles |> String.concat $"{newLine}   "}""")
        let sourceFiles = result.ProjectOptions.SourceFiles |> Array.map File
        ProjectCracked(cliArgs, result, sourceFiles)

type ProjectChecked(checker: InteractiveChecker, errors: FSharpDiagnostic array, project: Project) =

    static let checkProject (config: ProjectCracked) (checker: InteractiveChecker) lastFile = async {
        Log.always "Started F# compilation..."

        let! checkResults, ms = measureTimeAsync <| fun () ->
            let fileDic =
                config.SourceFiles
                |> Seq.map (fun f -> f.NormalizedFullPath, f) |> dict
            let sourceReader f = fileDic.[f].ReadSource()
            let filePaths = config.SourceFiles |> Array.map (fun file -> file.NormalizedFullPath)
            checker.ParseAndCheckProject(config.ProjectFile, filePaths, sourceReader, ?lastFile=lastFile)

        Log.always $"F# compilation finished in %i{ms}ms{newLine}"

        let implFiles =
            if config.FableOptions.OptimizeFSharpAst then checkResults.GetOptimizedAssemblyContents().ImplementationFiles
            else checkResults.AssemblyContents.ImplementationFiles

        return implFiles, checkResults.Diagnostics, lazy checkResults.ProjectContext.GetReferencedAssemblies()
    }

    member _.Project = project
    member _.Checker = checker
    member _.Errors = errors

    static member Init(config: ProjectCracked) = async {
        let checker = InteractiveChecker.Create(config.ProjectOptions)
        let! implFiles, errors, assemblies = checkProject config checker None

        return ProjectChecked(checker, errors, Project.From(
                                config.ProjectFile,
                                implFiles,
                                assemblies.Value,
                                getPlugin = loadType config.CliArgs,
                                trimRootModule = config.FableOptions.TrimRootModule))
    }

    member this.Update(config: ProjectCracked, filesToCompile) = async {
        let! implFiles, errors, _ =
            Some(Array.last filesToCompile)
            |> checkProject config this.Checker

        let filesToCompile = set filesToCompile
        let implFiles = implFiles |> List.filter (fun f -> filesToCompile.Contains(f.FileName))
        return ProjectChecked(checker, errors, this.Project.Update(implFiles))
    }

type Watcher =
    { Watcher: FsWatcher
      Subscription: IDisposable
      StartedAt: DateTime
      OnChange: ISet<string> -> unit }

    static member Create(watchDelay) =
        { Watcher = FsWatcher(watchDelay)
          Subscription = { new IDisposable with member _.Dispose() = () }
          StartedAt = DateTime.MinValue
          OnChange = ignore }

    member this.Watch(projCracked: ProjectCracked) =
        if this.StartedAt > projCracked.ProjectOptions.LoadTime then this
        else
            Log.verbose(lazy "Watcher started!")
            this.Subscription.Dispose()
            let subs =
                this.Watcher.Observe [
                    projCracked.ProjectFile
                    yield! projCracked.References
                    yield! projCracked.SourceFiles |> Array.choose (fun f ->
                        let path = f.NormalizedFullPath
                        if Naming.isInFableHiddenDir(path) then None
                        else Some path)
                ]
                |> Observable.subscribe this.OnChange
            { this with Subscription = subs; StartedAt = DateTime.UtcNow }

type State =
    { CliArgs: CliArgs
      ProjectCrackedAndChecked: (ProjectCracked * ProjectChecked) option
      WatchDependencies: Map<string, string[]>
      PendingFiles: string[]
      DeduplicateDic: Collections.Concurrent.ConcurrentDictionary<string, string>
      Watcher: Watcher option
      HasCompiledOnce: bool }

    member this.RunProcessEnv =
        let nodeEnv =
            match this.CliArgs.Configuration with
            | "Release" -> "production"
            // | "Debug"
            | _ -> "development"
        [ "NODE_ENV", nodeEnv ]

    member this.GetOrAddDeduplicateTargetDir (importDir: string) addTargetDir =
        // importDir must be trimmed and normalized by now, but lower it just in case
        // as some OS use case insensitive paths
        let importDir = importDir.ToLower()
        this.DeduplicateDic.GetOrAdd(importDir, fun _ ->
            set this.DeduplicateDic.Values
            |> addTargetDir)

    member this.TriggeredByDependency(path: string, changes: ISet<string>) =
        match Map.tryFind path this.WatchDependencies with
        | None -> false
        | Some watchDependencies -> watchDependencies |> Array.exists changes.Contains

    static member Create(cliArgs, ?watchDelay) =
        { CliArgs = cliArgs
          ProjectCrackedAndChecked = None
          WatchDependencies = Map.empty
          Watcher = watchDelay |> Option.map Watcher.Create
          DeduplicateDic = Collections.Concurrent.ConcurrentDictionary()
          PendingFiles = [||]
          HasCompiledOnce = false }

let private compilationCycle (state: State) (changes: ISet<string>) = async {

    let projCracked, projChecked, filesToCompile =
        match state.ProjectCrackedAndChecked with
        | None ->
            let projCracked = ProjectCracked.Init(state.CliArgs)
            projCracked, None, projCracked.SourceFilePaths

        | Some(projCracked, projChecked) ->
            // For performance reasons, don't crack .fsx scripts for every change
            let fsprojChanged = changes |> Seq.exists (fun c -> c.EndsWith(".fsproj"))

            if fsprojChanged then
                let projCracked = ProjectCracked.Init(state.CliArgs)
                projCracked, None, projCracked.SourceFilePaths
            else
                // Clear the hash of files that have changed
                let projCracked = projCracked.MapSourceFiles(fun file ->
                    if changes.Contains(file.NormalizedFullPath) then
                        File(file.NormalizedFullPath)
                    else file)

                let filesToCompile =
                    let pendingFiles = set state.PendingFiles

                    projCracked.SourceFilePaths
                    |> Array.filter (fun path ->
                        changes.Contains path || pendingFiles.Contains path || state.TriggeredByDependency(path, changes))

                Log.verbose(lazy $"""Files to compile:{newLine}    {filesToCompile |> String.concat $"{newLine}    "}""")

                projCracked, Some projChecked, filesToCompile

    // Update the watcher (it will restart if the fsproj has changed)
    // so changes while compiling get enqueued
    let watcher = state.Watcher |> Option.map (fun w -> w.Watch(projCracked))
    let state = { state with Watcher = watcher }

    // TODO: Use Result here to fail more gracefully if FCS crashes
    let! projChecked =
        match projChecked with
        | None -> ProjectChecked.Init(projCracked)
        | Some projChecked when Array.isEmpty filesToCompile -> async.Return projChecked
        | Some projChecked -> projChecked.Update(projCracked, filesToCompile)

    let logs = getFSharpErrorLogs projChecked.Errors
    let hasFSharpError = logs |> Array.exists (fun l -> l.Severity = Severity.Error)

    let! logs, state = async {
        // Skip Fable recompilation if there are F# errors, this prevents bundlers, dev servers, tests... from being triggered
        if hasFSharpError && state.HasCompiledOnce then
            return logs, { state with PendingFiles = filesToCompile }
        else
            Log.always "Started Fable compilation..."

            let! results, ms = measureTimeAsync <| fun () ->
                filesToCompile
                |> Array.filter (fun file -> file.EndsWith(".fs") || file.EndsWith(".fsx"))
                |> Array.map (fun file ->
                    projCracked.MakeCompiler(file, projChecked.Project, state.TriggeredByDependency(file, changes))
                    |> compileFile state.HasCompiledOnce state.CliArgs state.GetOrAddDeduplicateTargetDir)
                |> Async.Parallel

            Log.always $"Fable compilation finished in %i{ms}ms{newLine}"

            let logs, watchDependencies =
                ((logs, state.WatchDependencies), results)
                ||> Array.fold (fun (logs, deps) -> function
                    | Ok res ->
                        let logs = Array.append logs res.Logs
                        let deps = Map.add res.File res.WatchDependencies deps
                        logs, deps
                    | Error e ->
                        let log = Log.MakeError(e.Exception.Message, fileName=e.File, tag="EXCEPTION")
                        Log.verbose(lazy e.Exception.StackTrace)
                        Array.append logs [|log|], deps)

            return logs, { state with HasCompiledOnce = true
                                      PendingFiles = [||]
                                      WatchDependencies = watchDependencies }
    }

    // Sometimes errors are duplicated
    let logs = Array.distinct logs
    let filesToCompile = set filesToCompile

    for log in logs do
        match log.Severity with
        | Severity.Error -> () // We deal with errors below
        | Severity.Info | Severity.Warning ->
            // Ignore warnings from packages in `fable_modules` folder
            match log.FileName with
            | Some filename when Naming.isInFableHiddenDir(filename) || not(filesToCompile.Contains(filename)) -> ()
            | _ ->
                let formatted = formatLog state.CliArgs log
                if log.Severity = Severity.Warning then Log.warning formatted
                else Log.always formatted

    let erroredFiles =
        logs |> Array.choose (fun log ->
            if log.Severity = Severity.Error then
                Log.error(formatLog state.CliArgs log)
                log.FileName
            else None)

    let errorMsg =
        if Array.isEmpty erroredFiles then None
        else Some "Compilation failed"

    let errorMsg, state =
        match errorMsg, state.CliArgs.RunProcess with
        // Only run process if there are no errors
        | Some e, _ -> Some e, state
        | None, None -> None, state
        | None, Some runProc ->
            let workingDir = state.CliArgs.RootDir

            let exeFile, args =
                match runProc.ExeFile with
                | Naming.placeholder ->
                    let lastFile = Array.last projCracked.SourceFiles
                    let lastFilePath = getOutJsPath state.CliArgs state.GetOrAddDeduplicateTargetDir lastFile.NormalizedFullPath
                    // Fable's getRelativePath version ensures there's always a period in front of the path: ./
                    let lastFilePath = Path.getRelativeFileOrDirPath true workingDir false lastFilePath
                    "node", lastFilePath::runProc.Args
                | exeFile ->
                    File.tryNodeModulesBin workingDir exeFile
                    |> Option.defaultValue exeFile, runProc.Args

            if Option.isSome state.Watcher then
                Process.startWithEnv state.RunProcessEnv workingDir exeFile args
                let runProc = if runProc.IsWatch then Some runProc else None
                None, { state with CliArgs = { state.CliArgs with RunProcess = runProc } }
            else
                // TODO: When not in watch mode, we should run the process out of this scope
                // to free the memory used by Fable/F# compiler
                let exitCode = Process.runSyncWithEnv state.RunProcessEnv workingDir exeFile args
                (if exitCode = 0 then None else Some "Run process failed"), state

    let state =
        { state with ProjectCrackedAndChecked = Some(projCracked, projChecked)
                     PendingFiles = if state.PendingFiles.Length = 0 then erroredFiles else state.PendingFiles }

    return
        match errorMsg with
        | Some e -> state, Error e
        | None -> state, Ok()
}

type Msg =
    | Changes of timeStamp: DateTime * changes: ISet<string>

let startCompilation state = async {
    let state =
        match state.CliArgs.RunProcess with
        | Some runProc when runProc.IsFast ->
            let workingDir = state.CliArgs.RootDir
            let exeFile =
                File.tryNodeModulesBin workingDir runProc.ExeFile
                |> Option.defaultValue runProc.ExeFile
            Process.startWithEnv state.RunProcessEnv workingDir exeFile runProc.Args
            { state with CliArgs = { state.CliArgs with RunProcess = None } }
        | _ -> state

    // Initialize changes with an empty set
    let changes = HashSet() :> ISet<_>
    let! _state, result =
        match state.Watcher with
        | None -> compilationCycle state changes
        | Some watcher ->
            let agent =
                MailboxProcessor<Msg>.Start(fun agent ->
                    let rec loop state = async {
                        match! agent.Receive() with
                        | Changes(timestamp, changes) ->
                            match state.Watcher with
                            // Discard changes that may have happened before we restarted the watcher
                            | Some w when w.StartedAt < timestamp ->
                                // TODO: Get all messages until QueueLength is 0 before starting the compilation cycle?
                                Log.verbose(lazy $"""Changes:{newLine}    {changes |> String.concat $"{newLine}    "}""")
                                let! state, _result = compilationCycle state changes
                                Log.always "Watching..."
                                return! loop state
                            | _ -> return! loop state
                    }

                    let onChange changes =
                        Changes(DateTime.UtcNow, changes) |> agent.Post

                    loop { state with Watcher = Some { watcher with OnChange = onChange } })

            // The watcher will remain endless active so we don't really need the reply channel
            agent.PostAndAsyncReply(fun _ -> Changes(DateTime.UtcNow, changes))

    return result
}<|MERGE_RESOLUTION|>--- conflicted
+++ resolved
@@ -250,7 +250,6 @@
     member _.MakeCompiler(currentFile, project, triggeredByDependency) =
         let opts = { cliArgs.CompilerOptions with TriggeredByDependency = triggeredByDependency }
         let fableLibDir = Path.getRelativePath currentFile crackerResponse.FableLibDir
-<<<<<<< HEAD
         let common = Path.getCommonBaseDir([currentFile; crackerResponse.FableLibDir])
         let outputType =
             // Everything within the Fable hidden directory will be compiled as Library. We do this since the files there will be
@@ -263,10 +262,7 @@
                 Some "Library"
             else
                 crackerResponse.OutputType
-        CompilerImpl(currentFile, project, cliArgs.CompilerOptions, fableLibDir, ?outDir=outDir, ?outType=outputType)
-=======
-        CompilerImpl(currentFile, project, opts, fableLibDir, ?outDir=cliArgs.OutDir)
->>>>>>> f37f1902
+        CompilerImpl(currentFile, project, opts, fableLibDir, ?outDir=cliArgs.OutDir, ?outType=outputType)
 
     member _.MapSourceFiles(f) =
         ProjectCracked(cliArgs, crackerResponse, Array.map f sourceFiles)
