--- conflicted
+++ resolved
@@ -466,13 +466,12 @@
         let result, ms =
             Performance.measure
             <| fun () ->
-<<<<<<< HEAD
-                CrackerOptions(cliArgs)
+                CrackerOptions(cliArgs, evaluateOnly)
                 |> getFullProjectOpts (MSBuildCrackerResolver())
-=======
-                CrackerOptions(cliArgs, evaluateOnly)
-                |> getFullProjectOpts (BuildalyzerCrackerResolver())
->>>>>>> a3486b46
+        // TODO: Should we have a switch to support both resolvers?
+        // or should we go with the MSBuild one and remove the other one?
+        // CrackerOptions(cliArgs, evaluateOnly)
+        // |> getFullProjectOpts (BuildalyzerCrackerResolver())
 
         // We display "parsed" because "cracked" may not be understood by users
         Log.always
