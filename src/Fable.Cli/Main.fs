module Fable.Cli.Main

open System
open System.Collections.Generic
open FSharp.Compiler.CodeAnalysis
open FSharp.Compiler.Diagnostics
open FSharp.Compiler.SourceCodeServices

open Fable
open Fable.AST
open Fable.Transforms
open Fable.Transforms.State
open ProjectCracker

module private Util =
    let newLine = Environment.NewLine

    let loadType (cliArgs: CliArgs) (r: PluginRef): Type =
        /// Prevent ReflectionTypeLoadException
        /// From http://stackoverflow.com/a/7889272
        let getTypes (asm: System.Reflection.Assembly) =
            let mutable types: Option<Type[]> = None
            try
                types <- Some(asm.GetTypes())
            with
            | :? System.Reflection.ReflectionTypeLoadException as e ->
                types <- Some e.Types
            match types with
            | None -> Seq.empty
            | Some types ->
                types |> Seq.filter ((<>) null)

        // The assembly may be already loaded, so use `LoadFrom` which takes
        // the copy in memory unlike `LoadFile`, see: http://stackoverflow.com/a/1477899
        System.Reflection.Assembly.LoadFrom(r.DllPath)
        |> getTypes
        // Normalize type name
        |> Seq.tryFind (fun t -> t.FullName.Replace("+", ".") = r.TypeFullName)
        |> function
            | Some t ->
                $"Loaded %s{r.TypeFullName} from %s{IO.Path.GetRelativePath(cliArgs.RootDir, r.DllPath)}"
                |> Log.always; t
            | None -> failwithf "Cannot find %s in %s" r.TypeFullName r.DllPath

    let splitVersion (version: string) =
        match Version.TryParse(version) with
        | true, v -> v.Major, v.Minor, v.Revision
        | _ -> 0, 0, 0

    // let checkFableCoreVersion (checkedProject: FSharpCheckProjectResults) =
    //     for ref in checkedProject.ProjectContext.GetReferencedAssemblies() do
    //         if ref.SimpleName = "Fable.Core" then
    //             let version = System.Text.RegularExpressions.Regex.Match(ref.QualifiedName, @"Version=(\d+\.\d+\.\d+)")
    //             let expectedMajor, expectedMinor, _ = splitVersion Literals.CORE_VERSION
    //             let actualMajor, actualMinor, _ = splitVersion version.Groups.[1].Value
    //             if not(actualMajor = expectedMajor && actualMinor = expectedMinor) then
    //                 failwithf "Fable.Core v%i.%i detected, expecting v%i.%i" actualMajor actualMinor expectedMajor expectedMinor
    //             // else printfn "Fable.Core version matches"

    let measureTime (f: unit -> 'a) =
        let sw = Diagnostics.Stopwatch.StartNew()
        let res = f()
        sw.Stop()
        res, sw.ElapsedMilliseconds

    let measureTimeAsync (f: unit -> Async<'a>) = async {
        let sw = Diagnostics.Stopwatch.StartNew()
        let! res = f()
        sw.Stop()
        return res, sw.ElapsedMilliseconds
    }

    let formatException file ex =
        let rec innerStack (ex: Exception) =
            if isNull ex.InnerException then ex.StackTrace else innerStack ex.InnerException
        let stack = innerStack ex
        $"[ERROR] %s{file}{newLine}%s{ex.Message}{newLine}%s{stack}"

    let formatLog (cliArgs: CliArgs) (log: Log) =
        match log.FileName with
        | None -> log.Message
        | Some file ->
            // Add ./ to make sure VS Code terminal recognises this as a clickable path
            let file = "." + IO.Path.DirectorySeparatorChar.ToString() + IO.Path.GetRelativePath(cliArgs.RootDir, file)
            let severity =
                match log.Severity with
                | Severity.Warning -> "warning"
                | Severity.Error -> "error"
                | Severity.Info -> "info"
            match log.Range with
            | Some r -> $"%s{file}(%i{r.start.line},%i{r.start.column}): (%i{r.``end``.line},%i{r.``end``.column}) %s{severity} %s{log.Tag}: %s{log.Message}"
            | None -> $"%s{file}(1,1): %s{severity} %s{log.Tag}: %s{log.Message}"

    let getFSharpErrorLogs (errors: FSharpDiagnostic array) =
        errors
        |> Array.map (fun er ->
            let severity =
                match er.Severity with
                | FSharpDiagnosticSeverity.Hidden
                | FSharpDiagnosticSeverity.Info -> Severity.Info
                | FSharpDiagnosticSeverity.Warning -> Severity.Warning
                | FSharpDiagnosticSeverity.Error -> Severity.Error

            let range =
                { start={ line=er.StartLine; column=er.StartColumn+1}
                  ``end``={ line=er.EndLine; column=er.EndColumn+1}
                  identifierName = None }

            let msg = $"%s{er.Message} (code %i{er.ErrorNumber})"

            Log.Make(severity, msg, fileName=er.FileName, range=range, tag="FSHARP")
        )

<<<<<<< HEAD
=======
    let changeFsExtension isInFableHiddenDir filePath fileExt =
        let fileExt =
            // Prevent conflicts in package sources as they may include
            // JS files with same name as the F# .fs file
            if fileExt = ".js" && isInFableHiddenDir then
                CompilerOptionsHelper.DefaultExtension
            else fileExt
        Path.replaceExtension fileExt filePath

>>>>>>> e332653a
    let getOutJsPath (cliArgs: CliArgs) dedupTargetDir file =
        let fileExt = cliArgs.CompilerOptions.FileExtension
        let isInFableHiddenDir = Naming.isInFableHiddenDir file
        match cliArgs.OutDir with
        | Some outDir ->
            let projDir = IO.Path.GetDirectoryName cliArgs.ProjectFile
            let absPath = Imports.getTargetAbsolutePath dedupTargetDir file projDir outDir
            File.changeFsExtension isInFableHiddenDir absPath fileExt
        | None ->
            File.changeFsExtension isInFableHiddenDir file fileExt

    let compileFile isRecompile (cliArgs: CliArgs) dedupTargetDir (com: CompilerImpl) = async {
        try
            let outPath = getOutJsPath cliArgs dedupTargetDir com.CurrentFile

            // ensure directory exists
            let dir = IO.Path.GetDirectoryName outPath
            if not (IO.Directory.Exists dir) then IO.Directory.CreateDirectory dir |> ignore

            do! Pipeline.compileFile com cliArgs dedupTargetDir outPath

            $"Compiled {IO.Path.GetRelativePath(cliArgs.RootDir, com.CurrentFile)}"
            |> Log.verboseOrIf isRecompile

            return Ok {| File = com.CurrentFile
                         Logs = com.Logs
                         WatchDependencies = com.WatchDependencies |}
        with e ->
            return Error {| File = com.CurrentFile
                            Exception = e |}
    }

module FileWatcherUtil =
    let getCommonBaseDir (files: string list) =
        let withTrailingSep d = $"%s{d}%c{IO.Path.DirectorySeparatorChar}"
        files
        |> List.map IO.Path.GetDirectoryName
        |> List.distinct
        |> List.sortBy (fun f -> f.Length)
        |> function
            | [] -> failwith "Empty list passed to watcher"
            | [dir] -> dir
            | dir::restDirs ->
                let rec getCommonDir (dir: string) =
                    // it's important to include a trailing separator when comparing, otherwise things
                    // like ["a/b"; "a/b.c"] won't get handled right
                    // https://github.com/fable-compiler/Fable/issues/2332
                    let dir' = withTrailingSep dir
                    if restDirs |> List.forall (fun d -> (withTrailingSep d).StartsWith dir') then dir
                    else
                        match IO.Path.GetDirectoryName(dir) with
                        | null -> failwith "No common base dir"
                        | dir -> getCommonDir dir
                getCommonDir dir

open Util
open FileWatcher
open FileWatcherUtil

let caseInsensitiveSet(items: string seq): ISet<string> =
    let s = HashSet(items)
    for i in items do s.Add(i) |> ignore
    s :> _

type FsWatcher(delayMs: int) =
    let globFilters = [ "*.fs"; "*.fsi"; "*.fsx"; "*.fsproj" ]
    let createWatcher () =
        let usePolling =
            // This is the same variable used by dotnet watch
            let envVar = Environment.GetEnvironmentVariable("DOTNET_USE_POLLING_FILE_WATCHER")
            not (isNull envVar) &&
                (envVar.Equals("1", StringComparison.OrdinalIgnoreCase)
                || envVar.Equals("true", StringComparison.OrdinalIgnoreCase))

        let watcher: IFileSystemWatcher =
            if usePolling then
                Log.always("Using polling watcher.")
                // Ignored for performance reasons:
                let ignoredDirectoryNameRegexes = [ "(?i)node_modules"; "(?i)bin"; "(?i)obj"; "\..+" ]
                upcast new ResetablePollingFileWatcher(globFilters, ignoredDirectoryNameRegexes)
            else
                upcast new DotnetFileWatcher(globFilters)
        watcher

    let watcher = createWatcher ()
    let observable = Observable.SingleObservable(fun () ->
        watcher.EnableRaisingEvents <- false)

    do
        watcher.OnFileChange.Add(fun path -> observable.Trigger(path))
        watcher.OnError.Add(fun ev ->
            Log.always("Watcher found an error, some events may have been lost.")
            Log.verbose(lazy ev.GetException().Message)
        )

    member _.Observe(filesToWatch: string list) =
        let commonBaseDir = getCommonBaseDir filesToWatch

        // It may happen we get the same path with different case in case-insensitive file systems
        // https://github.com/fable-compiler/Fable/issues/2277#issuecomment-737748220
        let filePaths = caseInsensitiveSet filesToWatch
        watcher.BasePath <- commonBaseDir
        watcher.EnableRaisingEvents <- true

        observable
        |> Observable.choose (fun fullPath ->
            let fullPath = Path.normalizePath fullPath
            if filePaths.Contains(fullPath)
            then Some fullPath
            else None)
        |> Observable.throttle delayMs
        |> Observable.map caseInsensitiveSet

// TODO: Check the path is actually normalized?
type File(normalizedFullPath: string) =
    let mutable sourceHash = None
    member _.NormalizedFullPath = normalizedFullPath
    member _.ReadSource() =
        match sourceHash with
        | Some h -> h, lazy File.readAllTextNonBlocking normalizedFullPath
        | _ ->
            let source = File.readAllTextNonBlocking normalizedFullPath
            let h = hash source
            sourceHash <- Some h
            h, lazy source

type ProjectCracked(cliArgs: CliArgs, crackerResponse: CrackerResponse, sourceFiles: File array) =

    member _.CliArgs = cliArgs
    member _.ProjectFile = cliArgs.ProjectFile
    member _.FableOptions = cliArgs.CompilerOptions
    member _.ProjectOptions = crackerResponse.ProjectOptions
    member _.References = crackerResponse.References
    member _.SourceFiles = sourceFiles
    member _.SourceFilePaths = sourceFiles |> Array.map (fun f -> f.NormalizedFullPath)

    member _.MakeCompiler(currentFile, project, outDir) =
        let fableLibDir = Path.getRelativePath currentFile crackerResponse.FableLibDir
        let common = Path.getCommonBaseDir([currentFile; crackerResponse.FableLibDir])
        let outputType =
            // Everything within the Fable hidden directory will be compiled as Library. We do this since the files there will be
            // compiled as part of the main project which might be a program (Exe) or library (Library).
            let fableHiddenDir =
                match cliArgs.CompilerOptions.Language with
                | Python -> PY.Naming.fableModulesDir
                | _ -> Naming.fableHiddenDir
            if common.EndsWith(fableHiddenDir) then
                Some "Library"
            else
                crackerResponse.OutputType
        CompilerImpl(currentFile, project, cliArgs.CompilerOptions, fableLibDir, ?outDir=outDir, ?outType=outputType)

    member _.MapSourceFiles(f) =
        ProjectCracked(cliArgs, crackerResponse, Array.map f sourceFiles)

    static member Init(cliArgs: CliArgs) =
        Log.always $"Parsing {cliArgs.ProjectFileAsRelativePath}..."
        let result, ms = measureTime <| fun () ->
            CrackerOptions(fableOpts = cliArgs.CompilerOptions,
                           fableLib = cliArgs.FableLibraryPath,
                           outDir = cliArgs.OutDir,
                           configuration = cliArgs.Configuration,
                           exclude = cliArgs.Exclude,
                           replace = cliArgs.Replace,
                           noCache = cliArgs.NoCache,
                           noRestore = cliArgs.NoRestore,
                           projFile = cliArgs.ProjectFile)
            |> getFullProjectOpts

        // We display "parsed" because "cracked" may not be understood by users
<<<<<<< HEAD
        Log.always $"Project parsed in %i{ms}ms\n"
        Log.verbose(lazy
            let proj = IO.Path.GetRelativePath(cliArgs.RootDir, cliArgs.ProjectFile)
            let opts = result.ProjectOptions.OtherOptions |> String.concat "\n   "
            $"F# PROJECT: %s{proj}\n   %s{opts}")

        let sourceFiles = getSourceFiles result.ProjectOptions
        ProjectCracked(cliArgs.ProjectFile, sourceFiles, cliArgs, result)

type ProjectChecked(project: Project, checker: FSharpChecker, errors: FSharpDiagnostic array) =

    member _.Project = project
    member _.Checker = checker
    member _.Errors = errors

    static member Init(config: ProjectCracked) = async {
        let checker =
            FSharpChecker.Create(
                keepAssemblyContents=true,
                keepAllBackgroundResolutions=false,
                keepAllBackgroundSymbolUses=false)

        Log.always $"Compiling {IO.Path.GetRelativePath(config.CliArgs.RootDir, config.ProjectOptions.ProjectFileName)}..."
        let! checkResults, ms = measureTimeAsync <| fun () ->
            checker.ParseAndCheckProject(config.ProjectOptions)
        Log.always $"F# compilation finished in %i{ms}ms\n"

        let proj =
            Project.From(
                config.ProjectFile,
                (if config.FableOptions.OptimizeFSharpAst then
                    checkResults.GetOptimizedAssemblyContents().ImplementationFiles
                else
                    checkResults.AssemblyContents.ImplementationFiles),
                checkResults.ProjectContext.GetReferencedAssemblies(),
                getPlugin = loadType config.CliArgs,
                trimRootModule = config.FableOptions.TrimRootModule
            )
        return ProjectChecked(proj, checker, checkResults.Diagnostics)
    }

    member this.Update(config: ProjectCracked, files: string array) = async {

        Log.always $"Compiling {IO.Path.GetRelativePath(config.CliArgs.RootDir, config.ProjectOptions.ProjectFileName)}..."
        let! results, ms = measureTimeAsync <| fun () ->
            files
            |> Array.map (fun file -> async {
                let! sourceText = File.readAllTextNonBlocking file
                let sourceText = FSharp.Compiler.Text.SourceText.ofString sourceText
                // `fileVersion` parameter doesn't seem to be used, it ends up discarded here:
                // https://github.com/dotnet/fsharp/blob/38fd59027e4b8bb42a72c4d896cb3ef4e345f743/src/fsharp/service/service.fs#L452
                let! _parseResult, checkResult = checker.ParseAndCheckFileInProject(file, 0, sourceText, config.ProjectOptions)
                return
                    match checkResult with
                    | FSharpCheckFileAnswer.Succeeded result -> Some result
                    | FSharpCheckFileAnswer.Aborted ->
                        Log.always $"Aborted: {IO.Path.GetRelativePath(config.CliArgs.RootDir, file)}"
                        None
            })
            |> Async.Parallel
        Log.always $"F# compilation finished in %i{ms}ms\n"

        let results = results |> Array.choose id
        let proj = results |> Array.choose (fun r -> r.ImplementationFile) |> Array.toList |> this.Project.Update
        return ProjectChecked(proj, checker, results |> Array.collect (fun r -> r.Diagnostics))
=======
        Log.always $"Project and references ({result.ProjectOptions.SourceFiles.Length} source files) parsed in %i{ms}ms{newLine}"
        Log.verbose(lazy $"""F# PROJECT: %s{cliArgs.ProjectFileAsRelativePath}
    %s{result.ProjectOptions.OtherOptions |> String.concat $"{newLine}   "}
    %s{result.ProjectOptions.SourceFiles |> String.concat $"{newLine}   "}""")
        let sourceFiles = result.ProjectOptions.SourceFiles |> Array.map File
        ProjectCracked(cliArgs, result, sourceFiles)

type ProjectChecked(checker: InteractiveChecker, errors: FSharpDiagnostic array, project: Project) =

    static let checkProject (config: ProjectCracked) (checker: InteractiveChecker) lastFile = async {
        Log.always "Started F# compilation..."

        let! checkResults, ms = measureTimeAsync <| fun () ->
            let fileDic =
                config.SourceFiles
                |> Seq.map (fun f -> f.NormalizedFullPath, f) |> dict
            let sourceReader f = fileDic.[f].ReadSource()
            let filePaths = config.SourceFiles |> Array.map (fun file -> file.NormalizedFullPath)
            checker.ParseAndCheckProject(config.ProjectFile, filePaths, sourceReader, ?lastFile=lastFile)

        Log.always $"F# compilation finished in %i{ms}ms{newLine}"

        let implFiles =
            if config.FableOptions.OptimizeFSharpAst then checkResults.GetOptimizedAssemblyContents().ImplementationFiles
            else checkResults.AssemblyContents.ImplementationFiles

        return implFiles, checkResults.Diagnostics, lazy checkResults.ProjectContext.GetReferencedAssemblies()
    }

    member _.Project = project
    member _.Checker = checker
    member _.Errors = errors

    static member Init(config: ProjectCracked) = async {
        let checker = InteractiveChecker.Create(config.ProjectOptions)
        let! implFiles, errors, assemblies = checkProject config checker None

        return ProjectChecked(checker, errors, Project.From(
                                config.ProjectFile,
                                implFiles,
                                assemblies.Value,
                                getPlugin = loadType config.CliArgs,
                                trimRootModule = config.FableOptions.RootModule))
    }

    member this.Update(config: ProjectCracked, filesToCompile) = async {
        let! implFiles, errors, _ =
            Some(Array.last filesToCompile)
            |> checkProject config this.Checker

        let filesToCompile = set filesToCompile
        let implFiles = implFiles |> List.filter (fun f -> filesToCompile.Contains(f.FileName))
        return ProjectChecked(checker, errors, this.Project.Update(implFiles))
>>>>>>> e332653a
    }

type Watcher =
    { Watcher: FsWatcher
      Subscription: IDisposable
      StartedAt: DateTime
      OnChange: ISet<string> -> unit }

    static member Create(watchDelay) =
        { Watcher = FsWatcher(watchDelay)
          Subscription = { new IDisposable with member _.Dispose() = () }
          StartedAt = DateTime.MinValue
          OnChange = ignore }

    member this.Watch(projCracked: ProjectCracked) =
        if this.StartedAt > projCracked.ProjectOptions.LoadTime then this
        else
            Log.verbose(lazy "Watcher started!")
            this.Subscription.Dispose()
            let subs =
                this.Watcher.Observe [
                    projCracked.ProjectFile
                    yield! projCracked.References
                    yield! projCracked.SourceFiles |> Array.choose (fun f ->
                        let path = f.NormalizedFullPath
                        if Naming.isInFableHiddenDir(path) then None
                        else Some path)
                ]
                |> Observable.subscribe this.OnChange
            { this with Subscription = subs; StartedAt = DateTime.UtcNow }

type State =
    { CliArgs: CliArgs
      ProjectCrackedAndChecked: (ProjectCracked * ProjectChecked) option
      WatchDependencies: Map<string, string[]>
      PendingFiles: string[]
      DeduplicateDic: Collections.Concurrent.ConcurrentDictionary<string, string>
      Watcher: Watcher option
      HasCompiledOnce: bool }

    member this.RunProcessEnv =
        let nodeEnv =
            match this.CliArgs.Configuration with
            | "Release" -> "production"
            // | "Debug"
            | _ -> "development"
        [ "NODE_ENV", nodeEnv ]

    member this.GetOrAddDeduplicateTargetDir (importDir: string) addTargetDir =
        // importDir must be trimmed and normalized by now, but lower it just in case
        // as some OS use case insensitive paths
        let importDir = importDir.ToLower()
        this.DeduplicateDic.GetOrAdd(importDir, fun _ ->
            set this.DeduplicateDic.Values
            |> addTargetDir)

    static member Create(cliArgs, ?watchDelay) =
        { CliArgs = cliArgs
          ProjectCrackedAndChecked = None
          WatchDependencies = Map.empty
          Watcher = watchDelay |> Option.map Watcher.Create
          DeduplicateDic = Collections.Concurrent.ConcurrentDictionary()
          PendingFiles = [||]
          HasCompiledOnce = false }

let private compilationCycle (state: State) (changes: ISet<string>) = async {

    let projCracked, projChecked, filesToCompile =
        match state.ProjectCrackedAndChecked with
        | None ->
            let projCracked = ProjectCracked.Init(state.CliArgs)
            projCracked, None, projCracked.SourceFilePaths

        | Some(projCracked, projChecked) ->
<<<<<<< HEAD
            let fsprojChanged, projCracked =
                // For performance reasons, don't crack .fsx scripts for every change
                if changes |> Seq.exists (fun c -> c.EndsWith(".fsproj")) then
                    true, ProjectCracked.Init(state.CliArgs)
                else false, projCracked

            if fsprojChanged then
                let! projChecked = ProjectChecked.Init(projCracked)
                return projCracked, projChecked, projCracked.SourceFiles
            else
                let hasWatchDependency (path: string) =
                    match Map.tryFind path state.WatchDependencies with
                    | None -> false
                    | Some watchDependencies -> watchDependencies |> Array.exists changes.Contains

                let pendingFiles = set state.PendingFiles

                let filesToCompile =
                    projCracked.SourceFiles |> Array.filter (fun path ->
                        changes.Contains path || pendingFiles.Contains path || hasWatchDependency path)

                let! projChecked = projChecked.Update(projCracked, filesToCompile)
                return projCracked, projChecked, filesToCompile

        | None ->
            let projCracked = ProjectCracked.Init(state.CliArgs)
            let! projChecked = ProjectChecked.Init(projCracked)
            let filesToCompile =
                if Option.isNone state.Watcher || state.CliArgs.NoCache
                then projCracked.SourceFiles
                else
                    // Skip files that have a more recent JS version
                    let filesToCompile =
                        projCracked.SourceFiles
                        |> Array.skipWhile (fun file ->
                            try
                                let jsFile = getOutJsPath state.CliArgs state.GetOrAddDeduplicateTargetDir file
                                IO.File.Exists(jsFile) && IO.File.GetLastWriteTime(jsFile) > IO.File.GetLastWriteTime(file)
                            with _ -> false)
                    if filesToCompile.Length < projCracked.SourceFiles.Length then
                        Log.always("Skipping Fable compilation of up-to-date JS files")
                    filesToCompile
            return projCracked, projChecked, filesToCompile
        }
=======
            // For performance reasons, don't crack .fsx scripts for every change
            let fsprojChanged = changes |> Seq.exists (fun c -> c.EndsWith(".fsproj"))

            if fsprojChanged then
                let projCracked = ProjectCracked.Init(state.CliArgs)
                projCracked, None, projCracked.SourceFilePaths
            else
                // Clear the hash of files that have changed
                let projCracked = projCracked.MapSourceFiles(fun file ->
                    if changes.Contains(file.NormalizedFullPath) then
                        File(file.NormalizedFullPath)
                    else file)

                let filesToCompile =
                    let pendingFiles = set state.PendingFiles
                    let hasWatchDependency (path: string) =
                        if state.CliArgs.WatchDeps then
                            match Map.tryFind path state.WatchDependencies with
                            | None -> false
                            | Some watchDependencies -> watchDependencies |> Array.exists changes.Contains
                        else false

                    projCracked.SourceFilePaths
                    |> Array.filter (fun path ->
                        changes.Contains path || pendingFiles.Contains path || hasWatchDependency path)

                Log.verbose(lazy $"""Files to compile:{newLine}    {filesToCompile |> String.concat $"{newLine}    "}""")

                projCracked, Some projChecked, filesToCompile

    // Update the watcher (it will restart if the fsproj has changed)
    // so changes while compiling get enqueued
    let watcher = state.Watcher |> Option.map (fun w -> w.Watch(projCracked))
    let state = { state with Watcher = watcher }

    // TODO: Use Result here to fail more gracefully if FCS crashes
    let! projChecked =
        match projChecked with
        | None -> ProjectChecked.Init(projCracked)
        | Some projChecked when Array.isEmpty filesToCompile -> async.Return projChecked
        | Some projChecked -> projChecked.Update(projCracked, filesToCompile)
>>>>>>> e332653a

    let logs = getFSharpErrorLogs projChecked.Errors
    let hasFSharpError = logs |> Array.exists (fun l -> l.Severity = Severity.Error)

    let! logs, state = async {
        // Skip Fable recompilation if there are F# errors, this prevents bundlers, dev servers, tests... from being triggered
        if hasFSharpError && state.HasCompiledOnce then
            return logs, { state with PendingFiles = filesToCompile }
        else
            Log.always "Started Fable compilation..."

            let! results, ms = measureTimeAsync <| fun () ->
                filesToCompile
                |> Array.filter (fun file -> file.EndsWith(".fs") || file.EndsWith(".fsx"))
                |> Array.map (fun file ->
                    projCracked.MakeCompiler(file, projChecked.Project, state.CliArgs.OutDir)
                    |> compileFile state.HasCompiledOnce state.CliArgs state.GetOrAddDeduplicateTargetDir)
                |> Async.Parallel

            Log.always $"Fable compilation finished in %i{ms}ms{newLine}"

            let logs, watchDependencies =
                ((logs, state.WatchDependencies), results)
                ||> Array.fold (fun (logs, deps) -> function
                    | Ok res ->
                        let logs = Array.append logs res.Logs
                        let deps = Map.add res.File res.WatchDependencies deps
                        logs, deps
                    | Error e ->
                        let log = Log.MakeError(e.Exception.Message, fileName=e.File, tag="EXCEPTION")
                        Log.verbose(lazy e.Exception.StackTrace)
                        Array.append logs [|log|], deps)

            return logs, { state with HasCompiledOnce = true
                                      PendingFiles = [||]
                                      WatchDependencies = watchDependencies }
    }

    // Sometimes errors are duplicated
    let logs = Array.distinct logs
<<<<<<< HEAD

    logs
    |> Array.filter (fun x -> x.Severity = Severity.Info)
    |> Array.iter (formatLog state.CliArgs >> Log.always)

    logs
    |> Array.filter (fun log ->
        match log.Severity, log.FileName with
        // Ignore warnings from packages in `fable_modules` folder
        | Severity.Warning, Some filename when Naming.isInFableHiddenDir(filename) -> false
        | Severity.Warning, _ -> true
        | _ -> false)
    |> Array.iter (formatLog state.CliArgs >> Log.warning)
=======
    let filesToCompile = set filesToCompile

    for log in logs do
        match log.Severity with
        | Severity.Error -> () // We deal with errors below
        | Severity.Info | Severity.Warning ->
            // Ignore warnings from packages in `fable_modules` folder
            match log.FileName with
            | Some filename when Naming.isInFableHiddenDir(filename) || not(filesToCompile.Contains(filename)) -> ()
            | _ ->
                let formatted = formatLog state.CliArgs log
                if log.Severity = Severity.Warning then Log.warning formatted
                else Log.always formatted
>>>>>>> e332653a

    let erroredFiles =
        logs |> Array.choose (fun log ->
            if log.Severity = Severity.Error then
                Log.error(formatLog state.CliArgs log)
                log.FileName
            else None)

    let errorMsg =
        if Array.isEmpty erroredFiles then None
        else Some "Compilation failed"

    let errorMsg, state =
        match errorMsg, state.CliArgs.RunProcess with
        // Only run process if there are no errors
        | Some e, _ -> Some e, state
        | None, None -> None, state
        | None, Some runProc ->
            let workingDir = state.CliArgs.RootDir

            let exeFile, args =
                match runProc.ExeFile with
                | Naming.placeholder ->
                    let lastFile = Array.last projCracked.SourceFiles
                    let lastFilePath = getOutJsPath state.CliArgs state.GetOrAddDeduplicateTargetDir lastFile.NormalizedFullPath
                    // Fable's getRelativePath version ensures there's always a period in front of the path: ./
                    let lastFilePath = Path.getRelativeFileOrDirPath true workingDir false lastFilePath
                    "node", lastFilePath::runProc.Args
                | exeFile ->
                    File.tryNodeModulesBin workingDir exeFile
                    |> Option.defaultValue exeFile, runProc.Args

            if Option.isSome state.Watcher then
                Process.startWithEnv state.RunProcessEnv workingDir exeFile args
                let runProc = if runProc.IsWatch then Some runProc else None
                None, { state with CliArgs = { state.CliArgs with RunProcess = runProc } }
            else
                // TODO: When not in watch mode, we should run the process out of this scope
                // to free the memory used by Fable/F# compiler
                let exitCode = Process.runSyncWithEnv state.RunProcessEnv workingDir exeFile args
                (if exitCode = 0 then None else Some "Run process failed"), state

<<<<<<< HEAD
    match state.Watcher with
    | Some watcher ->
        let! changes =
            watcher.Observe [
                projCracked.ProjectOptions.ProjectFileName
                yield! projCracked.References
                yield! projCracked.SourceFiles
                    |> Array.choose (fun path ->
                        if Naming.isInFableHiddenDir(path) then None
                        else Some path)
            ]
            |> Async.AwaitObservable

        return!
            { state with ProjectCrackedAndChecked = Some(projCracked, projChecked)
                         PendingFiles = erroredFiles }
            |> startCompilation changes
=======
    let state =
        { state with ProjectCrackedAndChecked = Some(projCracked, projChecked)
                     PendingFiles = if state.PendingFiles.Length = 0 then erroredFiles else state.PendingFiles }
>>>>>>> e332653a

    return
        match errorMsg with
        | Some e -> state, Error e
        | None -> state, Ok()
}

type Msg =
    | Changes of timeStamp: DateTime * changes: ISet<string>

let startCompilation state = async {
    let state =
        match state.CliArgs.RunProcess with
        | Some runProc when runProc.IsFast ->
            let workingDir = state.CliArgs.RootDir
            let exeFile =
                File.tryNodeModulesBin workingDir runProc.ExeFile
                |> Option.defaultValue runProc.ExeFile
            Process.startWithEnv state.RunProcessEnv workingDir exeFile runProc.Args
            { state with CliArgs = { state.CliArgs with RunProcess = None } }
        | _ -> state

    // Initialize changes with an empty set
    let changes = HashSet() :> ISet<_>
    let! _state, result =
        match state.Watcher with
        | None -> compilationCycle state changes
        | Some watcher ->
            let agent =
                MailboxProcessor<Msg>.Start(fun agent ->
                    let rec loop state = async {
                        match! agent.Receive() with
                        | Changes(timestamp, changes) ->
                            match state.Watcher with
                            // Discard changes that may have happened before we restarted the watcher
                            | Some w when w.StartedAt < timestamp ->
                                // TODO: Get all messages until QueueLength is 0 before starting the compilation cycle?
                                Log.verbose(lazy $"""Changes:{newLine}    {changes |> String.concat $"{newLine}    "}""")
                                let! state, _result = compilationCycle state changes
                                Log.always "Watching..."
                                return! loop state
                            | _ -> return! loop state
                    }

                    let onChange changes =
                        Changes(DateTime.UtcNow, changes) |> agent.Post

                    loop { state with Watcher = Some { watcher with OnChange = onChange } })

            // The watcher will remain endless active so we don't really need the reply channel
            agent.PostAndAsyncReply(fun _ -> Changes(DateTime.UtcNow, changes))

    return result
}<|MERGE_RESOLUTION|>--- conflicted
+++ resolved
@@ -111,18 +111,6 @@
             Log.Make(severity, msg, fileName=er.FileName, range=range, tag="FSHARP")
         )
 
-<<<<<<< HEAD
-=======
-    let changeFsExtension isInFableHiddenDir filePath fileExt =
-        let fileExt =
-            // Prevent conflicts in package sources as they may include
-            // JS files with same name as the F# .fs file
-            if fileExt = ".js" && isInFableHiddenDir then
-                CompilerOptionsHelper.DefaultExtension
-            else fileExt
-        Path.replaceExtension fileExt filePath
-
->>>>>>> e332653a
     let getOutJsPath (cliArgs: CliArgs) dedupTargetDir file =
         let fileExt = cliArgs.CompilerOptions.FileExtension
         let isInFableHiddenDir = Naming.isInFableHiddenDir file
@@ -293,73 +281,6 @@
             |> getFullProjectOpts
 
         // We display "parsed" because "cracked" may not be understood by users
-<<<<<<< HEAD
-        Log.always $"Project parsed in %i{ms}ms\n"
-        Log.verbose(lazy
-            let proj = IO.Path.GetRelativePath(cliArgs.RootDir, cliArgs.ProjectFile)
-            let opts = result.ProjectOptions.OtherOptions |> String.concat "\n   "
-            $"F# PROJECT: %s{proj}\n   %s{opts}")
-
-        let sourceFiles = getSourceFiles result.ProjectOptions
-        ProjectCracked(cliArgs.ProjectFile, sourceFiles, cliArgs, result)
-
-type ProjectChecked(project: Project, checker: FSharpChecker, errors: FSharpDiagnostic array) =
-
-    member _.Project = project
-    member _.Checker = checker
-    member _.Errors = errors
-
-    static member Init(config: ProjectCracked) = async {
-        let checker =
-            FSharpChecker.Create(
-                keepAssemblyContents=true,
-                keepAllBackgroundResolutions=false,
-                keepAllBackgroundSymbolUses=false)
-
-        Log.always $"Compiling {IO.Path.GetRelativePath(config.CliArgs.RootDir, config.ProjectOptions.ProjectFileName)}..."
-        let! checkResults, ms = measureTimeAsync <| fun () ->
-            checker.ParseAndCheckProject(config.ProjectOptions)
-        Log.always $"F# compilation finished in %i{ms}ms\n"
-
-        let proj =
-            Project.From(
-                config.ProjectFile,
-                (if config.FableOptions.OptimizeFSharpAst then
-                    checkResults.GetOptimizedAssemblyContents().ImplementationFiles
-                else
-                    checkResults.AssemblyContents.ImplementationFiles),
-                checkResults.ProjectContext.GetReferencedAssemblies(),
-                getPlugin = loadType config.CliArgs,
-                trimRootModule = config.FableOptions.TrimRootModule
-            )
-        return ProjectChecked(proj, checker, checkResults.Diagnostics)
-    }
-
-    member this.Update(config: ProjectCracked, files: string array) = async {
-
-        Log.always $"Compiling {IO.Path.GetRelativePath(config.CliArgs.RootDir, config.ProjectOptions.ProjectFileName)}..."
-        let! results, ms = measureTimeAsync <| fun () ->
-            files
-            |> Array.map (fun file -> async {
-                let! sourceText = File.readAllTextNonBlocking file
-                let sourceText = FSharp.Compiler.Text.SourceText.ofString sourceText
-                // `fileVersion` parameter doesn't seem to be used, it ends up discarded here:
-                // https://github.com/dotnet/fsharp/blob/38fd59027e4b8bb42a72c4d896cb3ef4e345f743/src/fsharp/service/service.fs#L452
-                let! _parseResult, checkResult = checker.ParseAndCheckFileInProject(file, 0, sourceText, config.ProjectOptions)
-                return
-                    match checkResult with
-                    | FSharpCheckFileAnswer.Succeeded result -> Some result
-                    | FSharpCheckFileAnswer.Aborted ->
-                        Log.always $"Aborted: {IO.Path.GetRelativePath(config.CliArgs.RootDir, file)}"
-                        None
-            })
-            |> Async.Parallel
-        Log.always $"F# compilation finished in %i{ms}ms\n"
-
-        let results = results |> Array.choose id
-        let proj = results |> Array.choose (fun r -> r.ImplementationFile) |> Array.toList |> this.Project.Update
-        return ProjectChecked(proj, checker, results |> Array.collect (fun r -> r.Diagnostics))
-=======
         Log.always $"Project and references ({result.ProjectOptions.SourceFiles.Length} source files) parsed in %i{ms}ms{newLine}"
         Log.verbose(lazy $"""F# PROJECT: %s{cliArgs.ProjectFileAsRelativePath}
     %s{result.ProjectOptions.OtherOptions |> String.concat $"{newLine}   "}
@@ -402,7 +323,7 @@
                                 implFiles,
                                 assemblies.Value,
                                 getPlugin = loadType config.CliArgs,
-                                trimRootModule = config.FableOptions.RootModule))
+                                trimRootModule = config.FableOptions.TrimRootModule))
     }
 
     member this.Update(config: ProjectCracked, filesToCompile) = async {
@@ -413,7 +334,6 @@
         let filesToCompile = set filesToCompile
         let implFiles = implFiles |> List.filter (fun f -> filesToCompile.Contains(f.FileName))
         return ProjectChecked(checker, errors, this.Project.Update(implFiles))
->>>>>>> e332653a
     }
 
 type Watcher =
@@ -488,52 +408,6 @@
             projCracked, None, projCracked.SourceFilePaths
 
         | Some(projCracked, projChecked) ->
-<<<<<<< HEAD
-            let fsprojChanged, projCracked =
-                // For performance reasons, don't crack .fsx scripts for every change
-                if changes |> Seq.exists (fun c -> c.EndsWith(".fsproj")) then
-                    true, ProjectCracked.Init(state.CliArgs)
-                else false, projCracked
-
-            if fsprojChanged then
-                let! projChecked = ProjectChecked.Init(projCracked)
-                return projCracked, projChecked, projCracked.SourceFiles
-            else
-                let hasWatchDependency (path: string) =
-                    match Map.tryFind path state.WatchDependencies with
-                    | None -> false
-                    | Some watchDependencies -> watchDependencies |> Array.exists changes.Contains
-
-                let pendingFiles = set state.PendingFiles
-
-                let filesToCompile =
-                    projCracked.SourceFiles |> Array.filter (fun path ->
-                        changes.Contains path || pendingFiles.Contains path || hasWatchDependency path)
-
-                let! projChecked = projChecked.Update(projCracked, filesToCompile)
-                return projCracked, projChecked, filesToCompile
-
-        | None ->
-            let projCracked = ProjectCracked.Init(state.CliArgs)
-            let! projChecked = ProjectChecked.Init(projCracked)
-            let filesToCompile =
-                if Option.isNone state.Watcher || state.CliArgs.NoCache
-                then projCracked.SourceFiles
-                else
-                    // Skip files that have a more recent JS version
-                    let filesToCompile =
-                        projCracked.SourceFiles
-                        |> Array.skipWhile (fun file ->
-                            try
-                                let jsFile = getOutJsPath state.CliArgs state.GetOrAddDeduplicateTargetDir file
-                                IO.File.Exists(jsFile) && IO.File.GetLastWriteTime(jsFile) > IO.File.GetLastWriteTime(file)
-                            with _ -> false)
-                    if filesToCompile.Length < projCracked.SourceFiles.Length then
-                        Log.always("Skipping Fable compilation of up-to-date JS files")
-                    filesToCompile
-            return projCracked, projChecked, filesToCompile
-        }
-=======
             // For performance reasons, don't crack .fsx scripts for every change
             let fsprojChanged = changes |> Seq.exists (fun c -> c.EndsWith(".fsproj"))
 
@@ -575,7 +449,6 @@
         | None -> ProjectChecked.Init(projCracked)
         | Some projChecked when Array.isEmpty filesToCompile -> async.Return projChecked
         | Some projChecked -> projChecked.Update(projCracked, filesToCompile)
->>>>>>> e332653a
 
     let logs = getFSharpErrorLogs projChecked.Errors
     let hasFSharpError = logs |> Array.exists (fun l -> l.Severity = Severity.Error)
@@ -616,21 +489,6 @@
 
     // Sometimes errors are duplicated
     let logs = Array.distinct logs
-<<<<<<< HEAD
-
-    logs
-    |> Array.filter (fun x -> x.Severity = Severity.Info)
-    |> Array.iter (formatLog state.CliArgs >> Log.always)
-
-    logs
-    |> Array.filter (fun log ->
-        match log.Severity, log.FileName with
-        // Ignore warnings from packages in `fable_modules` folder
-        | Severity.Warning, Some filename when Naming.isInFableHiddenDir(filename) -> false
-        | Severity.Warning, _ -> true
-        | _ -> false)
-    |> Array.iter (formatLog state.CliArgs >> Log.warning)
-=======
     let filesToCompile = set filesToCompile
 
     for log in logs do
@@ -644,7 +502,6 @@
                 let formatted = formatLog state.CliArgs log
                 if log.Severity = Severity.Warning then Log.warning formatted
                 else Log.always formatted
->>>>>>> e332653a
 
     let erroredFiles =
         logs |> Array.choose (fun log ->
@@ -687,29 +544,9 @@
                 let exitCode = Process.runSyncWithEnv state.RunProcessEnv workingDir exeFile args
                 (if exitCode = 0 then None else Some "Run process failed"), state
 
-<<<<<<< HEAD
-    match state.Watcher with
-    | Some watcher ->
-        let! changes =
-            watcher.Observe [
-                projCracked.ProjectOptions.ProjectFileName
-                yield! projCracked.References
-                yield! projCracked.SourceFiles
-                    |> Array.choose (fun path ->
-                        if Naming.isInFableHiddenDir(path) then None
-                        else Some path)
-            ]
-            |> Async.AwaitObservable
-
-        return!
-            { state with ProjectCrackedAndChecked = Some(projCracked, projChecked)
-                         PendingFiles = erroredFiles }
-            |> startCompilation changes
-=======
     let state =
         { state with ProjectCrackedAndChecked = Some(projCracked, projChecked)
                      PendingFiles = if state.PendingFiles.Length = 0 then erroredFiles else state.PendingFiles }
->>>>>>> e332653a
 
     return
         match errorMsg with
