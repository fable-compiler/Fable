--- conflicted
+++ resolved
@@ -398,15 +398,10 @@
             | _ ->
                 if args.FlagEnabled "--verbose" then
                     Log.makeVerbose()
-<<<<<<< HEAD
 
                 Log.always($"Fable: F# to {language} compiler " + Literals.VERSION)
-                Log.always("Thanks to the contributor! @" + Contributors.getRandom() + "\n")
-=======
-                Log.always("Fable: F# to JS compiler " + Literals.VERSION)
                 // Log.always("Thanks to the contributor! @" + Contributors.getRandom() + "\n")
                 Log.always("Stop Russian aggression against Ukraine!\n")
->>>>>>> c4402016
 
         match commands with
         | ["--help"] -> return printHelp()
