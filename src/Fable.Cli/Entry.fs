--- conflicted
+++ resolved
@@ -132,26 +132,6 @@
    Docker mounted volumes, and other virtual file systems.
 """
 
-<<<<<<< HEAD
-let defaultFileExt language args =
-    let fileExt =
-        match argValueMulti ["-o"; "--outDir"] args with
-        | Some _ -> ".js"
-        | None -> CompilerOptionsHelper.DefaultExtension
-    match language with
-    | TypeScript -> Path.replaceExtension ".ts" fileExt
-    | Python -> Path.replaceExtension ".py" fileExt
-    | Php -> ".php"
-    | Dart -> ".dart"
-    | Lua -> ".lua"
-    | _ -> fileExt
-
-let argLanguage args =
-    argValue "--lang" args
-    |> Option.orElse (argValue "--language" args)
-    |> Option.orElse (tryFlag "--typescript" args |> Option.map (fun _ -> "typescript")) // Compatibility with "--typescript".
-    |> Option.defaultValue "JavaScript"
-=======
 let argLanguage (args: CliArgs) =
     args.Value("--lang", "--language")
     |> Option.orElseWith (fun () -> if args.FlagEnabled("--typescript") then Some "ts" else None) // Compatibility with "--typescript"
@@ -164,18 +144,14 @@
         | _ -> JavaScript
         |> string
     )
->>>>>>> 69089158
     |> (function
     | "js" | "javascript" -> JavaScript
     | "ts" | "typescript" -> TypeScript
+    | "lua" | "Lua" -> Lua
     | "py" | "python" -> Python
     | "php" -> Php
     | "dart" -> Dart
-<<<<<<< HEAD
-    | "lua" | "Lua" -> Lua
-=======
     | "rs" | "rust" -> Rust
->>>>>>> 69089158
     | _ -> JavaScript)
 
 type Runner =
