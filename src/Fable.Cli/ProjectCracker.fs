/// This module gets the F# compiler arguments from .fsproj as well as some
/// Fable-specific tasks like tracking the sources of Fable Nuget packages
module Fable.Cli.ProjectCracker

open System
open System.Xml.Linq
open System.Text.Json
open System.Collections.Generic
open FSharp.Compiler.CodeAnalysis
open Fable
open Globbing.Operators

type FablePackage =
    { Id: string
      Version: string
      FsprojPath: string
      DllPath: string
      SourcePaths: string list
      Dependencies: Set<string> }

type CacheInfo =
    {
        Version: string
        FableOptions: CompilerOptions
        ProjectPath: string
        SourcePaths: string array
        FSharpOptions: string array
        References: string list
        FableLibDir: string
    }
    static member GetPath(fableModulesPath: string) =
        IO.Path.Combine(fableModulesPath, "cache_info.json")

    static member TryRead(fableModulesPath: string): CacheInfo option =
        try
            let jsonOptions = JsonSerializerOptions()
            jsonOptions.Converters.Add(Serialization.JsonFSharpConverter())
            let cacheInfoJson = IO.File.ReadAllText(CacheInfo.GetPath(fableModulesPath))
            JsonSerializer.Deserialize<CacheInfo>(cacheInfoJson, jsonOptions) |> Some
        with _ -> None

    member this.Write(fableModulesPath: string) =
        let jsonOptions = JsonSerializerOptions()
        jsonOptions.Converters.Add(Serialization.JsonFSharpConverter())
        IO.File.WriteAllText(CacheInfo.GetPath(fableModulesPath), JsonSerializer.Serialize(this, jsonOptions))
        
type CrackerOptions(fableOpts, fableLib, outDir, configuration, exclude, replace, noCache, noRestore, projFile) =
    let builtDlls = HashSet()
    let fableModulesDir = CrackerOptions.GetFableModulesDir(projFile, outDir)
    let cacheInfo = CacheInfo.TryRead(fableModulesDir)

    member _.CacheInfo = cacheInfo
    member _.FableModulesDir = fableModulesDir
    member _.FableOptions: CompilerOptions = fableOpts
    member _.FableLib: string option = fableLib
    member _.OutDir: string option = outDir
    member _.Configuration: string = configuration
    member _.Exclude: string option = exclude
    member _.Replace: Map<string, string> = replace
    member _.NoCache: bool = noCache
    member _.NoRestore: bool = noRestore
    member _.ProjFile: string = projFile
    member _.BuildDll(normalizedDllPath: string) =
        if not(builtDlls.Contains(normalizedDllPath)) then
            let projDir =
                normalizedDllPath.Split('/')
                |> Array.rev
                |> Array.skipWhile (fun part -> part <> "bin")
                |> Array.skip 1
                |> Array.rev
             
             |> String.concat "/"
            Process.runSync projDir "dotnet" ["build"; "-c"; configuration] |> ignore
            builtDlls.Add(normalizedDllPath) |> ignore

    static member GetFableModulesDir(projFile: string, outDir: string option) =
        let fableModulesDir =
            let baseDir = outDir |> Option.defaultWith (fun () -> IO.Path.GetDirectoryName(projFile))
            IO.Path.Combine(baseDir, Naming.fableHiddenDir)
        
        if File.isDirectoryEmpty fableModulesDir then
            IO.Directory.CreateDirectory(fableModulesDir) |> ignore
            IO.File.WriteAllText(IO.Path.Combine(fableModulesDir, ".gitignore"), "**/*")

        fableModulesDir

type CrackerResponse =
    { FableLibDir: string
<<<<<<< HEAD
=======
      Packages: FablePackage list
      References: string list
>>>>>>> 8a6897a9
      ProjectOptions: FSharpProjectOptions }

let isSystemPackage (pkgName: string) =
    pkgName.StartsWith("System.")
        || pkgName.StartsWith("Microsoft.")
        || pkgName.StartsWith("runtime.")
        || pkgName = "NETStandard.Library"
        || pkgName = "FSharp.Core"
        || pkgName = "Fable.Core"

type CrackedFsproj =
    { ProjectFile: string
      SourceFiles: string list
      ProjectReferences: string list
      DllReferences: IDictionary<string, string>
      PackageReferences: FablePackage list
      OtherCompilerOptions: string list }

let makeProjectOptions project sources otherOptions: FSharpProjectOptions =
    { ProjectId = None
      ProjectFileName = project
      SourceFiles = [||]
      OtherOptions = Array.distinct sources |> Array.append otherOptions
      ReferencedProjects = [| |]
      IsIncompleteTypeCheckEnvironment = false
      UseScriptResolutionRules = false
      LoadTime = DateTime.MaxValue
      UnresolvedReferences = None
      OriginalLoadReferences = []
      Stamp = None }

let tryGetFablePackage (opts: CrackerOptions) (dllPath: string) =
    let tryFileWithPattern dir pattern =
        try
            let files = IO.Directory.GetFiles(dir, pattern)
            match files.Length with
            | 0 -> None
            | 1 -> Some files.[0]
            | _ -> Log.always("More than one file found in " + dir + " with pattern " + pattern)
                   None
        with _ -> None
    let firstWithName localName (els: XElement seq) =
        els |> Seq.find (fun x -> x.Name.LocalName = localName)
    let tryFirstWithName localName (els: XElement seq) =
        els |> Seq.tryFind (fun x -> x.Name.LocalName = localName)
    let elements (el: XElement) =
        el.Elements()
    let attr name (el: XElement) =
        el.Attribute(XName.Get name).Value
    let child localName (el: XElement) =
        let child = el.Elements() |> firstWithName localName
        child.Value
    let firstGroupOrAllDependencies (dependencies: XElement seq) =
        match tryFirstWithName "group" dependencies with
        | Some firstGroup -> elements firstGroup
        | None -> dependencies
    if Path.GetFileNameWithoutExtension(dllPath) |> isSystemPackage
    then None
    else
        let rootDir = IO.Path.Combine(IO.Path.GetDirectoryName(dllPath), "..", "..")
        let fableDir = IO.Path.Combine(rootDir, "fable")
        match tryFileWithPattern rootDir "*.nuspec",
              tryFileWithPattern fableDir "*.fsproj" with
        | Some nuspecPath, Some fsprojPath ->
            let xmlDoc = XDocument.Load(nuspecPath)
            let metadata =
                xmlDoc.Root.Elements()
                |> firstWithName "metadata"
            let pkgId = metadata |> child "id"
            let fsprojPath =
                match Map.tryFind pkgId opts.Replace with
                | Some fsprojPath -> fsprojPath
                | None -> fsprojPath
            { Id = pkgId
              Version = metadata |> child "version"
              FsprojPath = fsprojPath
              DllPath = dllPath
              SourcePaths = []
              Dependencies =
                metadata.Elements()
                |> firstWithName "dependencies" |> elements
                // We don't consider different frameworks
                |> firstGroupOrAllDependencies
                |> Seq.map (attr "id")
                |> Seq.filter (isSystemPackage >> not)
                |> Set
            }: FablePackage |> Some
        | _ -> None

let sortFablePackages (pkgs: FablePackage list) =
    ([], pkgs) ||> List.fold (fun acc pkg ->
        match List.tryFindIndexBack (fun (x: FablePackage) -> pkg.Dependencies.Contains(x.Id)) acc with
        | None -> pkg::acc
        | Some targetIdx ->
            let rec insertAfter x targetIdx i before after =
                match after with
                | justBefore::after ->
                    if i = targetIdx then
                        if i > 0 then
                            let dependent, nonDependent =
                                List.rev before |> List.partition (fun (x: FablePackage) ->
                                    x.Dependencies.Contains(pkg.Id))
                            nonDependent @ justBefore::x::dependent @ after
                        else
                            (justBefore::before |> List.rev) @ x::after
                    else
                        insertAfter x targetIdx (i + 1) (justBefore::before) after
                | [] -> failwith "Unexpected empty list in insertAfter"
            insertAfter pkg targetIdx 0 [] acc
    )

let private getDllName (dllFullPath: string) =
    let i = dllFullPath.LastIndexOf('/')
    dllFullPath.[(i + 1) .. (dllFullPath.Length - 5)] // -5 removes the .dll extension

let (|Regex|_|) (pattern: string) (input: string) =
    let m = Text.RegularExpressions.Regex.Match(input, pattern)
    if m.Success then Some [for x in m.Groups -> x.Value]
    else None

// GetProjectOptionsFromScript doesn't work with latest FCS
// This is adapted from fable-compiler-js ProjectParser, maybe we should try to unify code
let getProjectOptionsFromScript (opts: CrackerOptions): CrackedFsproj list * CrackedFsproj =

    let projectFilePath = opts.ProjFile
    let projectDir = IO.Path.GetDirectoryName projectFilePath

    let dllRefs, srcFiles =
        (([], []), IO.File.ReadLines(projectFilePath))
        ||> Seq.fold (fun (dllRefs, srcFiles) line ->
            match line.Trim() with
            // TODO: Check nuget references
            | Regex @"^#r\s*""(.*?)""$" [_;path] ->
                path::dllRefs, srcFiles
            | Regex @"^#load\s*""(.*?)""$" [_;path] ->
                dllRefs, path::srcFiles
            | _ -> dllRefs, srcFiles)

    let coreDllDir = IO.Path.GetDirectoryName(typeof<Array>.Assembly.Location) |> Path.normalizePath
    let fsharpCoreDll = typeof<obj list>.Assembly.Location |> Path.normalizePath

    let coreDlls =
        Metadata.coreAssemblies
        |> Array.filter (function
            | "FSharp.Core" | "Fable.Core" -> false
            | _ -> true)
        |> Array.append [|"System.Private.CoreLib"|]
        |> Array.map (fun dll -> IO.Path.Combine(coreDllDir, dll + ".dll"))

    let dllRefs =
        [
            yield! coreDlls
            yield fsharpCoreDll
            yield! List.rev dllRefs
        ]
        |> List.map (fun dllRef ->
            let dllRef = IO.Path.Combine(projectDir, dllRef) |> Path.normalizeFullPath
            getDllName dllRef, dllRef)
        |> dict

    let srcFiles =
        srcFiles
        |> List.map (fun srcFile -> IO.Path.Combine(projectDir, srcFile) |> Path.normalizeFullPath)

    let srcFiles =
        projectFilePath::srcFiles
        |> List.rev

    [], { ProjectFile = projectFilePath
          SourceFiles = srcFiles
          ProjectReferences = []
          DllReferences = dllRefs
          PackageReferences = []
          OtherCompilerOptions = [] }

let getBasicCompilerArgs (opts: CrackerOptions) =
    [|
        // yield "--debug"
        // yield "--debug:portable"
        yield "--noframework"
        yield "--nologo"
        yield "--simpleresolution"
        yield "--nocopyfsharpcore"
        // yield "--define:DEBUG"
        for constant in opts.FableOptions.Define do
            yield "--define:" + constant
        yield "--optimize" + if opts.FableOptions.OptimizeFSharpAst then "+" else "-"
        // yield "--nowarn:NU1603,NU1604,NU1605,NU1608"
        // yield "--warnaserror:76"
        yield "--warn:3"
        yield "--fullpaths"
        yield "--flaterrors"
        yield "--langversion:preview" // Needed for witnesses
        // Since net5.0 there's no difference between app/library
        // yield "--target:library"
    |]

/// Simplistic XML-parsing of .fsproj to get source files, as we cannot
/// run `dotnet restore` on .fsproj files embedded in Nuget packages.
let getSourcesFromFablePkg (projFile: string) =
    let withName s (xs: XElement seq) =
        xs |> Seq.filter (fun x -> x.Name.LocalName = s)

    let xmlDoc = XDocument.Load(projFile)
    let projDir = Path.GetDirectoryName(projFile)

    Log.showFemtoMsg (fun () ->
        xmlDoc.Root.Elements()
        |> withName "PropertyGroup"
        |> Seq.exists (fun propGroup ->
            propGroup.Elements()
            |> withName "NpmDependencies"
            |> Seq.isEmpty
            |> not))

    xmlDoc.Root.Elements()
    |> withName "ItemGroup"
    |> Seq.map (fun item ->
        (item.Elements(), [])
        ||> Seq.foldBack (fun el src ->
            if el.Name.LocalName = "Compile" then
                el.Elements() |> withName "Link"
                |> Seq.tryHead |> function
                | Some link when Path.isRelativePath link.Value ->
                    link.Value::src
                | _ ->
                    match el.Attribute(XName.Get "Include") with
                    | null -> src
                    | att -> att.Value::src
            else src))
    |> List.concat
    |> List.collect (fun fileName ->
        Path.Combine(projDir, fileName)
        |> Path.normalizeFullPath
        |> function
        | path when (path.Contains("*") || path.Contains("?")) ->
            match !! path |> List.ofSeq with
            | [] -> [ path ]
            | globResults -> globResults
        | path -> [ path ])

let private isUsefulOption (opt : string) =
    [ "--define"
      "--nowarn"
      "--warnon"
    //   "--warnaserror" // Disable for now to prevent unexpected errors, see #2288
    //   "--langversion" // See getBasicCompilerArgs
    ]
    |> List.exists opt.StartsWith

let excludeProjRef (opts: CrackerOptions) (dllRefs: IDictionary<string,string>) (projRef: string) =
    let projName = Path.GetFileNameWithoutExtension(projRef)
    match opts.Exclude with
    | Some e when projRef.Contains(e) ->
        try
            opts.BuildDll(dllRefs.[projName])
        with e ->
            Log.always("Couldn't build " + projName + ": " + e.Message)
        None
    | _ ->
        let removed = dllRefs.Remove(projName)
        // if not removed then
        //     Log.always("Couldn't remove project reference " + projName + " from dll references")
        Path.normalizeFullPath projRef |> Some

/// Use Dotnet.ProjInfo (through ProjectCoreCracker) to invoke MSBuild
/// and get F# compiler args from an .fsproj file. As we'll merge this
/// later with other projects we'll only take the sources and the references,
/// checking if some .dlls correspond to Fable libraries
let fullCrack (opts: CrackerOptions): CrackedFsproj =
    let projFile = opts.ProjFile
    // Use case insensitive keys, as package names in .paket.resolved
    // may have a different case, see #1227
    let dllRefs = Dictionary(StringComparer.OrdinalIgnoreCase)

    // Try restoring project
    let projDir = IO.Path.GetDirectoryName projFile
    let projName = IO.Path.GetFileName projFile

    if not opts.NoRestore then
        Process.runSync projDir "dotnet" ["restore"; projName] |> ignore

    let projOpts, projRefs, _msbuildProps =
        ProjectCoreCracker.GetProjectOptionsFromProjectFile opts.Configuration projFile

    // let targetFramework =
    //     match Map.tryFind "TargetFramework" msbuildProps with
    //     | Some targetFramework -> targetFramework
    //     | None -> failwithf "Cannot find TargetFramework for project %s" projFile

    let sourceFiles, otherOpts =
        (projOpts.OtherOptions, ([], []))
        ||> Array.foldBack (fun line (src, otherOpts) ->
            if line.StartsWith("-r:") then
                let line = Path.normalizePath (line.[3..])
                let dllName = getDllName line
                dllRefs.Add(dllName, line)
                src, otherOpts
            elif isUsefulOption line then
                src, line::otherOpts
            elif line.StartsWith("-") then
                src, otherOpts
            else
                (Path.normalizeFullPath line)::src, otherOpts)

    let fablePkgs =
        let dllRefs' = dllRefs |> Seq.map (fun (KeyValue(k,v)) -> k,v) |> Seq.toArray
        dllRefs' |> Seq.choose (fun (dllName, dllPath) ->
            match tryGetFablePackage opts dllPath with
            | Some pkg ->
                dllRefs.Remove(dllName) |> ignore
                Some pkg
            | None -> None)
        |> Seq.toList
        |> sortFablePackages

    { ProjectFile = projFile
      SourceFiles = sourceFiles
      ProjectReferences = List.choose (excludeProjRef opts dllRefs) projRefs
      DllReferences = dllRefs
      PackageReferences = fablePkgs
      OtherCompilerOptions = otherOpts }

/// For project references of main project, ignore dll and package references
let easyCrack (opts: CrackerOptions) dllRefs (projFile: string): CrackedFsproj =
    let projOpts, projRefs, _msbuildProps =
        ProjectCoreCracker.GetProjectOptionsFromProjectFile opts.Configuration projFile

    let sourceFiles, otherOpts =
        (projOpts.OtherOptions, ([], []))
        ||> Array.foldBack (fun line (src, otherOpts) ->
            if isUsefulOption line then
                src, line::otherOpts
            elif line.StartsWith("-") then
                src, otherOpts
            else
                (Path.normalizeFullPath line)::src, otherOpts)

    { ProjectFile = projFile
      SourceFiles = sourceFiles
      ProjectReferences = List.choose (excludeProjRef opts dllRefs) projRefs
      DllReferences = Dictionary()
      PackageReferences = []
      OtherCompilerOptions = otherOpts }

let getCrackedProjectsFromMainFsproj (opts: CrackerOptions) =
    let mainProj = fullCrack opts
    let rec crackProjects (acc: CrackedFsproj list) (projFile: string) =
        let crackedFsproj =
            match acc |> List.tryFind (fun x -> x.ProjectFile = projFile) with
            | None -> easyCrack opts mainProj.DllReferences projFile
            | Some crackedFsproj -> crackedFsproj
        // Add always a reference to the front to preserve compilation order
        // Duplicated items will be removed later
        List.fold crackProjects (crackedFsproj::acc) crackedFsproj.ProjectReferences
    let refProjs =
        List.fold crackProjects [] mainProj.ProjectReferences
        |> List.distinctBy (fun x -> x.ProjectFile)
    refProjs, mainProj

let getCrackedProjects (opts: CrackerOptions) =
    match (Path.GetExtension opts.ProjFile).ToLower() with
    | ".fsx" ->
        getProjectOptionsFromScript opts
    | ".fsproj" ->
        getCrackedProjectsFromMainFsproj opts
    | s -> failwithf "Unsupported project type: %s" s

// It is common for editors with rich editing or 'intellisense' to also be watching the project
// file for changes. In some cases that editor will lock the file which can cause fable to
// get a read error. If that happens the lock is usually brief so we can reasonably wait
// for it to be released.
let retryGetCrackedProjects opts =
    let retryUntil = (DateTime.Now + TimeSpan.FromSeconds 2.)
    let rec retry () =
        try
            getCrackedProjects opts
        with
        | :? IO.IOException as ioex ->
            if retryUntil > DateTime.Now then
                System.Threading.Thread.Sleep 500
                retry()
            else
                failwithf "IO Error trying read project options: %s " ioex.Message
        | _ -> reraise()
    retry()

// Replace the .fsproj extension with .fableproj for files in fable_modules
// We do this to avoid conflicts with other F# tooling that scan for .fsproj files
let changeFsprojToFableproj (path: string) =
    if path.EndsWith(".fsproj") then
        IO.Path.ChangeExtension(path, Naming.fableProjExt)
    else path

let copyDirIfDoesNotExist replaceFsprojExt (source: string) (target: string) =
    if File.isDirectoryEmpty target then
        IO.Directory.CreateDirectory(target) |> ignore
        if IO.Directory.Exists source |> not then
            failwith ("Source directory is missing: " + source)
        let source = source.TrimEnd('/', '\\')
        let target = target.TrimEnd('/', '\\')
        for dirPath in IO.Directory.GetDirectories(source, "*", IO.SearchOption.AllDirectories) do
            IO.Directory.CreateDirectory(dirPath.Replace(source, target)) |> ignore
        for fromPath in IO.Directory.GetFiles(source, "*.*", IO.SearchOption.AllDirectories) do
            let toPath = fromPath.Replace(source, target)
            let toPath = if replaceFsprojExt then changeFsprojToFableproj toPath else toPath
            IO.File.Copy(fromPath, toPath, true)

let copyFableLibraryAndPackageSources (opts: CrackerOptions) (pkgs: FablePackage list) =
    let fableModulesDir = opts.FableModulesDir

    let fableLibraryPath =
        match opts.FableLib with
        | Some path -> Path.normalizeFullPath path
        | None ->
            let assemblyDir =
                Process.getCurrentAssembly().Location
                |> Path.GetDirectoryName

            let defaultFableLibraryPaths =
                [ "../../../fable-library/"               // running from nuget tools package
                  "../../../../../build/fable-library/" ] // running from bin/Release/net5
                |> List.map (fun x -> Path.GetFullPath(Path.Combine(assemblyDir, x)))

            let fableLibrarySource =
                defaultFableLibraryPaths
                |> List.tryFind IO.Directory.Exists
                |> Option.defaultValue (List.last defaultFableLibraryPaths)

            if File.isDirectoryEmpty fableLibrarySource then
                failwithf "fable-library directory is empty, please build FableLibrary: %s" fableLibrarySource

            Log.verbose(lazy ("fable-library: " + fableLibrarySource))
            let fableLibraryTarget = IO.Path.Combine(fableModulesDir, "fable-library" + "." + Literals.VERSION)
            copyDirIfDoesNotExist false fableLibrarySource fableLibraryTarget
            fableLibraryTarget

    let pkgRefs =
        pkgs |> List.map (fun pkg ->
            let sourceDir = IO.Path.GetDirectoryName(pkg.FsprojPath)
            let targetDir = IO.Path.Combine(fableModulesDir, pkg.Id + "." + pkg.Version)
            copyDirIfDoesNotExist true sourceDir targetDir
            let fsprojFile = IO.Path.GetFileName(pkg.FsprojPath) |> changeFsprojToFableproj
            { pkg with FsprojPath = IO.Path.Combine(targetDir, fsprojFile) })

    fableLibraryPath, pkgRefs

// See #1455: F# compiler generates *.AssemblyInfo.fs in obj folder, but we don't need it
let removeFilesInObjFolder sourceFiles =
    let reg = System.Text.RegularExpressions.Regex(@"[\\\/]obj[\\\/]")
    sourceFiles |> Array.filter (reg.IsMatch >> not)

let getFullProjectOpts (opts: CrackerOptions) =
    if not(IO.File.Exists(opts.ProjFile)) then
        failwith ("File does not exist: " + opts.ProjFile)

    let cacheInfo =
        opts.CacheInfo |> Option.bind (fun cacheInfo ->
            if cacheInfo.Version <> Literals.VERSION
                || cacheInfo.FableOptions <> opts.FableOptions
                // TODO: Check timestamp of ProjectFile and references
            then None
            else Some cacheInfo)

    match cacheInfo with
    | Some cacheInfo ->
        // TODO: Assuming fable_modules contains all packages, we should probably check it
        { ProjectOptions = makeProjectOptions opts.ProjFile cacheInfo.SourcePaths cacheInfo.FSharpOptions
          FableLibDir = cacheInfo.FableLibDir }   

    | None ->
        let projRefs, mainProj = retryGetCrackedProjects opts

        let fableLibDir, pkgRefs =
            copyFableLibraryAndPackageSources opts mainProj.PackageReferences

        let pkgRefs =
            pkgRefs |> List.map (fun pkg ->
                { pkg with SourcePaths = getSourcesFromFablePkg pkg.FsprojPath })

        let sourceFiles =
            let pkgSources = pkgRefs |> List.collect (fun x -> x.SourcePaths)
            let refSources = projRefs |> List.collect (fun x -> x.SourceFiles)
            pkgSources @ refSources @ mainProj.SourceFiles |> List.toArray |> removeFilesInObjFolder

        let refOptions =
            projRefs
            |> List.collect (fun x -> x.OtherCompilerOptions)
            |> List.toArray

        let otherOptions =
            [|
                yield! refOptions // merged options from all referenced projects
                yield! mainProj.OtherCompilerOptions // main project compiler options
                yield! getBasicCompilerArgs opts // options from compiler args
                yield "--optimize" + (if opts.FableOptions.OptimizeFSharpAst then "+" else "-")
            |]
            |> Array.distinct

        let dllRefs =
            let coreRefs = HashSet Metadata.coreAssemblies
            coreRefs.Add("System.Private.CoreLib") |> ignore
            let ignoredRefs = HashSet [
                "WindowsBase"
                "Microsoft.Win32.Primitives"
                "Microsoft.VisualBasic"
                "Microsoft.VisualBasic.Core"
                "Microsoft.CSharp"
            ]
            [|
                // We only keep dllRefs for the main project
                yield! mainProj.DllReferences.Values
                        // Remove unneeded System dll references
                        |> Seq.choose (fun r ->
                            let name = getDllName r
                            if ignoredRefs.Contains(name) ||
                                (name.StartsWith("System.") && not(coreRefs.Contains(name))) then None
                            else Some("-r:" + r))
            |]

<<<<<<< HEAD
        let cacheInfo: CacheInfo =
            {
                Version = Literals.VERSION
                FableLibDir = fableLibDir
                FableOptions = opts.FableOptions
                ProjectPath = opts.ProjFile
                FSharpOptions = otherOptions
                SourcePaths = sourceFiles
                References = projRefs |> List.map (fun p -> p.ProjectFile)
            }

        cacheInfo.Write(opts.FableModulesDir)

        { ProjectOptions = makeProjectOptions opts.ProjFile sourceFiles otherOptions
          FableLibDir = fableLibDir }
=======
        let otherOptions = Array.append otherOptions dllRefs
        makeProjectOptions opts.ProjFile sourceFiles otherOptions

    { ProjectOptions = projOpts
      Packages = pkgRefs
      References = projRefs |> List.map (fun p -> p.ProjectFile)
      FableLibDir = fableLibDir }
>>>>>>> 8a6897a9
<|MERGE_RESOLUTION|>--- conflicted
+++ resolved
@@ -43,7 +43,7 @@
         let jsonOptions = JsonSerializerOptions()
         jsonOptions.Converters.Add(Serialization.JsonFSharpConverter())
         IO.File.WriteAllText(CacheInfo.GetPath(fableModulesPath), JsonSerializer.Serialize(this, jsonOptions))
-        
+
 type CrackerOptions(fableOpts, fableLib, outDir, configuration, exclude, replace, noCache, noRestore, projFile) =
     let builtDlls = HashSet()
     let fableModulesDir = CrackerOptions.GetFableModulesDir(projFile, outDir)
@@ -68,7 +68,7 @@
                 |> Array.skipWhile (fun part -> part <> "bin")
                 |> Array.skip 1
                 |> Array.rev
-             
+
              |> String.concat "/"
             Process.runSync projDir "dotnet" ["build"; "-c"; configuration] |> ignore
             builtDlls.Add(normalizedDllPath) |> ignore
@@ -77,7 +77,7 @@
         let fableModulesDir =
             let baseDir = outDir |> Option.defaultWith (fun () -> IO.Path.GetDirectoryName(projFile))
             IO.Path.Combine(baseDir, Naming.fableHiddenDir)
-        
+
         if File.isDirectoryEmpty fableModulesDir then
             IO.Directory.CreateDirectory(fableModulesDir) |> ignore
             IO.File.WriteAllText(IO.Path.Combine(fableModulesDir, ".gitignore"), "**/*")
@@ -86,11 +86,7 @@
 
 type CrackerResponse =
     { FableLibDir: string
-<<<<<<< HEAD
-=======
-      Packages: FablePackage list
       References: string list
->>>>>>> 8a6897a9
       ProjectOptions: FSharpProjectOptions }
 
 let isSystemPackage (pkgName: string) =
@@ -559,7 +555,8 @@
     | Some cacheInfo ->
         // TODO: Assuming fable_modules contains all packages, we should probably check it
         { ProjectOptions = makeProjectOptions opts.ProjFile cacheInfo.SourcePaths cacheInfo.FSharpOptions
-          FableLibDir = cacheInfo.FableLibDir }   
+          References = cacheInfo.References
+          FableLibDir = cacheInfo.FableLibDir }
 
     | None ->
         let projRefs, mainProj = retryGetCrackedProjects opts
@@ -611,7 +608,9 @@
                             else Some("-r:" + r))
             |]
 
-<<<<<<< HEAD
+        let projRefs = projRefs |> List.map (fun p -> p.ProjectFile)
+        let otherOptions = Array.append otherOptions dllRefs
+
         let cacheInfo: CacheInfo =
             {
                 Version = Literals.VERSION
@@ -620,19 +619,11 @@
                 ProjectPath = opts.ProjFile
                 FSharpOptions = otherOptions
                 SourcePaths = sourceFiles
-                References = projRefs |> List.map (fun p -> p.ProjectFile)
+                References = projRefs
             }
 
         cacheInfo.Write(opts.FableModulesDir)
 
         { ProjectOptions = makeProjectOptions opts.ProjFile sourceFiles otherOptions
-          FableLibDir = fableLibDir }
-=======
-        let otherOptions = Array.append otherOptions dllRefs
-        makeProjectOptions opts.ProjFile sourceFiles otherOptions
-
-    { ProjectOptions = projOpts
-      Packages = pkgRefs
-      References = projRefs |> List.map (fun p -> p.ProjectFile)
-      FableLibDir = fableLibDir }
->>>>>>> 8a6897a9
+          References = projRefs
+          FableLibDir = fableLibDir }