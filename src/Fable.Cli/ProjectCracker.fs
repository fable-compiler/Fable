--- conflicted
+++ resolved
@@ -603,6 +603,7 @@
             | Dart -> "fable-library-dart", "fable_library"
             | Rust -> "fable-library-rust", "fable-library-rust"
             | TypeScript -> "fable-library-ts", "fable-library-ts"
+            | Lua -> "fable-library-lua", "fable-library"
             | _ -> "fable-library", "fable-library" + "." + Literals.VERSION
 
         let fableLibrarySource =
@@ -617,39 +618,6 @@
         Path.normalizeFullPath fableLibraryTarget
 
 let copyFableLibraryAndPackageSources (opts: CrackerOptions) (pkgs: FablePackage list) =
-<<<<<<< HEAD
-    let fableLibDir = createFableDir opts
-
-    let fableLibraryPath =
-        match opts.FableLib with
-        | Some path -> Path.normalizeFullPath path
-        | None ->
-            let assemblyDir =
-                Process.getCurrentAssembly().Location
-                |> Path.GetDirectoryName
-
-
-            let defaultFableLibraryPaths =
-                match opts.FableOptions.Language with
-                | Python ->
-                    [ "../../../fable-library-py/"               // running from nuget tools package
-                      "../../../../../build/fable-library-py/" ] // running from bin/Release/netcoreapp3.1
-                | Lua ->
-                    [ "../../../fable-library-lua/"               // running from nuget tools package
-                      "../../../../../build/fable-library-lua/" ] // running from bin/Release/netcoreapp3.1
-                | _ ->
-                    [ "../../../fable-library/"               // running from nuget tools package
-                      "../../../../../build/fable-library/" ] // running from bin/Release/netcoreapp3.1
-                |> List.map (fun x -> Path.GetFullPath(Path.Combine(assemblyDir, x)))
-
-            let fableLibrarySource =
-                defaultFableLibraryPaths
-                |> List.tryFind IO.Directory.Exists
-                |> Option.defaultValue (List.last defaultFableLibraryPaths)
-
-            if isDirectoryEmpty fableLibrarySource then
-                failwithf "fable-library directory is empty, please build FableLibrary: %s" fableLibrarySource
-=======
     let pkgRefs =
         pkgs |> List.map (fun pkg ->
             let sourceDir = IO.Path.GetDirectoryName(pkg.FsprojPath)
@@ -657,7 +625,6 @@
             copyDirIfDoesNotExist true sourceDir targetDir
             let fsprojFile = IO.Path.GetFileName(pkg.FsprojPath) |> changeFsprojToFableproj
             { pkg with FsprojPath = IO.Path.Combine(targetDir, fsprojFile) })
->>>>>>> 69089158
 
     getFableLibraryPath opts, pkgRefs
 
