--- conflicted
+++ resolved
@@ -603,11 +603,8 @@
             | Dart -> "fable-library-dart", "fable_library"
             | Rust -> "fable-library-rust", "fable-library-rust"
             | TypeScript -> "fable-library-ts", "fable-library-ts"
-<<<<<<< HEAD
             | Go -> "fable-library-go/fable", "fable"
-=======
             | Php -> "fable-library-php", "fable-library-php"
->>>>>>> 746c9d98
             | _ -> "fable-library", "fable-library" + "." + Literals.VERSION
 
         let fableLibrarySource =
