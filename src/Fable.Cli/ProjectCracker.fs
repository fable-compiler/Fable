--- conflicted
+++ resolved
@@ -594,24 +594,6 @@
         copyDir replaceFsprojExt source target
 
 let getFableLibraryPath (opts: CrackerOptions) =
-<<<<<<< HEAD
-    match opts.FableLib with
-    | Some path -> Path.normalizeFullPath path
-    | None ->
-        let buildDir, libDir =
-            match opts.FableOptions.Language with
-            | Python ->
-                match opts.FableLib with
-                | Some Py.Naming.sitePackages -> "fable-library-py", "fable-library"
-                | _ -> "fable-library-py/fable_library", "fable_library"
-            | Dart -> "fable-library-dart", "fable_library"
-            | Rust -> "fable-library-rust", "fable-library-rust"
-            | TypeScript -> "fable-library-ts", "fable-library-ts"
-            | Lua -> "fable-library-lua", "fable-library-lua"
-            | Php -> "fable-library-php", "fable-library-php"
-            | _ -> "fable-library", "fable-library" + "." + Literals.VERSION
-
-=======
     let buildDir, libDir =
         match opts.FableOptions.Language, opts.FableLib with
         | Dart, None -> "fable-library-dart", "fable_library"
@@ -621,6 +603,7 @@
         | JavaScript, None -> "fable-library", "fable-library" + "." + Literals.VERSION
         | Python, None -> "fable-library-py/fable_library", "fable_library"
         | Python, Some Py.Naming.sitePackages -> "fable-library-py", "fable-library"
+        | Lua, None -> "fable-library-lua", "fable-library-lua"
         | _, Some path ->
             if path.StartsWith("./") then "", Path.normalizeFullPath path
             elif IO.Path.IsPathRooted(path) then "", Path.normalizePath path
@@ -628,7 +611,6 @@
 
     if String.IsNullOrEmpty(buildDir) then libDir
     else
->>>>>>> 875c7c4a
         let fableLibrarySource =
             let baseDir = AppContext.BaseDirectory
             baseDir
