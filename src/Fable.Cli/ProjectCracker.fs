--- conflicted
+++ resolved
@@ -30,7 +30,7 @@
         OutDir: string option
         FableLibDir: string
         FableModulesDir: string
-        OutputType: string option
+        OutputType: OutputType option
         Exclude: string option
         SourceMaps: bool
         SourceMapsRoot: string option
@@ -117,7 +117,7 @@
       FableModulesDir: string
       References: string list
       ProjectOptions: FSharpProjectOptions
-      OutputType: string option
+      OutputType: OutputType option
       PrecompiledInfo: PrecompiledInfoImpl option
       CanReuseCompiledFiles: bool }
 
@@ -136,7 +136,7 @@
       DllReferences: IDictionary<string, string>
       PackageReferences: FablePackage list
       OtherCompilerOptions: string list
-      OutputType: string option }
+      OutputType: OutputType option }
 
 let makeProjectOptions (opts: CrackerOptions) otherOptions sources: FSharpProjectOptions =
     let otherOptions = [|
@@ -333,42 +333,20 @@
         //     Log.always("Couldn't remove project reference " + projName + " from dll references")
         Path.normalizeFullPath projRef |> Some
 
-<<<<<<< HEAD
-let getCrackedFsproj (opts: CrackerOptions) projOpts projRefs outputType =
-=======
-/// Use Ionide.ProjInfo (through ProjectCoreCracker) to invoke MSBuild
-/// and get F# compiler args from an .fsproj file. As we'll merge this
-/// later with other projects we'll only take the sources and the references,
-/// checking if some .dlls correspond to Fable libraries
-let fullCrack (opts: CrackerOptions): CrackedFsproj =
-    let projFile = opts.ProjFile
->>>>>>> f3855816
+let getCrackedFsproj (opts: CrackerOptions) projFile sourceFiles otherOptions projRefs outputType =
     // Use case insensitive keys, as package names in .paket.resolved
     // may have a different case, see #1227
     let dllRefs = Dictionary(StringComparer.OrdinalIgnoreCase)
-
-<<<<<<< HEAD
-    let sourceFiles, otherOpts =
-        (projOpts.OtherOptions, ([], []))
-        ||> Array.foldBack (fun line (src, otherOpts) ->
-=======
-    // Try restoring project
-    let projDir = IO.Path.GetDirectoryName projFile
-    let projName = IO.Path.GetFileName projFile
-
-    if not opts.NoRestore then
-        Process.runSync projDir "dotnet" ["restore"; projName] |> ignore
-
-    let projInfo = ProjectCoreCracker.GetProjectOptionsFromProjectFile opts.Configuration projFile
 
     // let targetFramework =
     //     match Map.tryFind "TargetFramework" msbuildProps with
     //     | Some targetFramework -> targetFramework
     //     | None -> failwithf "Cannot find TargetFramework for project %s" projFile
 
+    let sourceFiles = sourceFiles |> List.map Path.normalizePath
+
     let otherOpts =
-        projInfo.OtherOptions |> List.choose (fun line ->
->>>>>>> f3855816
+        otherOptions |> List.choose (fun (line: string) ->
             if line.StartsWith("-r:") then
                 let line = Path.normalizePath (line.[3..])
                 let dllName = getDllName line
@@ -378,11 +356,6 @@
                 Some line
             else
                 None)
-
-    let sourceFiles =
-        match sourceFiles with
-        | [] -> projOpts.SourceFiles |> Array.map Path.normalizePath |> Array.toList
-        | sourceFiles -> sourceFiles
 
     let fablePkgs =
         let dllRefs' = dllRefs |> Seq.map (fun (KeyValue(k,v)) -> k,v) |> Seq.toArray
@@ -395,15 +368,9 @@
         |> Seq.toList
         |> sortFablePackages
 
-<<<<<<< HEAD
-    { ProjectFile = opts.ProjFile
+    { ProjectFile = projFile
       SourceFiles = sourceFiles
       ProjectReferences = List.choose (excludeProjRef opts dllRefs) projRefs
-=======
-    { ProjectFile = projFile
-      SourceFiles = projInfo.SourceFiles |> List.map Path.normalizeFullPath
-      ProjectReferences = List.choose (excludeProjRef opts dllRefs) projInfo.ReferencedProjects
->>>>>>> f3855816
       DllReferences = dllRefs
       PackageReferences = fablePkgs
       OtherCompilerOptions = otherOpts
@@ -414,11 +381,17 @@
 
     let projOpts, _diagnostics = // TODO: Check diagnostics
         let checker = FSharpChecker.Create()
-        let text = File.readAllTextNonBlocking(projectFilePath) |>  SourceText.ofString
+        let text = File.readAllTextNonBlocking(projectFilePath) |> SourceText.ofString
         checker.GetProjectOptionsFromScript(projectFilePath, text, useSdkRefs=true, assumeDotNetFramework=false)
         |> Async.RunSynchronously
 
-    getCrackedFsproj opts projOpts [] (Some "Exe")
+    getCrackedFsproj
+        opts
+        projOpts.ProjectFileName
+        (List.ofArray projOpts.SourceFiles)
+        (List.ofArray projOpts.OtherOptions)
+        []
+        (Some OutputType.Exe)
 
 /// Use Dotnet.ProjInfo (through ProjectCoreCracker) to invoke MSBuild
 /// and get F# compiler args from an .fsproj file. As we'll merge this
@@ -432,49 +405,26 @@
     if not opts.NoRestore then
         Process.runSync projDir "dotnet" ["restore"; projName] |> ignore
 
-    let projOpts, projRefs, msbuildProps =
-        ProjectCoreCracker.GetProjectOptionsFromProjectFile opts.Configuration projFile
+    let projInfo = ProjectCoreCracker.GetProjectOptionsFromProjectFile opts.Configuration projFile
 
     // let targetFramework =
     //     match Map.tryFind "TargetFramework" msbuildProps with
     //     | Some targetFramework -> targetFramework
     //     | None -> failwithf "Cannot find TargetFramework for project %s" projFile
 
-    let outputType = Map.tryFind "OutputType" msbuildProps
-
-    getCrackedFsproj opts projOpts projRefs outputType
+    getCrackedFsproj opts projFile projInfo.SourceFiles projInfo.OtherOptions projInfo.ReferencedProjects projInfo.OutputType
 
 /// For project references of main project, ignore dll and package references
 let easyCrack (opts: CrackerOptions) dllRefs (projFile: string): CrackedFsproj =
-<<<<<<< HEAD
-    let projOpts, projRefs, _msbuildProps =
-        ProjectCoreCracker.GetProjectOptionsFromProjectFile opts.Configuration projFile
-
-    let outputType = Map.tryFind "OutputType" _msbuildProps
-    let sourceFiles, otherOpts =
-        (projOpts.OtherOptions, ([], []))
-        ||> Array.foldBack (fun line (src, otherOpts) ->
-            if isUsefulOption line then
-                src, line::otherOpts
-            elif line.StartsWith("-") then
-                src, otherOpts
-            else
-                (Path.normalizeFullPath line)::src, otherOpts)
-=======
     let projInfo = ProjectCoreCracker.GetProjectOptionsFromProjectFile opts.Configuration projFile
->>>>>>> f3855816
 
     { ProjectFile = projFile
-      SourceFiles = projInfo.SourceFiles |> List.map Path.normalizeFullPath
+      SourceFiles = projInfo.SourceFiles |> List.map Path.normalizePath
       ProjectReferences = List.choose (excludeProjRef opts dllRefs) projInfo.ReferencedProjects
       DllReferences = Dictionary()
       PackageReferences = []
-<<<<<<< HEAD
-      OtherCompilerOptions = otherOpts
-      OutputType = outputType}
-=======
-      OtherCompilerOptions = projInfo.OtherOptions |> List.filter isUsefulOption }
->>>>>>> f3855816
+      OtherCompilerOptions = projInfo.OtherOptions |> List.filter isUsefulOption
+      OutputType = projInfo.OutputType }
 
 let getCrackedProjectsFromMainFsproj (opts: CrackerOptions) =
     let mainProj = fullCrack opts
