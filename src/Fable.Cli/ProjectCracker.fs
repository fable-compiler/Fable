/// This module gets the F# compiler arguments from .fsproj as well as some
/// Fable-specific tasks like tracking the sources of Fable Nuget packages
module Fable.Cli.ProjectCracker

open System
open System.Xml.Linq
open System.Collections.Generic
open FSharp.Compiler.CodeAnalysis
open FSharp.Compiler.Text
open Fable
open Fable.AST
open Globbing.Operators

open Ionide.ProjInfo
open Ionide.ProjInfo.Types

let makeProjectOptions projFile sources otherOptions: FSharpProjectOptions =
    { ProjectId = None
      ProjectFileName = projFile
      OtherOptions = otherOptions
      SourceFiles = sources
      ReferencedProjects = [||]
      IsIncompleteTypeCheckEnvironment = false
      UseScriptResolutionRules = false
      LoadTime = DateTime.UtcNow
      UnresolvedReferences = None
      OriginalLoadReferences = []
      Stamp = None }

let private makeProjectOptionsFromLoadedProject (proj: ProjectOptions) =
    makeProjectOptions
        (Path.normalizePath proj.ProjectFileName)
        (proj.SourceFiles |> Seq.map Path.normalizePath |> Seq.toArray)
        (List.toArray proj.OtherOptions),
    proj.ReferencedProjects |> List.map (fun p -> Path.normalizePath p.ProjectFileName)

let private logProjectLoad = function
    | WorkspaceProjectState.Loading projFile -> Log.verbose (lazy $"Loading project '{projFile}'.")
    | WorkspaceProjectState.Loaded (projFile, _, fromCache) ->
        Log.verbose (lazy sprintf "Successfully loaded project '%s'%s." projFile.ProjectFileName (if fromCache then " from cache" else ""))
    | WorkspaceProjectState.Failed (_project, reason) ->
        // TODO see if the error was due to a locked file and
        // raise a different exception to be caught by retryGetCrackedProjects
        let projFile, message =
            match reason with
            | GenericError (projFile, msg) -> projFile, $"'{msg}'"
            | ProjectNotRestored projFile -> projFile, "the project is not restored."
            | ProjectNotFound projFile -> projFile, "the project file was not found."
            // it seems like the following cases are currently unused by Ionide.ProjInfo
            | LanguageNotSupported projFile -> projFile, "the project language is not supported."
            | ProjectNotLoaded projFile -> projFile, "the project is not loaded."
            | MissingExtraProjectInfos projFile -> projFile, "there is missing extra info."
            | InvalidExtraProjectInfos (projFile, error) -> projFile, $"there is invalid extra info: '{error}'."
            | ReferencesNotLoaded (projFile, referenceErrors) ->
                let refs = referenceErrors |> Seq.map fst |> String.concat $"{Log.newLine}    "
                projFile, $"the following references are not loaded/have errors:{Log.newLine}    {refs}"
        Fable.FableError $"Failed to load project '{projFile}' because {message}" |> raise

let private loadProjects additionalMSBuildProps (projFile: string) =
    let toolsPath = Init.init (IO.DirectoryInfo <| Path.GetDirectoryName projFile) None
    let loader = WorkspaceLoaderViaProjectGraph.Create(toolsPath, additionalMSBuildProps)
    loader.Notifications.Add logProjectLoad
    let loadedProjects = loader.LoadProjects [projFile] |> Array.ofSeq

    // For some reason the main project is not always the first or last entry
    // even though the projects are supposed? to be returned in topological order.
    // We do this manually later, since we also have to sort fable packages anyway.
    let mainProjIdx = loadedProjects |> Array.findIndex (fun x -> Path.normalizePath x.ProjectFileName = projFile)
    let mainProj = loadedProjects[mainProjIdx]
    let refProjs = loadedProjects |> Array.removeAt mainProjIdx

    let outputType =
        match mainProj.ProjectOutputType with
        | Library -> OutputType.Library
        | Exe -> OutputType.Exe
        | Custom output ->
            Log.warning $"Unknown output type '{output}' for '{mainProj.ProjectFileName}'. Defaulting to output type 'Library'."
            OutputType.Library

    let mainProj = makeProjectOptionsFromLoadedProject mainProj
    let refProjs = refProjs |> Array.map makeProjectOptionsFromLoadedProject |> Array.toList

    // TODO cache projects info of p2p ref
    //   let p2pProjects =
    //       p2ps
    //       // do not follow others lang project, is not supported by FCS anyway
    //       |> List.filter (fun p2p -> p2p.ProjectReferenceFullPath.ToLower().EndsWith(".fsproj"))
    //       |> List.map (fun p2p -> p2p.ProjectReferenceFullPath |> projInfo ["TargetFramework", p2p.TargetFramework] )

    mainProj, refProjs, outputType

// Maybe not the most efficient but good enough?
let private topologicalSort getId dependencies entryPoint items =
    let getById = items |> Seq.map (fun x -> getId x, x) |> dict

    let rec getDeps acc item =
        // Add always a reference/dependency to the front to preserve compilation order
        // Duplicated items will be removed later
        dependencies item
        |> Seq.choose (fun x ->
            match getById.TryGetValue x with
            | true, v -> Some v
            | _ -> None)
        |> Seq.fold getDeps (item :: acc)

    let entryPoint =
        match entryPoint with
        | Some item -> [| item |] :> _ seq
        | None -> items

    ([], entryPoint)
    ||> Seq.fold getDeps
    |> List.distinctBy getId

/// Provides the main ProjectOptions,
/// all ProjectOptions for the main and referenced projects,
/// and the output type (from the main project).
let getProjectOptionsFromProjectFile configuration (projFile : string) =
    let mainProj, refProjs, outputType = loadProjects ["Configuration", configuration] projFile
    let sortedProjs =
        (mainProj :: refProjs)
        |> topologicalSort (fun (proj, _) -> proj.ProjectFileName) snd (Some mainProj)
        |> List.map fst
    fst mainProj, sortedProjs, outputType

type FablePackage =
    { Id: string
      Version: string
      FsprojPath: string
      DllPath: string
      SourcePaths: string list
      Dependencies: Set<string> }

type CrackedFsprojs =
    { Projects: FSharpProjectOptions list
      DllReferences: IDictionary<string, string>
      PackageReferences: FablePackage list
      OutputType: OutputType }

type CrackerResponse =
    { FableLibDir: string
      FableModulesDir: string
      ProjectOptions: FSharpProjectOptions
      ProjectPaths: string array
      OutputType: OutputType
      PrecompiledInfo: PrecompiledInfoImpl option
      CanReuseCompiledFiles: bool }

type CacheInfo =
    {
        Version: string
        FableOptions: CompilerOptions
        ProjectPath: string
        FSharpOptions: string array
        SourcePaths: string array
        ProjectPaths: string array
        OutDir: string option
        FableLibDir: string
        FableModulesDir: string
        OutputType: OutputType
        Exclude: string option
        SourceMaps: bool
        SourceMapsRoot: string option
    }
    static member GetPath(fableModulesDir: string, isDebug: bool) =
        IO.Path.Combine(fableModulesDir, $"""project_cracked{if isDebug then "_debug" else ""}.json""")

    member this.GetTimestamp() =
        CacheInfo.GetPath(this.FableModulesDir, this.FableOptions.DebugMode)
        |> IO.File.GetLastWriteTime

    static member TryRead(fableModulesDir: string, isDebug): CacheInfo option =
        try
            CacheInfo.GetPath(fableModulesDir, isDebug) |> Json.read<CacheInfo> |> Some
        with _ -> None

    member this.Write() =
        let path = CacheInfo.GetPath(this.FableModulesDir, this.FableOptions.DebugMode)
        Json.write path this

    /// Checks if there's also cache info for the alternate build mode (Debug/Release) and whether is more recent
    member this.IsMostRecent =
        match CacheInfo.TryRead(this.FableModulesDir, not this.FableOptions.DebugMode) with
        | None -> true
        | Some other -> this.GetTimestamp() > other.GetTimestamp()

type CrackerOptions(cliArgs: CliArgs) =
    let builtDlls = HashSet()
    let fableModulesDir = CrackerOptions.GetFableModulesFromProject(cliArgs.ProjectFile, cliArgs.OutDir, cliArgs.NoCache)
    let cacheInfo =
        if cliArgs.NoCache then None
        else CacheInfo.TryRead(fableModulesDir, cliArgs.CompilerOptions.DebugMode)

    member _.NoCache = cliArgs.NoCache
    member _.CacheInfo = cacheInfo
    member _.FableModulesDir = fableModulesDir
    member _.FableOptions: CompilerOptions = cliArgs.CompilerOptions
    member _.FableLib: string option = cliArgs.FableLibraryPath
    member _.OutDir: string option = cliArgs.OutDir
    member _.Configuration: string = cliArgs.Configuration
    member _.Exclude: string option = cliArgs.Exclude
    member _.Replace: Map<string, string> = cliArgs.Replace
    member _.PrecompiledLib: string option = cliArgs.PrecompiledLib
    member _.NoRestore: bool = cliArgs.NoRestore
    member _.ProjFile: string = cliArgs.ProjectFile
    member _.SourceMaps: bool = cliArgs.SourceMaps
    member _.SourceMapsRoot: string option = cliArgs.SourceMapsRoot

    member _.BuildDll(normalizedDllPath: string) =
        if not(builtDlls.Contains(normalizedDllPath)) then
            let projDir =
                normalizedDllPath.Split('/')
                |> Array.rev
                |> Array.skipWhile (fun part -> part <> "bin")
                |> Array.skip 1
                |> Array.rev
                |> String.concat "/"
            Process.runSync projDir "dotnet" ["build"; "-c"; cliArgs.Configuration] |> ignore
            builtDlls.Add(normalizedDllPath) |> ignore

    static member GetFableModulesFromDir(baseDir: string): string =
        IO.Path.Combine(baseDir, Naming.fableModules)
        |> Path.normalizePath

    static member GetFableModulesFromProject(projFile: string, outDir: string option, noCache: bool): string =
        let fableModulesDir =
            outDir
            |> Option.defaultWith (fun () -> IO.Path.GetDirectoryName(projFile))
            |> CrackerOptions.GetFableModulesFromDir

        if noCache then
            try
                IO.Directory.Delete(fableModulesDir, recursive=true)
            with _ -> ()

        if File.isDirectoryEmpty fableModulesDir then
            IO.Directory.CreateDirectory(fableModulesDir) |> ignore
            IO.File.WriteAllText(IO.Path.Combine(fableModulesDir, ".gitignore"), "**/*")

        fableModulesDir

let makeProjectOptionsUsing (opts: CrackerOptions) sources otherOptions =
    let otherOptions = [|
        yield! otherOptions
        for constant in opts.FableOptions.Define do
            yield "--define:" + constant
        yield "--optimize" + if opts.FableOptions.OptimizeFSharpAst then "+" else "-"
    |]
    makeProjectOptions opts.ProjFile sources otherOptions

let isSystemPackage (pkgName: string) =
    pkgName.StartsWith("System.")
        || pkgName.StartsWith("Microsoft.")
        || pkgName.StartsWith("runtime.")
        || pkgName = "NETStandard.Library"
        || pkgName = "FSharp.Core"
        || pkgName = "Fable.Core"

let tryGetFablePackage (opts: CrackerOptions) (dllPath: string) =
    let tryFileWithPattern dir pattern =
        try
            let files = IO.Directory.GetFiles(dir, pattern)
            match files.Length with
            | 0 -> None
            | 1 -> Some files.[0]
            | _ -> Log.always("More than one file found in " + dir + " with pattern " + pattern)
                   None
        with _ -> None
    let firstWithName localName (els: XElement seq) =
        els |> Seq.find (fun x -> x.Name.LocalName = localName)
    let tryFirstWithName localName (els: XElement seq) =
        els |> Seq.tryFind (fun x -> x.Name.LocalName = localName)
    let elements (el: XElement) =
        el.Elements()
    let attr name (el: XElement) =
        el.Attribute(XName.Get name).Value
    let child localName (el: XElement) =
        let child = el.Elements() |> firstWithName localName
        child.Value
    let firstGroupOrAllDependencies (dependencies: XElement seq) =
        match tryFirstWithName "group" dependencies with
        | Some firstGroup -> elements firstGroup
        | None -> dependencies
    if Path.GetFileNameWithoutExtension(dllPath) |> isSystemPackage
    then None
    else
        let rootDir = IO.Path.Combine(IO.Path.GetDirectoryName(dllPath), "..", "..")
        let fableDir = IO.Path.Combine(rootDir, "fable")
        match tryFileWithPattern rootDir "*.nuspec",
              tryFileWithPattern fableDir "*.fsproj" with
        | Some nuspecPath, Some fsprojPath ->
            let xmlDoc = XDocument.Load(nuspecPath)
            let metadata =
                xmlDoc.Root.Elements()
                |> firstWithName "metadata"
            let pkgId = metadata |> child "id"
            let fsprojPath =
                match Map.tryFind pkgId opts.Replace with
                | Some replaced ->
                    if replaced.EndsWith(".fsproj") then replaced
                    else tryFileWithPattern replaced "*.fsproj" |> Option.defaultValue fsprojPath
                | None -> fsprojPath
            { Id = pkgId
              Version = metadata |> child "version"
              FsprojPath = fsprojPath
              DllPath = dllPath
              SourcePaths = []
              Dependencies =
                metadata.Elements()
                |> firstWithName "dependencies" |> elements
                // We don't consider different frameworks
                |> firstGroupOrAllDependencies
                |> Seq.map (attr "id")
                |> Seq.filter (isSystemPackage >> not)
                |> Set
            }: FablePackage |> Some
        | _ -> None

let private getDllName (dllFullPath: string) =
    let i = dllFullPath.LastIndexOf('/')
    dllFullPath.[(i + 1) .. (dllFullPath.Length - 5)] // -5 removes the .dll extension

<<<<<<< HEAD
let private getDllsAndFablePkgs (opts: CrackerOptions) otherOptions =
    // Use case insensitive keys, as package names in .paket.resolved
    // may have a different case, see #1227
    let dllRefs = Dictionary(StringComparer.OrdinalIgnoreCase)
=======
let (|Regex|_|) (pattern: string) (input: string) =
    let m = Text.RegularExpressions.Regex.Match(input, pattern)
    if m.Success then Some [for x in m.Groups -> x.Value]
    else None

let getBasicCompilerArgs () =
    [|
        // "--debug"
        // "--debug:portable"
        "--noframework"
        "--nologo"
        "--simpleresolution"
        "--nocopyfsharpcore"
        "--nowin32manifest"
        // "--nowarn:NU1603,NU1604,NU1605,NU1608"
        // "--warnaserror:76"
        "--warn:3"
        "--fullpaths"
        "--flaterrors"
        // Since net5.0 there's no difference between app/library
        // yield "--target:library"
    |]
>>>>>>> d56e92e0

    for line: string in otherOptions do
        if line.StartsWith("-r:") then
            let line = Path.normalizePath (line.[3..])
            let dllName = getDllName line
            dllRefs.Add(dllName, line)

    let fablePkgs =
        let dllRefs' = dllRefs |> Seq.map (fun (KeyValue(k,v)) -> k,v) |> Seq.toArray
        dllRefs' |> Array.choose (fun (dllName, dllPath) ->
            match tryGetFablePackage opts dllPath with
            | Some pkg ->
                dllRefs.Remove(dllName) |> ignore
                Some pkg
            | None -> None)
        |> topologicalSort (fun x -> x.Id) (fun x -> x.Dependencies) None

    dllRefs, fablePkgs

let private shouldExcludeProject (opts: CrackerOptions) (dllRefs: IDictionary<string,string>) projFile =
    let projName = Path.GetFileNameWithoutExtension(projFile)
    match opts.Exclude with
    | Some e when projFile.Contains(e) ->
        try
            opts.BuildDll(dllRefs.[projName])
        with e ->
            Log.always("Couldn't build " + projName + ": " + e.Message)
        true
    | _ ->
        let _removed = dllRefs.Remove(projName)
        // if not removed then
        //     Log.always("Couldn't remove project reference " + projName + " from dll references")
        false

let getCrackedProjectsFromMainFsproj (opts: CrackerOptions) =
    if not opts.NoRestore then
        let projDir = IO.Path.GetDirectoryName opts.ProjFile
        let projName = IO.Path.GetFileName opts.ProjFile
        Process.runSync projDir "dotnet" ["restore"; projName] |> ignore

    let mainProj, allProjs, outputType = getProjectOptionsFromProjectFile opts.Configuration opts.ProjFile

    let dllRefs, fablePkgs = getDllsAndFablePkgs opts mainProj.OtherOptions
    let projs =
        allProjs |> List.filter (fun proj ->
            proj.ProjectFileName = mainProj.ProjectFileName
            || not <| shouldExcludeProject opts dllRefs proj.ProjectFileName)

    { Projects = projs
      DllReferences = dllRefs
      PackageReferences = fablePkgs
      OutputType = outputType }

let getCrackedProjectsFromScript (opts: CrackerOptions): CrackedFsprojs =
    let projectFilePath = opts.ProjFile

    let projOpts, _diagnostics = // TODO: Check diagnostics
        let checker = FSharpChecker.Create()
        let text = File.readAllTextNonBlocking(projectFilePath) |> SourceText.ofString
        checker.GetProjectOptionsFromScript(projectFilePath, text, useSdkRefs=true, assumeDotNetFramework=false)
        |> Async.RunSynchronously

    let dllRefs, fablePkgs = getDllsAndFablePkgs opts projOpts.OtherOptions

<<<<<<< HEAD
    { Projects = [ projOpts ]
      DllReferences = dllRefs
      PackageReferences = fablePkgs
      OutputType = OutputType.Exe }
=======
/// Use Dotnet.ProjInfo (through ProjectCoreCracker) to invoke MSBuild
/// and get F# compiler args from an .fsproj file. As we'll merge this
/// later with other projects we'll only take the sources and the references,
/// checking if some .dlls correspond to Fable libraries
let fullCrack (opts: CrackerOptions): CrackedFsproj =
    let projFile = opts.ProjFile
    let projDir = IO.Path.GetDirectoryName projFile
    let projName = IO.Path.GetFileName projFile

    if not opts.NoRestore then
        Process.runSync projDir "dotnet" [
            "restore"
            projName;
            for constant in opts.FableOptions.Define do
                $"-p:{constant}=true"
        ] |> ignore

    let projOpts, projRefs, msbuildProps =
        ProjectCoreCracker.GetProjectOptionsFromProjectFile opts.Configuration opts.FableOptions.Define projFile

    // let targetFramework =
    //     match Map.tryFind "TargetFramework" msbuildProps with
    //     | Some targetFramework -> targetFramework
    //     | None -> failwithf "Cannot find TargetFramework for project %s" projFile

    let outputType = Map.tryFind "OutputType" msbuildProps

    getCrackedFsproj opts projOpts projRefs outputType

/// For project references of main project, ignore dll and package references
let easyCrack (opts: CrackerOptions) dllRefs (projFile: string): CrackedFsproj =
    let projOpts, projRefs, _msbuildProps =
        ProjectCoreCracker.GetProjectOptionsFromProjectFile opts.Configuration opts.FableOptions.Define projFile

    let outputType = Map.tryFind "OutputType" _msbuildProps
    let sourceFiles, otherOpts =
        (projOpts.OtherOptions, ([], []))
        ||> Array.foldBack (fun line (src, otherOpts) ->
            if isUsefulOption line then
                src, line::otherOpts
            elif line.StartsWith("-") then
                src, otherOpts
            else
                (Path.normalizeFullPath line)::src, otherOpts)

    { ProjectFile = projFile
      SourceFiles = sourceFiles
      ProjectReferences = List.choose (excludeProjRef opts dllRefs) projRefs
      DllReferences = Dictionary()
      PackageReferences = []
      OtherCompilerOptions = otherOpts
      OutputType = outputType}

let getCrackedProjectsFromMainFsproj (opts: CrackerOptions) =
    let mainProj = fullCrack opts
    let rec crackProjects (acc: CrackedFsproj list) (projFile: string) =
        let crackedFsproj =
            match acc |> List.tryFind (fun x -> x.ProjectFile = projFile) with
            | None -> easyCrack opts mainProj.DllReferences projFile
            | Some crackedFsproj -> crackedFsproj
        // Add always a reference to the front to preserve compilation order
        // Duplicated items will be removed later
        List.fold crackProjects (crackedFsproj::acc) crackedFsproj.ProjectReferences
    let refProjs =
        List.fold crackProjects [] mainProj.ProjectReferences
        |> List.distinctBy (fun x -> x.ProjectFile)
    refProjs, mainProj
>>>>>>> d56e92e0

let getCrackedProjects (opts: CrackerOptions) =
    match (Path.GetExtension opts.ProjFile).ToLower() with
    | ".fsx" -> getCrackedProjectsFromScript opts
    | ".fsproj" -> getCrackedProjectsFromMainFsproj opts
    | s -> failwithf "Unsupported project type: %s" s

// It is common for editors with rich editing or 'intellisense' to also be watching the project
// file for changes. In some cases that editor will lock the file which can cause fable to
// get a read error. If that happens the lock is usually brief so we can reasonably wait
// for it to be released.
let retryGetCrackedProjects opts =
    let retryUntil = (DateTime.Now + TimeSpan.FromSeconds 2.)
    let rec retry () =
        try
            getCrackedProjects opts
        with
        | :? IO.IOException as ioex ->
            if retryUntil > DateTime.Now then
                System.Threading.Thread.Sleep 500
                retry()
            else
                failwithf "IO Error trying read project options: %s " ioex.Message
        | _ -> reraise()
    retry()

// Replace the .fsproj extension with .fableproj for files in fable_modules
// We do this to avoid conflicts with other F# tooling that scan for .fsproj files
let changeFsprojToFableproj (path: string) =
    if path.EndsWith(".fsproj") then
        IO.Path.ChangeExtension(path, Naming.fableProjExt)
    else path

let copyDir replaceFsprojExt (source: string) (target: string) =
    IO.Directory.CreateDirectory(target) |> ignore
    if IO.Directory.Exists source |> not then
        failwith ("Source directory is missing: " + source)
    let source = source.TrimEnd('/', '\\')
    let target = target.TrimEnd('/', '\\')
    for dirPath in IO.Directory.GetDirectories(source, "*", IO.SearchOption.AllDirectories) do
        IO.Directory.CreateDirectory(dirPath.Replace(source, target)) |> ignore
    for fromPath in IO.Directory.GetFiles(source, "*.*", IO.SearchOption.AllDirectories) do
        let toPath = fromPath.Replace(source, target)
        let toPath = if replaceFsprojExt then changeFsprojToFableproj toPath else toPath
        IO.File.Copy(fromPath, toPath, true)

let copyDirIfDoesNotExist replaceFsprojExt (source: string) (target: string) =
    if File.isDirectoryEmpty target then
        copyDir replaceFsprojExt source target

let getFableLibraryPath (opts: CrackerOptions) =
    match opts.FableLib with
    | Some path -> Path.normalizeFullPath path
    | None ->
        let buildDir, libDir =
            match opts.FableOptions.Language with
            | Python ->
                match opts.FableLib with
                | Some Py.Naming.sitePackages -> "fable-library-py", "fable-library"
                | _ -> "fable-library-py/fable_library", "fable_library"
            | Dart -> "fable-library-dart", "fable_library"
            | Rust -> "fable-library-rust", "fable-library-rust"
            | TypeScript -> "fable-library-ts", "fable-library-ts"
            | _ -> "fable-library", "fable-library" + "." + Literals.VERSION

        let fableLibrarySource =
            AppContext.BaseDirectory
            |> File.tryFindNonEmptyDirectoryUpwards {| matches = [buildDir; "build/" + buildDir]; exclude = ["src"] |}
            |> Option.defaultWith (fun () -> Fable.FableError "Cannot find fable-library" |> raise)

        Log.verbose(lazy ("fable-library: " + fableLibrarySource))
        let fableLibraryTarget = IO.Path.Combine(opts.FableModulesDir, libDir)
        // Always overwrite fable-library in case it has been updated, see #3208
        copyDir false fableLibrarySource fableLibraryTarget
        Path.normalizeFullPath fableLibraryTarget

let copyFableLibraryAndPackageSources (opts: CrackerOptions) (pkgs: FablePackage list) =
    let pkgRefs =
        pkgs |> List.map (fun pkg ->
            let sourceDir = IO.Path.GetDirectoryName(pkg.FsprojPath)
            let targetDir = IO.Path.Combine(opts.FableModulesDir, pkg.Id + "." + pkg.Version)
            copyDirIfDoesNotExist true sourceDir targetDir
            let fsprojFile = IO.Path.GetFileName(pkg.FsprojPath) |> changeFsprojToFableproj
            { pkg with FsprojPath = IO.Path.Combine(targetDir, fsprojFile) })

    getFableLibraryPath opts, pkgRefs

// Separate handling for Python. Use plain lowercase package names without dots or version info.
let copyFableLibraryAndPackageSourcesPy (opts: CrackerOptions) (pkgs: FablePackage list) =
    let pkgRefs =
        pkgs |> List.map (fun pkg ->
            let sourceDir = IO.Path.GetDirectoryName(pkg.FsprojPath)
            let targetDir =
                match opts.FableLib with
                | Some Py.Naming.sitePackages ->
                    let name = Naming.applyCaseRule Core.CaseRules.KebabCase pkg.Id
                    IO.Path.Combine(opts.FableModulesDir, name.Replace(".", "-"))
                | _ ->
                    let name = Naming.applyCaseRule Core.CaseRules.SnakeCase pkg.Id
                    IO.Path.Combine(opts.FableModulesDir, name.Replace(".", "_"))
            copyDirIfDoesNotExist false sourceDir targetDir
            { pkg with FsprojPath = IO.Path.Combine(targetDir, IO.Path.GetFileName(pkg.FsprojPath)) })

    getFableLibraryPath opts, pkgRefs

/// Simplistic XML-parsing of .fsproj to get source files, as we cannot
/// run `dotnet restore` on .fsproj files embedded in Nuget packages.
let getSourcesFromFablePkg (projFile: string) =
    let withName s (xs: XElement seq) =
        xs |> Seq.filter (fun x -> x.Name.LocalName = s)

    let xmlDoc = XDocument.Load(projFile)
    let projDir = Path.GetDirectoryName(projFile)

    Log.showFemtoMsg (fun () ->
        xmlDoc.Root.Elements()
        |> withName "PropertyGroup"
        |> Seq.exists (fun propGroup ->
            propGroup.Elements()
            |> withName "NpmDependencies"
            |> Seq.isEmpty
            |> not))

    xmlDoc.Root.Elements()
    |> withName "ItemGroup"
    |> Seq.map (fun item ->
        (item.Elements(), [])
        ||> Seq.foldBack (fun el src ->
            if el.Name.LocalName = "Compile" then
                el.Elements() |> withName "Link"
                |> Seq.tryHead |> function
                | Some link when Path.isRelativePath link.Value ->
                    link.Value::src
                | _ ->
                    match el.Attribute(XName.Get "Include") with
                    | null -> src
                    | att -> att.Value::src
            else src))
    |> List.concat
    |> List.collect (fun fileName ->
        Path.Combine(projDir, fileName)
        |> function
        | path when (path.Contains("*") || path.Contains("?")) ->
            match !! path |> List.ofSeq with
            | [] -> [ path ]
            | globResults -> globResults
        | path -> [ path ]
        |> List.map Path.normalizeFullPath)

let private isUsefulOption (opt : string) =
    [|
        "--define"
        "--nowarn"
        "--warnon"
        // "--warnaserror" // Disable for now to prevent unexpected errors, see #2288
        // "--langversion" // See getBasicCompilerArgs
    |]
    |> Array.exists opt.StartsWith

let getBasicCompilerArgs () =
    [|
        // yield "--debug"
        // yield "--debug:portable"
        yield "--noframework"
        yield "--nologo"
        yield "--simpleresolution"
        yield "--nocopyfsharpcore"
        // yield "--nowarn:NU1603,NU1604,NU1605,NU1608"
        // yield "--warnaserror:76"
        yield "--warn:3"
        yield "--fullpaths"
        yield "--flaterrors"
        // Since net5.0 there's no difference between app/library
        // yield "--target:library"
    |]

let loadPrecompiledInfo (opts: CrackerOptions) otherOptions sourceFiles =
    // Sources in fable_modules correspond to packages and they're qualified with the version
    // (e.g. fable_modules/Fable.Promise.2.1.0/Promise.fs) so we assume they're the same wherever they are
    // TODO: Check if this holds true also for Python which may not include the version number in the path
    let normalizePath (path: string) =
        let i = path.IndexOf(Naming.fableModules)
        if i >= 0 then path.[i..] else path

    match opts.PrecompiledLib with
    | Some precompiledLib ->
        // Load PrecompiledInfo
        let info = CrackerOptions.GetFableModulesFromDir(precompiledLib) |> PrecompiledInfoImpl.Load

        // Check if precompiled compiler version and options match
        if info.CompilerVersion <> Literals.VERSION then
            Fable.FableError($"Library was precompiled using Fable v{info.CompilerVersion} but you're using v{Literals.VERSION}. Please use same version.") |> raise

        // Sometimes it may be necessary to use different options for the precompiled lib so don't throw an error here
        //if info.CompilerOptions <> opts.FableOptions then
        //    FableError($"Library was precompiled using different compiler options. Please use same options.") |> raise

        // Check if precompiled files are up-to-date
        try
            info.Files |> Seq.choose (fun (KeyValue(file, { OutPath = outPath })) ->
                // Empty files are not written to disk so we only check date for existing files
                if IO.File.Exists(outPath) then
                    if IO.File.GetLastWriteTime(file) < IO.File.GetLastWriteTime(outPath)
                    then None
                    else Some file
                else None)
            |> Seq.toList
            |> function
                | [] -> ()
                | outdated ->
                    let outdated = outdated |> List.map (fun f -> "    " + File.relPathToCurDir f) |> String.concat Log.newLine
                    // TODO: This should likely be an error but make it a warning for now
                    Log.warning($"Detected outdated files in precompiled lib:{Log.newLine}{outdated}")
        with er ->
            Log.warning("Cannot check timestamp of precompiled files: " + er.Message)

        // Remove precompiled files from sources and add reference to precompiled .dll to other options
        let otherOptions = Array.append otherOptions [|"-r:" + info.DllPath|]
        let precompiledFiles = Map.keys info.Files |> Seq.map normalizePath |> set
        let sourceFiles = sourceFiles |> Array.filter (precompiledFiles.Contains >> not)

        Some info, otherOptions, sourceFiles
    | None ->
        None, otherOptions, sourceFiles

let getFullProjectOpts (opts: CrackerOptions) =
    if not(IO.File.Exists(opts.ProjFile)) then
        Fable.FableError("Project file does not exist: " + opts.ProjFile) |> raise

    // Make sure cache info corresponds to same compiler version and is not outdated
    let cacheInfo =
        opts.CacheInfo |> Option.filter (fun cacheInfo ->
            let cacheTimestamp = cacheInfo.GetTimestamp()
            let isOlderThanCache filePath =
                let fileTimestamp = IO.File.GetLastWriteTime(filePath)
                let isOlder = fileTimestamp < cacheTimestamp
                if not isOlder then
                    Log.verbose(lazy $"Cached project info ({cacheTimestamp}) will be discarded because {File.relPathToCurDir filePath} ({fileTimestamp}) is newer")
                isOlder

            cacheInfo.Version = Literals.VERSION
            && cacheInfo.Exclude = opts.Exclude
            && (cacheInfo.ProjectPaths |> Array.forall (fun fsproj ->
                if IO.File.Exists(fsproj) && isOlderThanCache fsproj then
                    // Check if the project uses Paket
                    let fsprojDir = IO.Path.GetDirectoryName(fsproj)
                    let paketReferences = IO.Path.Combine(fsprojDir, "paket.references")
                    if not(IO.File.Exists(paketReferences)) then true
                    else
                        if isOlderThanCache paketReferences then
                            // Only check paket.lock for main project and assume it's the same for references
                            if fsproj <> cacheInfo.ProjectPath then true
                            else
                                match File.tryFindUpwards "paket.lock" fsprojDir with
                                | Some paketLock -> isOlderThanCache paketLock
                                | None -> false
                        else false
                else false
                )
            )
        )

    match cacheInfo with
    | Some cacheInfo ->
        Log.always $"Retrieving project options from cache, in case of issues run `dotnet fable clean` or try `--noCache` option."

        // Check if there's also cache info for the alternate build mode (Debug/Release) and whether is more recent
        // (this means the last compilation was done for another build mode so we cannot reuse the files)
        let canReuseCompiledFiles =
            let sameOptions =
                cacheInfo.FableOptions = opts.FableOptions
                && cacheInfo.SourceMaps = opts.SourceMaps
                && cacheInfo.SourceMapsRoot = opts.SourceMapsRoot

            if not sameOptions then
                Log.verbose(lazy "Won't reuse compiled files because last compilation used different options")
                false
            else
                let isMostRecent = cacheInfo.IsMostRecent
                if not isMostRecent then
                    Log.verbose(lazy
                        let otherMode = if cacheInfo.FableOptions.DebugMode then "Release" else "Debug"
                        $"Won't reuse compiled files because last compilation was for {otherMode} mode")
                isMostRecent

        // Update cached info with current options and the timestamp for the corresponding build mode (Debug/Release)
        { cacheInfo with FableOptions = opts.FableOptions }.Write()

        let precompiledInfo, otherOptions, sourcePaths =

            loadPrecompiledInfo opts cacheInfo.FSharpOptions cacheInfo.SourcePaths

        { ProjectOptions = makeProjectOptionsUsing opts sourcePaths otherOptions
          ProjectPaths = cacheInfo.ProjectPaths
          FableLibDir = match precompiledInfo with Some i -> i.FableLibDir | None -> cacheInfo.FableLibDir
          FableModulesDir = opts.FableModulesDir
          OutputType = cacheInfo.OutputType
          PrecompiledInfo = precompiledInfo
          CanReuseCompiledFiles = canReuseCompiledFiles }

    | None ->
        let crackedProjs = retryGetCrackedProjects opts

        let fableLibDir, pkgRefs =
            match opts.FableOptions.Language with
            | Python -> copyFableLibraryAndPackageSourcesPy opts crackedProjs.PackageReferences
            | _ -> copyFableLibraryAndPackageSources opts crackedProjs.PackageReferences

        let pkgRefs =
            pkgRefs |> List.map (fun pkg ->
                { pkg with SourcePaths = getSourcesFromFablePkg pkg.FsprojPath })

        let sourcePaths =
            let pkgSources = pkgRefs |> Seq.map (fun x -> x.SourcePaths |> Array.ofList)
            let sourceFiles = crackedProjs.Projects |> Seq.map (fun x -> x.SourceFiles)
            [| yield! pkgSources
               yield! sourceFiles |]
            |> Array.concat
            // already normalizedFull paths
            |> Array.filter (fun path -> not <| path.Contains "/obj/")
            // See #1455: F# compiler generates *.AssemblyInfo.fs in obj folder, but we don't need it
            |> Array.distinct

        let otherOptions =
            let projectOptions = crackedProjs.Projects |> Seq.map (fun x -> x.OtherOptions |> Array.filter isUsefulOption)
            [| yield! projectOptions // merged options from all referenced projects and main project
               getBasicCompilerArgs() // options from compiler args
               [| "--optimize" + (if opts.FableOptions.OptimizeFSharpAst then "+" else "-") |] |]
            |> Array.concat
            |> Array.distinct

        let dllRefs =
            let coreRefs = HashSet Metadata.coreAssemblies
            // TODO: Not sure if we still need this
            coreRefs.Add("System.Private.CoreLib") |> ignore
            let ignoredRefs = HashSet [
                "WindowsBase"
                "Microsoft.Win32.Primitives"
                "Microsoft.VisualBasic"
                "Microsoft.VisualBasic.Core"
                "Microsoft.CSharp"
            ]
            // We only keep dllRefs for the main project
            crackedProjs.DllReferences
            // Remove unneeded System dll references
            |> Seq.choose (fun (KeyValue(name, r)) ->
                if ignoredRefs.Contains(name) ||
                    (name.StartsWith("System.") && not(coreRefs.Contains(name))) then None
                else Some("-r:" + r))
            |> Seq.toArray

        let projectPaths = crackedProjs.Projects |> Seq.map (fun p -> p.ProjectFileName) |> Seq.toArray
        let otherOptions = Array.append otherOptions dllRefs

        if not opts.NoCache then
            let cacheInfo: CacheInfo =
                {
                    Version = Literals.VERSION
                    OutDir = opts.OutDir
                    FableLibDir = fableLibDir
                    FableModulesDir = opts.FableModulesDir
                    FableOptions = opts.FableOptions
                    ProjectPath = opts.ProjFile
                    FSharpOptions = otherOptions
                    SourcePaths = sourcePaths
                    ProjectPaths = projectPaths
                    OutputType = crackedProjs.OutputType
                    Exclude = opts.Exclude
                    SourceMaps = opts.SourceMaps
                    SourceMapsRoot = opts.SourceMapsRoot
                }
            cacheInfo.Write()

        let precompiledInfo, otherOptions, sourcePaths =
            loadPrecompiledInfo opts otherOptions sourcePaths

        { ProjectOptions = makeProjectOptionsUsing opts sourcePaths otherOptions
          ProjectPaths = projectPaths
          FableLibDir = match precompiledInfo with Some i -> i.FableLibDir | None -> fableLibDir
          FableModulesDir = opts.FableModulesDir
          OutputType = crackedProjs.OutputType
          PrecompiledInfo = precompiledInfo
          CanReuseCompiledFiles = false }<|MERGE_RESOLUTION|>--- conflicted
+++ resolved
@@ -111,17 +111,6 @@
     ([], entryPoint)
     ||> Seq.fold getDeps
     |> List.distinctBy getId
-
-/// Provides the main ProjectOptions,
-/// all ProjectOptions for the main and referenced projects,
-/// and the output type (from the main project).
-let getProjectOptionsFromProjectFile configuration (projFile : string) =
-    let mainProj, refProjs, outputType = loadProjects ["Configuration", configuration] projFile
-    let sortedProjs =
-        (mainProj :: refProjs)
-        |> topologicalSort (fun (proj, _) -> proj.ProjectFileName) snd (Some mainProj)
-        |> List.map fst
-    fst mainProj, sortedProjs, outputType
 
 type FablePackage =
     { Id: string
@@ -320,12 +309,6 @@
     let i = dllFullPath.LastIndexOf('/')
     dllFullPath.[(i + 1) .. (dllFullPath.Length - 5)] // -5 removes the .dll extension
 
-<<<<<<< HEAD
-let private getDllsAndFablePkgs (opts: CrackerOptions) otherOptions =
-    // Use case insensitive keys, as package names in .paket.resolved
-    // may have a different case, see #1227
-    let dllRefs = Dictionary(StringComparer.OrdinalIgnoreCase)
-=======
 let (|Regex|_|) (pattern: string) (input: string) =
     let m = Text.RegularExpressions.Regex.Match(input, pattern)
     if m.Success then Some [for x in m.Groups -> x.Value]
@@ -348,249 +331,6 @@
         // Since net5.0 there's no difference between app/library
         // yield "--target:library"
     |]
->>>>>>> d56e92e0
-
-    for line: string in otherOptions do
-        if line.StartsWith("-r:") then
-            let line = Path.normalizePath (line.[3..])
-            let dllName = getDllName line
-            dllRefs.Add(dllName, line)
-
-    let fablePkgs =
-        let dllRefs' = dllRefs |> Seq.map (fun (KeyValue(k,v)) -> k,v) |> Seq.toArray
-        dllRefs' |> Array.choose (fun (dllName, dllPath) ->
-            match tryGetFablePackage opts dllPath with
-            | Some pkg ->
-                dllRefs.Remove(dllName) |> ignore
-                Some pkg
-            | None -> None)
-        |> topologicalSort (fun x -> x.Id) (fun x -> x.Dependencies) None
-
-    dllRefs, fablePkgs
-
-let private shouldExcludeProject (opts: CrackerOptions) (dllRefs: IDictionary<string,string>) projFile =
-    let projName = Path.GetFileNameWithoutExtension(projFile)
-    match opts.Exclude with
-    | Some e when projFile.Contains(e) ->
-        try
-            opts.BuildDll(dllRefs.[projName])
-        with e ->
-            Log.always("Couldn't build " + projName + ": " + e.Message)
-        true
-    | _ ->
-        let _removed = dllRefs.Remove(projName)
-        // if not removed then
-        //     Log.always("Couldn't remove project reference " + projName + " from dll references")
-        false
-
-let getCrackedProjectsFromMainFsproj (opts: CrackerOptions) =
-    if not opts.NoRestore then
-        let projDir = IO.Path.GetDirectoryName opts.ProjFile
-        let projName = IO.Path.GetFileName opts.ProjFile
-        Process.runSync projDir "dotnet" ["restore"; projName] |> ignore
-
-    let mainProj, allProjs, outputType = getProjectOptionsFromProjectFile opts.Configuration opts.ProjFile
-
-    let dllRefs, fablePkgs = getDllsAndFablePkgs opts mainProj.OtherOptions
-    let projs =
-        allProjs |> List.filter (fun proj ->
-            proj.ProjectFileName = mainProj.ProjectFileName
-            || not <| shouldExcludeProject opts dllRefs proj.ProjectFileName)
-
-    { Projects = projs
-      DllReferences = dllRefs
-      PackageReferences = fablePkgs
-      OutputType = outputType }
-
-let getCrackedProjectsFromScript (opts: CrackerOptions): CrackedFsprojs =
-    let projectFilePath = opts.ProjFile
-
-    let projOpts, _diagnostics = // TODO: Check diagnostics
-        let checker = FSharpChecker.Create()
-        let text = File.readAllTextNonBlocking(projectFilePath) |> SourceText.ofString
-        checker.GetProjectOptionsFromScript(projectFilePath, text, useSdkRefs=true, assumeDotNetFramework=false)
-        |> Async.RunSynchronously
-
-    let dllRefs, fablePkgs = getDllsAndFablePkgs opts projOpts.OtherOptions
-
-<<<<<<< HEAD
-    { Projects = [ projOpts ]
-      DllReferences = dllRefs
-      PackageReferences = fablePkgs
-      OutputType = OutputType.Exe }
-=======
-/// Use Dotnet.ProjInfo (through ProjectCoreCracker) to invoke MSBuild
-/// and get F# compiler args from an .fsproj file. As we'll merge this
-/// later with other projects we'll only take the sources and the references,
-/// checking if some .dlls correspond to Fable libraries
-let fullCrack (opts: CrackerOptions): CrackedFsproj =
-    let projFile = opts.ProjFile
-    let projDir = IO.Path.GetDirectoryName projFile
-    let projName = IO.Path.GetFileName projFile
-
-    if not opts.NoRestore then
-        Process.runSync projDir "dotnet" [
-            "restore"
-            projName;
-            for constant in opts.FableOptions.Define do
-                $"-p:{constant}=true"
-        ] |> ignore
-
-    let projOpts, projRefs, msbuildProps =
-        ProjectCoreCracker.GetProjectOptionsFromProjectFile opts.Configuration opts.FableOptions.Define projFile
-
-    // let targetFramework =
-    //     match Map.tryFind "TargetFramework" msbuildProps with
-    //     | Some targetFramework -> targetFramework
-    //     | None -> failwithf "Cannot find TargetFramework for project %s" projFile
-
-    let outputType = Map.tryFind "OutputType" msbuildProps
-
-    getCrackedFsproj opts projOpts projRefs outputType
-
-/// For project references of main project, ignore dll and package references
-let easyCrack (opts: CrackerOptions) dllRefs (projFile: string): CrackedFsproj =
-    let projOpts, projRefs, _msbuildProps =
-        ProjectCoreCracker.GetProjectOptionsFromProjectFile opts.Configuration opts.FableOptions.Define projFile
-
-    let outputType = Map.tryFind "OutputType" _msbuildProps
-    let sourceFiles, otherOpts =
-        (projOpts.OtherOptions, ([], []))
-        ||> Array.foldBack (fun line (src, otherOpts) ->
-            if isUsefulOption line then
-                src, line::otherOpts
-            elif line.StartsWith("-") then
-                src, otherOpts
-            else
-                (Path.normalizeFullPath line)::src, otherOpts)
-
-    { ProjectFile = projFile
-      SourceFiles = sourceFiles
-      ProjectReferences = List.choose (excludeProjRef opts dllRefs) projRefs
-      DllReferences = Dictionary()
-      PackageReferences = []
-      OtherCompilerOptions = otherOpts
-      OutputType = outputType}
-
-let getCrackedProjectsFromMainFsproj (opts: CrackerOptions) =
-    let mainProj = fullCrack opts
-    let rec crackProjects (acc: CrackedFsproj list) (projFile: string) =
-        let crackedFsproj =
-            match acc |> List.tryFind (fun x -> x.ProjectFile = projFile) with
-            | None -> easyCrack opts mainProj.DllReferences projFile
-            | Some crackedFsproj -> crackedFsproj
-        // Add always a reference to the front to preserve compilation order
-        // Duplicated items will be removed later
-        List.fold crackProjects (crackedFsproj::acc) crackedFsproj.ProjectReferences
-    let refProjs =
-        List.fold crackProjects [] mainProj.ProjectReferences
-        |> List.distinctBy (fun x -> x.ProjectFile)
-    refProjs, mainProj
->>>>>>> d56e92e0
-
-let getCrackedProjects (opts: CrackerOptions) =
-    match (Path.GetExtension opts.ProjFile).ToLower() with
-    | ".fsx" -> getCrackedProjectsFromScript opts
-    | ".fsproj" -> getCrackedProjectsFromMainFsproj opts
-    | s -> failwithf "Unsupported project type: %s" s
-
-// It is common for editors with rich editing or 'intellisense' to also be watching the project
-// file for changes. In some cases that editor will lock the file which can cause fable to
-// get a read error. If that happens the lock is usually brief so we can reasonably wait
-// for it to be released.
-let retryGetCrackedProjects opts =
-    let retryUntil = (DateTime.Now + TimeSpan.FromSeconds 2.)
-    let rec retry () =
-        try
-            getCrackedProjects opts
-        with
-        | :? IO.IOException as ioex ->
-            if retryUntil > DateTime.Now then
-                System.Threading.Thread.Sleep 500
-                retry()
-            else
-                failwithf "IO Error trying read project options: %s " ioex.Message
-        | _ -> reraise()
-    retry()
-
-// Replace the .fsproj extension with .fableproj for files in fable_modules
-// We do this to avoid conflicts with other F# tooling that scan for .fsproj files
-let changeFsprojToFableproj (path: string) =
-    if path.EndsWith(".fsproj") then
-        IO.Path.ChangeExtension(path, Naming.fableProjExt)
-    else path
-
-let copyDir replaceFsprojExt (source: string) (target: string) =
-    IO.Directory.CreateDirectory(target) |> ignore
-    if IO.Directory.Exists source |> not then
-        failwith ("Source directory is missing: " + source)
-    let source = source.TrimEnd('/', '\\')
-    let target = target.TrimEnd('/', '\\')
-    for dirPath in IO.Directory.GetDirectories(source, "*", IO.SearchOption.AllDirectories) do
-        IO.Directory.CreateDirectory(dirPath.Replace(source, target)) |> ignore
-    for fromPath in IO.Directory.GetFiles(source, "*.*", IO.SearchOption.AllDirectories) do
-        let toPath = fromPath.Replace(source, target)
-        let toPath = if replaceFsprojExt then changeFsprojToFableproj toPath else toPath
-        IO.File.Copy(fromPath, toPath, true)
-
-let copyDirIfDoesNotExist replaceFsprojExt (source: string) (target: string) =
-    if File.isDirectoryEmpty target then
-        copyDir replaceFsprojExt source target
-
-let getFableLibraryPath (opts: CrackerOptions) =
-    match opts.FableLib with
-    | Some path -> Path.normalizeFullPath path
-    | None ->
-        let buildDir, libDir =
-            match opts.FableOptions.Language with
-            | Python ->
-                match opts.FableLib with
-                | Some Py.Naming.sitePackages -> "fable-library-py", "fable-library"
-                | _ -> "fable-library-py/fable_library", "fable_library"
-            | Dart -> "fable-library-dart", "fable_library"
-            | Rust -> "fable-library-rust", "fable-library-rust"
-            | TypeScript -> "fable-library-ts", "fable-library-ts"
-            | _ -> "fable-library", "fable-library" + "." + Literals.VERSION
-
-        let fableLibrarySource =
-            AppContext.BaseDirectory
-            |> File.tryFindNonEmptyDirectoryUpwards {| matches = [buildDir; "build/" + buildDir]; exclude = ["src"] |}
-            |> Option.defaultWith (fun () -> Fable.FableError "Cannot find fable-library" |> raise)
-
-        Log.verbose(lazy ("fable-library: " + fableLibrarySource))
-        let fableLibraryTarget = IO.Path.Combine(opts.FableModulesDir, libDir)
-        // Always overwrite fable-library in case it has been updated, see #3208
-        copyDir false fableLibrarySource fableLibraryTarget
-        Path.normalizeFullPath fableLibraryTarget
-
-let copyFableLibraryAndPackageSources (opts: CrackerOptions) (pkgs: FablePackage list) =
-    let pkgRefs =
-        pkgs |> List.map (fun pkg ->
-            let sourceDir = IO.Path.GetDirectoryName(pkg.FsprojPath)
-            let targetDir = IO.Path.Combine(opts.FableModulesDir, pkg.Id + "." + pkg.Version)
-            copyDirIfDoesNotExist true sourceDir targetDir
-            let fsprojFile = IO.Path.GetFileName(pkg.FsprojPath) |> changeFsprojToFableproj
-            { pkg with FsprojPath = IO.Path.Combine(targetDir, fsprojFile) })
-
-    getFableLibraryPath opts, pkgRefs
-
-// Separate handling for Python. Use plain lowercase package names without dots or version info.
-let copyFableLibraryAndPackageSourcesPy (opts: CrackerOptions) (pkgs: FablePackage list) =
-    let pkgRefs =
-        pkgs |> List.map (fun pkg ->
-            let sourceDir = IO.Path.GetDirectoryName(pkg.FsprojPath)
-            let targetDir =
-                match opts.FableLib with
-                | Some Py.Naming.sitePackages ->
-                    let name = Naming.applyCaseRule Core.CaseRules.KebabCase pkg.Id
-                    IO.Path.Combine(opts.FableModulesDir, name.Replace(".", "-"))
-                | _ ->
-                    let name = Naming.applyCaseRule Core.CaseRules.SnakeCase pkg.Id
-                    IO.Path.Combine(opts.FableModulesDir, name.Replace(".", "_"))
-            copyDirIfDoesNotExist false sourceDir targetDir
-            { pkg with FsprojPath = IO.Path.Combine(targetDir, IO.Path.GetFileName(pkg.FsprojPath)) })
-
-    getFableLibraryPath opts, pkgRefs
 
 /// Simplistic XML-parsing of .fsproj to get source files, as we cannot
 /// run `dotnet restore` on .fsproj files embedded in Nuget packages.
@@ -637,31 +377,228 @@
         |> List.map Path.normalizeFullPath)
 
 let private isUsefulOption (opt : string) =
-    [|
-        "--define"
-        "--nowarn"
-        "--warnon"
-        // "--warnaserror" // Disable for now to prevent unexpected errors, see #2288
-        // "--langversion" // See getBasicCompilerArgs
-    |]
-    |> Array.exists opt.StartsWith
-
-let getBasicCompilerArgs () =
-    [|
-        // yield "--debug"
-        // yield "--debug:portable"
-        yield "--noframework"
-        yield "--nologo"
-        yield "--simpleresolution"
-        yield "--nocopyfsharpcore"
-        // yield "--nowarn:NU1603,NU1604,NU1605,NU1608"
-        // yield "--warnaserror:76"
-        yield "--warn:3"
-        yield "--fullpaths"
-        yield "--flaterrors"
-        // Since net5.0 there's no difference between app/library
-        // yield "--target:library"
-    |]
+    [ "--define"
+      "--nowarn"
+      "--warnon"
+    //   "--warnaserror" // Disable for now to prevent unexpected errors, see #2288
+    //   "--langversion" // See getBasicCompilerArgs
+    ]
+    |> List.exists opt.StartsWith
+
+let excludeProjRef (opts: CrackerOptions) (dllRefs: IDictionary<string,string>) (projRef: string) =
+    let projName = Path.GetFileNameWithoutExtension(projRef)
+    match opts.Exclude with
+    | Some e when projRef.Contains(e) ->
+        try
+            opts.BuildDll(dllRefs.[projName])
+        with e ->
+            Log.always("Couldn't build " + projName + ": " + e.Message)
+        None
+    | _ ->
+        let _removed = dllRefs.Remove(projName)
+        // if not removed then
+        //     Log.always("Couldn't remove project reference " + projName + " from dll references")
+        Path.normalizeFullPath projRef |> Some
+
+let private getDllsAndFablePkgs (opts: CrackerOptions) otherOptions =
+    // Use case insensitive keys, as package names in .paket.resolved
+    // may have a different case, see #1227
+    let dllRefs = Dictionary(StringComparer.OrdinalIgnoreCase)
+
+    for line: string in otherOptions do
+        if line.StartsWith("-r:") then
+            let line = Path.normalizePath (line.[3..])
+            let dllName = getDllName line
+            dllRefs.Add(dllName, line)
+
+    let fablePkgs =
+        let dllRefs' = dllRefs |> Seq.map (fun (KeyValue(k,v)) -> k,v) |> Seq.toArray
+        dllRefs' |> Array.choose (fun (dllName, dllPath) ->
+            match tryGetFablePackage opts dllPath with
+            | Some pkg ->
+                dllRefs.Remove(dllName) |> ignore
+                Some pkg
+            | None -> None)
+        |> topologicalSort (fun x -> x.Id) (fun x -> x.Dependencies) None
+
+    dllRefs, fablePkgs
+
+let private shouldExcludeProject (opts: CrackerOptions) (dllRefs: IDictionary<string,string>) projFile =
+    let projName = Path.GetFileNameWithoutExtension(projFile)
+    match opts.Exclude with
+    | Some e when projFile.Contains(e) ->
+        try
+            opts.BuildDll(dllRefs.[projName])
+        with e ->
+            Log.always("Couldn't build " + projName + ": " + e.Message)
+        true
+    | _ ->
+        let _removed = dllRefs.Remove(projName)
+        // if not removed then
+        //     Log.always("Couldn't remove project reference " + projName + " from dll references")
+        false
+
+/// Provides the main ProjectOptions,
+/// all ProjectOptions for the main and referenced projects,
+/// and the output type (from the main project).
+let getProjectOptionsFromProjectFile (opts: CrackerOptions) =
+    let mainProj, refProjs, outputType =
+        loadProjects [
+            "Configuration", opts.Configuration
+            for constant in opts.FableOptions.Define do
+                constant, "true"
+        ] opts.ProjFile
+
+    let sortedProjs =
+        (mainProj :: refProjs)
+        |> topologicalSort (fun (proj, _) -> proj.ProjectFileName) snd (Some mainProj)
+        |> List.map fst
+    fst mainProj, sortedProjs, outputType
+
+let getCrackedProjectsFromMainFsproj (opts: CrackerOptions) =
+    if not opts.NoRestore then
+        let projDir = IO.Path.GetDirectoryName opts.ProjFile
+        let projName = IO.Path.GetFileName opts.ProjFile
+        if not opts.NoRestore then
+            Process.runSync projDir "dotnet" [
+                "restore"
+                projName;
+                for constant in opts.FableOptions.Define do
+                    $"-p:{constant}=true"
+            ] |> ignore
+
+    let mainProj, allProjs, outputType = getProjectOptionsFromProjectFile opts
+
+    let dllRefs, fablePkgs = getDllsAndFablePkgs opts mainProj.OtherOptions
+    let projs =
+        allProjs |> List.filter (fun proj ->
+            proj.ProjectFileName = mainProj.ProjectFileName
+            || not <| shouldExcludeProject opts dllRefs proj.ProjectFileName)
+
+    { Projects = projs
+      DllReferences = dllRefs
+      PackageReferences = fablePkgs
+      OutputType = outputType }
+
+let getCrackedProjectsFromScript (opts: CrackerOptions): CrackedFsprojs =
+    let projectFilePath = opts.ProjFile
+
+    let projOpts, _diagnostics = // TODO: Check diagnostics
+        let checker = FSharpChecker.Create()
+        let text = File.readAllTextNonBlocking(projectFilePath) |> SourceText.ofString
+        checker.GetProjectOptionsFromScript(projectFilePath, text, useSdkRefs=true, assumeDotNetFramework=false)
+        |> Async.RunSynchronously
+
+    let dllRefs, fablePkgs = getDllsAndFablePkgs opts projOpts.OtherOptions
+
+    { Projects = [ projOpts ]
+      DllReferences = dllRefs
+      PackageReferences = fablePkgs
+      OutputType = OutputType.Exe }
+
+let getCrackedProjects (opts: CrackerOptions) =
+    match (Path.GetExtension opts.ProjFile).ToLower() with
+    | ".fsx" -> getCrackedProjectsFromScript opts
+    | ".fsproj" -> getCrackedProjectsFromMainFsproj opts
+    | s -> failwithf "Unsupported project type: %s" s
+
+// It is common for editors with rich editing or 'intellisense' to also be watching the project
+// file for changes. In some cases that editor will lock the file which can cause fable to
+// get a read error. If that happens the lock is usually brief so we can reasonably wait
+// for it to be released.
+let retryGetCrackedProjects opts =
+    let retryUntil = (DateTime.Now + TimeSpan.FromSeconds 2.)
+    let rec retry () =
+        try
+            getCrackedProjects opts
+        with
+        | :? IO.IOException as ioex ->
+            if retryUntil > DateTime.Now then
+                System.Threading.Thread.Sleep 500
+                retry()
+            else
+                failwithf "IO Error trying read project options: %s " ioex.Message
+        | _ -> reraise()
+    retry()
+
+// Replace the .fsproj extension with .fableproj for files in fable_modules
+// We do this to avoid conflicts with other F# tooling that scan for .fsproj files
+let changeFsprojToFableproj (path: string) =
+    if path.EndsWith(".fsproj") then
+        IO.Path.ChangeExtension(path, Naming.fableProjExt)
+    else path
+
+let copyDir replaceFsprojExt (source: string) (target: string) =
+    IO.Directory.CreateDirectory(target) |> ignore
+    if IO.Directory.Exists source |> not then
+        failwith ("Source directory is missing: " + source)
+    let source = source.TrimEnd('/', '\\')
+    let target = target.TrimEnd('/', '\\')
+    for dirPath in IO.Directory.GetDirectories(source, "*", IO.SearchOption.AllDirectories) do
+        IO.Directory.CreateDirectory(dirPath.Replace(source, target)) |> ignore
+    for fromPath in IO.Directory.GetFiles(source, "*.*", IO.SearchOption.AllDirectories) do
+        let toPath = fromPath.Replace(source, target)
+        let toPath = if replaceFsprojExt then changeFsprojToFableproj toPath else toPath
+        IO.File.Copy(fromPath, toPath, true)
+
+let copyDirIfDoesNotExist replaceFsprojExt (source: string) (target: string) =
+    if File.isDirectoryEmpty target then
+        copyDir replaceFsprojExt source target
+
+let getFableLibraryPath (opts: CrackerOptions) =
+    match opts.FableLib with
+    | Some path -> Path.normalizeFullPath path
+    | None ->
+        let buildDir, libDir =
+            match opts.FableOptions.Language with
+            | Python ->
+                match opts.FableLib with
+                | Some Py.Naming.sitePackages -> "fable-library-py", "fable-library"
+                | _ -> "fable-library-py/fable_library", "fable_library"
+            | Dart -> "fable-library-dart", "fable_library"
+            | Rust -> "fable-library-rust", "fable-library-rust"
+            | TypeScript -> "fable-library-ts", "fable-library-ts"
+            | _ -> "fable-library", "fable-library" + "." + Literals.VERSION
+
+        let fableLibrarySource =
+            AppContext.BaseDirectory
+            |> File.tryFindNonEmptyDirectoryUpwards {| matches = [buildDir; "build/" + buildDir]; exclude = ["src"] |}
+            |> Option.defaultWith (fun () -> Fable.FableError "Cannot find fable-library" |> raise)
+
+        Log.verbose(lazy ("fable-library: " + fableLibrarySource))
+        let fableLibraryTarget = IO.Path.Combine(opts.FableModulesDir, libDir)
+        // Always overwrite fable-library in case it has been updated, see #3208
+        copyDir false fableLibrarySource fableLibraryTarget
+        Path.normalizeFullPath fableLibraryTarget
+
+let copyFableLibraryAndPackageSources (opts: CrackerOptions) (pkgs: FablePackage list) =
+    let pkgRefs =
+        pkgs |> List.map (fun pkg ->
+            let sourceDir = IO.Path.GetDirectoryName(pkg.FsprojPath)
+            let targetDir = IO.Path.Combine(opts.FableModulesDir, pkg.Id + "." + pkg.Version)
+            copyDirIfDoesNotExist true sourceDir targetDir
+            let fsprojFile = IO.Path.GetFileName(pkg.FsprojPath) |> changeFsprojToFableproj
+            { pkg with FsprojPath = IO.Path.Combine(targetDir, fsprojFile) })
+
+    getFableLibraryPath opts, pkgRefs
+
+// Separate handling for Python. Use plain lowercase package names without dots or version info.
+let copyFableLibraryAndPackageSourcesPy (opts: CrackerOptions) (pkgs: FablePackage list) =
+    let pkgRefs =
+        pkgs |> List.map (fun pkg ->
+            let sourceDir = IO.Path.GetDirectoryName(pkg.FsprojPath)
+            let targetDir =
+                match opts.FableLib with
+                | Some Py.Naming.sitePackages ->
+                    let name = Naming.applyCaseRule Core.CaseRules.KebabCase pkg.Id
+                    IO.Path.Combine(opts.FableModulesDir, name.Replace(".", "-"))
+                | _ ->
+                    let name = Naming.applyCaseRule Core.CaseRules.SnakeCase pkg.Id
+                    IO.Path.Combine(opts.FableModulesDir, name.Replace(".", "_"))
+            copyDirIfDoesNotExist false sourceDir targetDir
+            { pkg with FsprojPath = IO.Path.Combine(targetDir, IO.Path.GetFileName(pkg.FsprojPath)) })
+
+    getFableLibraryPath opts, pkgRefs
 
 let loadPrecompiledInfo (opts: CrackerOptions) otherOptions sourceFiles =
     // Sources in fable_modules correspond to packages and they're qualified with the version
