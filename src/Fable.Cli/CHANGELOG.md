# Changelog

All notable changes to this project will be documented in this file.

The format is based on [Keep a Changelog](https://keepachangelog.com/en/1.0.0/),
and this project adheres to [Semantic Versioning](https://semver.org/spec/v2.0.0.html).

## Unreleased

### Fixed

<<<<<<< HEAD
* [Python] Fix record member method naming (by @dbrattli)
* Fix regression, Python erased interfaces should not generate code (#4277) (by @dbrattli)
=======
* [Python] Fix regression, named arguments not being converted to snake_case (by @dbrattli)
* [Python] Fix regression, erased interfaces should not generate code (#4277) (by @dbrattli)
>>>>>>> fc14ab1b

### Changed

* [Rust] Update `fable-library-rust` dependencies (by @ncave)
* [All] Update TargetFramework to net10.0 (by @ncave)
* [All] Update FCS to latest (commit [cfda5f6](https://github.com/dotnet/fsharp/commits/cfda5f68f781f1b336b7d6c1689d69f2c34da751/)) (by @ncave)

## 5.0.0-alpha.17 - 2025-11-27

### Changed

* [Python] fable-library for Python is now distributed via PyPI instead of being bundled in the NuGet package (by @dbrattli)

## 5.0.0-alpha.16 - 2025-11-25

### Fixed

* [All] Fix `--cwd` with quoted paths (by @MangelMaxime)
* [All] Fix `--legacyCracker` flag logic (by @MangelMaxime)
* [All] Fix `BuildalyzerCracker` so it can work on .NET 10 (by @MangelMaxime)

### Changed

* [All] Invoke MSBuild from Fable current working directory (by @cr3wdayt5p)

## 5.0.0-alpha.15 - 2025-11-19

### Added

* [TS] Added support for `erasableSyntaxOnly` in TypeScript (by @ncave)
* [All] Added some default `System` exception implementations (by @ncave)
* [All] Added `ofOption`/`toOption`/`ofValueOption`/`toValueOption` (by @ncave)
* [Python] Added `Decorate` attribute to add Python decorators to classes (by @dbrattli)
* [Python] Added `ClassAttributes` attribute to control Python class generation (@dbrattli)
* [Python] Added support for Python 3.14 (by @dbrattli)

### Changed

* [JS/TS] Replace the deprecated `substr` method with `slice` (by @Thorium)

### Fixed

* [TS] Fix ObjectExpr tests with multiple interfaces (by @ncave)
* [TS] Fix ObjectExpr abstract base constructor type (by @ncave)
* [JS/TS] Fix #4240 Missing DateTime constructor (by @ncave)
* [PHP] Fix php import extensions (by @MangelMaxime)
* [TS] Fix #3973 Typescript imports file extension (by @ncave)
* [TS] Fix support for abstract classes and members (by @ncave)
* [TS] Fix getters, setters, indexers in interfaces (by @ncave)
* [TS] Enable typedArrays flag usage for TypeScript (by @ncave)
* [All] Fix #4221 Fable.Type union case arg names (by @ncave)
* [All] Erase Nullable Reference Types to inner type (by @ncave)
* [Python] Improve Python (e.g. Pydantic) interop (by @dbrattli)
* [JS/TS] Fix comparers for non-nullable types (by @ncave)
* [Rust] Fix curried object expression getters (by @ncave)
* [Rust] Fix compiler-generated generic args (by @ncave)
* [All] Fixed #4041 missing unit argument (by @ncave)
* [JS/TS/Python] Fixed eq comparer mangling (by @ncave)
* [All] Fix all `BitConverter` return types (by @ncave)
* [TS] Don't cast union case types to `any` (by @ncave)
* [JS/TS] Fix Dictionary.ICollection.Remove (by @ncave)
* [TS/Dart] Fixed optional parameter types (by @ncave)
* [TS] Initialize un-initialized variables (by @ncave)
* [JS/TS] Replace `Error` with `Exception` (by @ncave)
* [All] Fix MSBuildResolver to include define when restoring the project (by @MangelMaxime)

## 5.0.0-alpha.14 - 2025-07-25

### Added

* [Python] Support for Nullable Reference Types (by @dbrattli)
* [JS/TS] Fix #3533: Add directives prologues supports (by @MangelMaxime)
* [JS/TS] Support for Nullable Reference Types (by @ncave and @MangelMaxime)
* [Rust] Initial support for Nullable Reference Types (by @ncave)

### Changed

* [Python] Use Python 3.12 type parameter syntax. Deprecate Python 3.10 and 3.11 (by @dbrattli)
* [Python] Records now snake-cases all member fields (by @dbrattli)
* [Python] Anonymous records now preserves the casing of member fields (by @dbrattli)
* [Python] Option type is now `Option[T]` instead of `T | None` (by @dbrattli)
* [Python] Use [uv](https://docs.astral.sh/uv/) instead of Poetry for package management (by @dbrattli)
* [Python] Fable Library for Python is now partially written in Rust (by @dbrattli)
* [All] Improve filewatcher error messages (by @goswinr)

### Fixed

* [Python] Fixed static properties and are now translated as Python class attributes (by @dbrattli)
* [Python] Fixed DateTime with DateTimeKind generates proper enum reference (#3689) (by @dbrattli)
* [Python] Fixed Dictionary KeyValuePair enumeration when casting to IEnumerable (#3771) (by @dbrattli)
* [Python] Fixed `createEmpty<T>` for interfaces using `SimpleNamespace` with type casting (#3604) (by @dbrattli)
* [Python] Fixed EmitMethod + ParamObject losing keyword arguments (#3871) (by @dbrattli)
* [Python] Fixed EmitConstructor + ParamObject losing keyword arguments (#3871) (by @dbrattli)
* [Python] Fixed DateTimeOffset.TryParse, ToString() and Offset property access (#3854) (by @dbrattli)
* [Python] Fixed anonymous records in Maps causing comparison errors (#3869) (by @dbrattli)
* [Python] Fixed handling of erased types for Python (#3968) (by @dbrattli)
* [Python] Fixed unit function (zero arguments functions) are transpiled inconsistently (#4126) (by @dbrattli)
* [Python] Fixed resource managers with empty body (#3912) (by @dbrattli)
* [Python] Fixed `Async.Sleep`to handle TimeSpan correctly (#4137) (by @dbrattli)
* [Python] Make sure snake-cased Record do not conflict (by @dbrattli)
* [Python] Do not return None | None for optional unit types (#4127) (by @dbrattli)
* [JS/TS] JSX : Alias `empty` CEs list to `null` when encountered in the `children` list (by @MangelMaxime)
* [JS/TS] JSX : Allow usage of `unbox` when definining properties for `JSX.create` (by @MangelMaxime)

## 5.0.0-alpha.13 - 2025-05-04

### Fixed

* [Python] Fixed testing with interfaces leads to incorrect pattern match (#3972) (by @dbrattli)
* [Python] Fixed error when type contains multiple generic type parameters (#3986) (by @dbrattli)
* [Python] Fixed import path handling for libraries (#4088) (by @dbrattli)
* [Python] Reenable type aliasing for imports with name "*" (by @freymauer)
* [JS/TS] Optimise JSX output in order to avoid F# list CEs to surface in it (by @MangelMaxime)

### Removed

* [All] Remove unused `Fable.Core` copy types from internal module (by @MangelMaxime)

## 5.0.0-alpha.12 - 2025-03-14

### Added

* [Python] Add support for `nullArgCheck`(by @MangelMaxime)
* [All] Add support for F# `nullness` (by @MangelMaxime)
* [JS/TS] Add support for `Unchecked.nonNull` (by @MangelMaxime)
* [All] Add support for `TreatWarningsAsErrors` (by @MangelMaxime)
* [All] Print help message on unexpected arguments (by @MangelMaxime)

### Fixed

* [JS/TS] Make `nullArgCheck` report the same error message as on .NET (by @MangelMaxime)
* [TS] Sanitize DUs case names when generating constructor function (by @MangelMaxime)
* [All] Don't print help message on failed compilation (by @MangelMaxime)
* [JS] Don't generate an import statement for pojos defined in another file (by @shayanhabibi)

## 5.0.0-alpha.11 - 2025-03-03

### Added

* [JS/TS] Add support for `CaseRules.LowerAll` on `StringEnums` (by @shayanhabibi)
* [Rust] Support Rust 2024 language edition (by @ncave)
* [JS/TS] Add `C` and `c` format for numeric types (by @MangelMaxime)
* [JS/TS] Add `B` and `b` format for numeric types (by @MangelMaxime)
* [JS/TS] Add `n` format for numeric types (by @MangelMaxime)
* [JS/TS] Generate compiler error when detecting an invalid/unsupported format specifier for numeric types (by @MangelMaxime)

### Fixed

* [JS/TS] Fix #4025: No reflection info for pojos (by @alfonsogarciacaro)
* [JS/TS] Fix #4049: decimal/bigint to integer conversion checks (by @ncave)
* [JS/TS] Fix `decimal` to `char` conversion checks (by @ManngelMaxime)
* [JS/TS] Propagate non-captured exception when running `Async.Start` or `Async.StartImmediate` (by @MangelMaxime)
* [JS/TS] Report an error at compilation time when trying to use `Async.RunSynchronously` (by @MangelMaxime)
* [JS/TS] Fix short `DateTime` and `DateTimeOffset` short format strings (by @MangelMaxime)
* [All] Don't scan system packages for plugins (by @MangelMaxime)
* [JS/TS] Fix date formatting when repeating a format token more than the known format (example repeating 'd' more than 4 times) (by @MangelMaxime)
* [Python] Fix date formatting when repeating a format token more than the known format (example repeating 'd' more than 4 times) (by @MangelMaxime)
* [JS/TS] Fix #4010: Supports direct nested types when using `jsOptions` (by @MangelMaxime)

```fs
    let opts =
        jsOptions<Level1> (fun o ->
            o.level2.level3.valueA <- 10
            o.level2.level3.valueB <- 20
            o.topValueA <- 20
        )
```

* [JS/TS] Fix numeric formats (by @MangelMaxime)

### Changed

* [JS/TS] Throw an error is an invalid Numeric format is provided (mimic .NET behavior) (by @MangelMaxime)

## 5.0.0-alpha.10 - 2025-02-16

### Added

* [Python] Print root module and module function comments (by @alfonsogarciacaro)
* [Rust] Add support for module comments (by @ncave)
* [Rust] Add support for null strings (by @ncave)
* [TS/JS] `Pojo` attribute support (by @alfonsogarciacaro)

### Fixed

* [JS/TS] - Fix anonymous record printing (#4029) (by @alfonsogarciacaro)
* [Python] - Fix #3998: PhysicalEquality (by @alfonsogarciacaro)
* [Python] Resolve relative paths for non-qualified imports (#3481) (by @alfonsogarciacaro)
* [Python] `importSideEffects` shouldn't generate identifier (#3965) (by @alfonsogarciacaro)
* [JS/TS] Fix #4031: Hoist vars locally in for and while loops (@alfonsogarciacaro)

### Changed

* [JS/TS] In `JSX`, generate self closing element when element has no children (#4037) (by @shayanhabibi)

## 5.0.0-alpha.9 - 2025-01-28

### Fixed

* [All] Add `--realsig+` to fix `Method not found: 'Boolean Fable.CompilerOptions.Equals` (by @nojaf)

## 5.0.0-alpha.8 - 2025-01-27

### Added

* [TS] Include XML Doc comment on interface properties (by @Freymaurer)
* [TS] Generate `interface` type when using the "ParamObject" class pattern (by @MangelMaxime)
* [Rust] - Initial support for null values (by @ncave)

## 5.0.0-alpha.7 - 2025-01-23

### Fixed

* [All] Disable .NET Welcome message when cracking project (#4014) (by @MangelMaxime)

## 5.0.0-alpha.6 - 2025-01-23

### Added

* [All] Add `StringBuiler.Append(c: char, repeatCount: int)` overload (by @roboz0r)
* [All] Added primitive types equality and comparison (by @ncave)
* [All] Updated FCS to latest F# 9.0 (by @ncave)
* [All] Updated Fable-FCS to latest F# 9.0 (by @ncave)
* [All] Updated metadata to latest .NET 9.0 (by @ncave)
* [All] Updated FCS type constraints (by @ncave)

### Fixed

* [Python] Add missing unicode categories in python library (by @joprice)
* [All] Log JSON output if we fail to parse MSBuild result (by @MangelMaxime)

## 5.0.0-alpha.5 - 2025-01-09

### Added

* [JS/TS/Python] Add new `TimeSpan` overloads support coming from .NET 9.0 (by @MangelMaxime)
* [Rust] Add new `TimeSpan` overloads support coming from .NET 9.0 (by @ncave)

### Fixed

* [JS/TS] Fix `DateTimeOffset.ToLocalTime` (by @MangelMaxime)
* [All] Don't fails silently if an unknown argument is provided, instead log the error and print the help message (by @MangelMaxime)

## 5.0.0-alpha.4 - 2025-01-03

### Fixed

* [TS] Make discriminated union `.Is*` properties works (@MangelMaxime)
* [JS/TS/Python] Fix `h` in `DateTime.ToString` (@MangelMaxime)
* [JS/TS] Fix `hh` in `DateTime.ToString` (@MangelMaxime)
* [JS/TS] Don't generate the setter code if a property is decorated with `[<Erase>]` (@MangelMaxime)

## 5.0.0-alpha.3 - 2024-12-18

### Fixed

* [Python] Fix type testing against `uint8`, `uint32`, `uint64`, `decimal` (@MangelMaxime)
* [JS/TS] Workaround source map generation bug (deteriorate them a little) (@MangelMaxime)

## 5.0.0-alpha.2 - 2024-11-25

### Fixed

* [All] Allow Fable 5 to be used with Fable 4 plugins (@ncave)

## 5.0.0-alpha.1 - 2024-11-24

### Added

* [All] Add `--legacyCracker` as a fallback (@MangelMaxime)

### Changed

* [All] Make MSBuildCracker the default (@MangelMaxime)
* [All] Replace `FABLE_COMPILER_4` with `FABLE_COMPILER_5` as the compiler directive (@MangelMaxime)
* [All] Move TargetFramework to `net8.0` (@ncave)

## 4.24.0 - 2024-11-19

### Added

* [JS/TS] Added missing `ResizeArray.CopyTo` replacements (by @ncave)
* [JS/TS] Added missing `Dictionary` constructors from enumerable (by @ncave)

### Fixed

* [Rust] Fixed import path rewrite (by @ncave)
* [Rust] Updated derived interfaces (by @ncave)
* [Rust] Updated string comparisons (by @ncave)
* [Rust] Fixed derived traits mapping (by @ncave)
* [JS/TS] Added missing `ICollection` helpers (#3914) (by @ncave)
* [JS/TS] Added missing `IReadOnlyCollection` helpers (by @ncave)

## 4.23.0 - 2024-10-28

### Added

* [Rust] Added basic class inheritance support (by @ncave)
* [Rust] Added `String.Replace(char, char)` and test (by @ncave)
* [Rust] Support type extensions for external types (by @ncave)
* [Rust] Support more `System.Array` methods and tests (by @ncave)
* [Rust] Added decision tree multiple target references (by @ncave)
* [Rust] Added Char surrogate tests for completeness (by @ncave)
* [JS] Add `System.String.Normalize` support (by @DashieTM)
* [JS] Allow `[<Erase>]` to work on members (by @MangelMaxime)

### Fixed

* [Rust] Updated derived traits mapping (by @ncave)
* [Rust] Updated some collections equality (by @ncave)
* [Rust] Fixed try finally handler order of execution (by @ncave)
* [JS/TS/Python/Rust] Fixed `String.StartsWith/EndsWith` (#3934) (by @ncave)
* [All/Rust] Removed `Regex.Replace` from hot paths (by @ncave)
* [JS] Fix regression, generate `let` variable when using `import` on a private mutable variable (by @MangelMaxime)
* [TS] Prevent generics to be duplicated (by @MangelMaxime)
* [TS] Fix interface generation when decorated with `Mangle` (by @MangelMaxime)

## 4.22.0 - 2024-10-02

### Added

* [Rust] Added support for Dictionary/HashSet comparers (by @ncave)
* [Rust] Updated support for interface object expressions (by @ncave)
* [Rust] Added missing ResizeArray methods and tests (by @ncave)
* [Rust] Added Async.Sleep and test (by @ncave)

### Fixed

* [GH-3900](https://github.com/fable-compiler/Fable/pull/3900) [Python] Fix nuget packages with hypens in their names  (by @MangelMaxime)
* [Rust] Uncurry field types for object expressions (by @ncave)
* [Rust] Fixed pattern matching on `this` argument (by @ncave)
* [All] Fixed Missing DU member with interface (#3915) (by @ncave)
* [TS] Fixed missing Async type signature (#3864) (by @MangelMaxime)

## 4.21.0 - 2024-09-19

### Added

* [JS/TS] Add support for `OrdinalIgnoreCase` overload for `String.EndsWith` (#3892) (by @goswinr)
* [JS/TS] Add `uri.Port`, `uri.IsDefaultPort` (by @MangelMaxime)

### Changed

* [Python] Remove `$` sign when reporting an error from `assert_equal` and `assert_not_equal` (#3878) (by @joprice)
* [All] Don't hide original error when failing to scan an assembly for plugin (#3896) (by @MangelMaxime)

### Fixed

* [JS/TS] Fix escaping of `{` and `}` in FormattableString (#3890) (by @roboz0r)
* [JS/TS] Fix `uri.Host` to return the host name without the port (by @MangelMaxime)
* [JS/TS] Fix TypeScript compilation by resolving type of `jsOptions` (#3894) (by @ManngelMaxime)

## 4.20.0 - 2024-09-04

### Added

* [Rust] Added support for static interface calls (by @ncave)

### Fixed

* [All] Fixed passing delegates with unit args (#3862) (by @ncave)
* [JS/TS] Fixed Decimal comparisons (#3884) (by @ncave)
* [Rust] Fixed return type for byref body (by @ncave)

## 4.19.3 - 2024-06-17

### Fixed

* [JS/TS] Fixed unwrapping optional arguments (#3847) (by @ncave)

## 4.19.2 - 2024-06-13

### Fixed

* [JS/TS] Fixed BigInt.ToDecimal with negative values (#3500) (by @ncave)

## 4.19.1 - 2024-06-13

### Fixed

* [All] Ignore testers for erased union cases (#3658) (by @ncave)
* [All] Fixed Fable compiler hanging on some errors (#3842) (by @ncave)
* [JS/TS] Fixed DateTime.MinValue, DateTime.MaxValue (#3836) (by @ncave)
* [JS/TS] Fixed missing field using TypeScriptTaggedUnion (#3837) (by @ncave)

## 4.19.0 - 2024-06-10

### Fixed

* [TS] Fixed interface indexers (#3830) (by @ncave)
* [GH-3835](https://github.com/fable-compiler/Fable/pull/3835) [All] Use case insensitive comparison when searching for dependencies between fable packages (by @ThisFunctionalTom)

## 4.18.0 - 2024-05-23

### Fixed

* [GH-3817](https://github.com/fable-compiler/Fable/pull/3817) [All] Fix broken --precompiledLib switch (#3818) (by @DunetsNM)
* [JS/TS] Fixed TimeSpan.FromMilliseconds (#3815) (by @ncave)
* [Python] Fixed quotation for union string cases (by @dbrattli)
* [Python] Fixed casing issues with identifiers and reflection info (#3811) (by @dbrattli)
* [JS/TS/Python] Fixed interface static members (#3566) (by @ncave)

## 4.17.0 - 2024-04-23

### Added

* [Rust] Added support for XmlDoc comments (by @ncave)
* [Rust] Support captures in object expressions (by @ncave)
* [Rust] Added type extensions support (by @ncave)
* [Rust] Added Char implementation module (by @ncave)

### Fixed

* [Python] Fixes for custom hash values (#3796) (by @dbrattli)
* [Python] Fix for import of camelCased class (#3808) (by @dbrattli)
* [JS/TS] Fixed optional args for reflection (by @ncave)
* [JS/TS] Fixed type visibility when parent is namespace (by @ncave)
* [JS/TS] Fixed DateTimeOffset.ToString with custom format (by @ncave)
* [Rust] Fixed property get on constrained generic types (by @ncave)
* [Rust] Fixed module member imports (by @ncave)

## 4.16.0 - 2024-03-20

### Added

* [JS/TS] Add `ConditionalWeakTable` (by @chkn)

### Fixed

* [GH-3778](https://github.com/fable-compiler/Fable/issues/3778) [Python] Fixed custom hash values on Record types (by @dbrattli)

## 4.15.0 - 2024-03-18

### Fixed

* [JS/TS] Fixed `DateTime.Add` for `DateTimeKind.Unspecified` (by @ncave)
* [Rust] Fixed deprecated `NaiveDateTime` usage in `DateTime` (by @ncave)
* [Rust] Fixed generic interface implementation types (by @ncave)
* [Rust] Fixed Dictionary constructor from IEnumerable (by @ncave)
* [Rust] Fixed Seq.cast support for arrays and lists (by @ncave)
* [JS/TS] `Boolean.tryParse` should not crash on `null` string (@goswinr)

### Added

* [Rust] Added some boxing support (by @ncave)

## 4.14.0 - 2024-03-01

### Fixed

* [GH-3769](https://github.com/fable-compiler/Fable/pull/3769) [All] Local plugin build does not run indefinably. (by @nojaf)
* [GH-3769](https://github.com/fable-compiler/Fable/pull/3769) [JS/TS] Types hidden by signature files should not be exported. (by @nojaf)
* [GH-3772](https://github.com/fable-compiler/Fable/pull/3772) [JS/TS] Re-implement `DateTime.ToString` custom format handling (by @MangelMaxime)

    It now supports all custom format specifiers, and behave as if `CultureInfo.InvariantCulture` was used (Fable does not support Globalization).
* [GH-3772](https://github.com/fable-compiler/Fable/pull/3772) [JS/TS] Make compilation fails if calling `DateTime` constructor with microseconds (by @MangelMaxime)

    JavaScript `Date` does not support microseconds, we need to wait for `Temporal` to be widely supported before reconsidering this.
* [GH-3773](https://github.com/fable-compiler/Fable/pull/3773) [Python] Fix `DateTime` custom format `fffffff` and `FFFFFFF` (by @MangelMaxime)

### Changed

* [GH-3772](https://github.com/fable-compiler/Fable/pull/3772) [JS/TS] Split replacement for `DateTime` and `DateTimeOffset` (by @MangelMaxime)

## 4.13.0 - 2024-02-13

### Added

#### JavaScript

* [GH-3759](https://github.com/fable-compiler/Fable/issues/3759) Add `StringBuilder.Chars` (by @MangelMaxime)
* Added range overload for `String.ToCharArray` (by @ncave)

#### Rust

* [GH-3761](https://github.com/fable-compiler/Fable/pull/3761) Added `StringBuilder.Chars`, `StringBuilder.Remove` and tests. (by @ncave)

#### Dart

* [GH-3761](https://github.com/fable-compiler/Fable/pull/3761) Added `StringBuilder` support and tests. (by @ncave)

### Fixed

#### JavaScript

* [GH-3748](https://github.com/fable-compiler/Fable/pull/3748) Accessing an array out of bounds should emit an exception (by @MangelMaxime)
* [GH-3748](https://github.com/fable-compiler/Fable/pull/3748) Setting an array out of bounds should emit an exception (by @MangelMaxime)
* [GH-3761](https://github.com/fable-compiler/Fable/pull/3761) Fixed incorrect `StringBuilder.Remove` implementation. (by @ncave)

#### Python

* [GH-3761](https://github.com/fable-compiler/Fable/pull/3761) Fixed incorrect `StringBuilder.Remove` implementation. (by @ncave)

### Changed

#### JavaScript

* [GH-3761](https://github.com/fable-compiler/Fable/pull/3761) Updated `StringBuilder` to remove allocations where possible. (by @ncave)

#### Python

* [GH-3761](https://github.com/fable-compiler/Fable/pull/3761) Updated `StringBuilder` to remove allocations where possible. (by @ncave)

## 4.12.2 - 2024-02-13

### Changed

* Update to Fable.AST 4.4.0

## 4.12.1 - 2024-02-13

### Fixed

#### JavaScript

* Embed `fable-library-js` in Fable DLL (by @MangelMaxime)

## 4.12.0 - 2024-02-12 [YANKED]

### Added

#### All

* [GH-3733](https://github.com/fable-compiler/Fable/pull/3733) [GH-3727](https://github.com/fable-compiler/Fable/pull/3727) Add support for more `Result` API (by @zprobinson)
    * `Result.isOk`
    * `Result.isError`
    * `Result.Contains`
    * `Result.Count`
    * `Result.DefaultValue`
    * `Result.DefaultWith`
    * `Result.Exists`
    * `Result.Fold`
    * `Result.FoldBack`
    * `Result.ForAll`
    * `Result.Iterate`
    * `Result.ToArray`
    * `Result.ToList`
    * `Result.ToOption`
* [GH-3721](https://github.com/fable-compiler/Fable/pull/3721) Add `--test:MSBuildCracker` flag allowing to use the experimental MSBuildCracker (by @nojaf)

#### JavaScript

* [GH-3745](https://github.com/fable-compiler/Fable/pull/3745) Add support for `ListCollector` (by @nojaf)
    * `instance.Add`
    * `instance.AddMany`
    * `instance.AddManyAndClose`
    * `instance.Close`

### Removed

#### JavaScript

* Remove `Choice.d.ts` from source code of `fable-library` (by @MangelMaxime)
* [GH-3748](https://github.com/fable-compiler/Fable/pull/3748) Accessing an array out of bounds should emit an exception (by @MangelMaxime)

#### TypeScript

* Remove `Choice.d.ts` from source code of `fable-library` (by @MangelMaxime)
* [GH-3748](https://github.com/fable-compiler/Fable/pull/3748) Accessing an array out of bounds should emit an exception (by @MangelMaxime)

### Fixed

#### Python

* [GH-3717](https://github.com/fable-compiler/Fable/issues/3717) Nested type with Custom Equality gives false negative equality (by @dbrattli)
* Generate assert statements for `assert` expressions in debug mode (by @dbrattli)

#### All

* [GH-3744](https://github.com/fable-compiler/Fable/pull/3744) Fix behaviour when passing `--verbose` to be consistent with behaviour before changing the logging library (by @nojaf)

### Changed

#### JavaScript

* [GH-3749](https://github.com/fable-compiler/Fable/pull/3749) Rename `fable-library` to `fable-library-js` (by @MangelMaxime)

## 4.11.0 - 2024-01-30

### Changed

#### All

* [GH-3719](https://github.com/fable-compiler/Fable/issues/3719) Restore dependencies against the `.fsproj` after evaluating the `fable-temp.csproj` file (Improves IDE supports) (by @MangelMaxime)
* Don't delete `fable_modules` when re-evaluating the project file after a changes has been detected (Improves HMR experience) (by @MangelMaxime)

### Fixed

#### All

* [GH-3723](https://github.com/fable-compiler/Fable/pull/3723) Fix logger initialisation to allow `--version` to work (by @MangelMaxime)

#### JavaScript

* [GH-3716](https://github.com/fable-compiler/Fable/pull/3716) System.Array.Resize: also handle the case where the array is null (by @chkn)

## 4.10.0 - 2024-01-25

### Fixed

#### All

* Fixed function composition types (by @ncave)
* [GH-3668](https://github.com/fable-compiler/Fable/pull/3668) Normalize fable-library argument (by @nojaf)
* [GH-3682](https://github.com/fable-compiler/Fable/pull/3682) Support some custom unary math operors (Acos, Asin, Atan, Atan2, Cos, Cosh, Exp, Log, Log2, Log10, Sin, Sinh, Sqrt, Tan, Tanh) (by @PierreYvesR)
* [GH-3603](https://github.com/fable-compiler/Fable/issues/3603) Port back fixes for missing `.gitignore` file in the generated `fable_modules/` folder (by @MangelMaxime)
* [GH-3684](https://github.com/fable-compiler/Fable/pull/3684) Re-compile files from `fable_modules` after changing the project file in watch mode (by @OrfeasZ)

#### Javascript

* Fixed 'System.Collections.Generic.Queue' bug (by @PierreYvesR)
* Fixed instance calls for generic comparers (by @ncave)

#### Python

* Fixed nested type with custom hashcode (by @dbrattli)
* Add 'Double.IsPositiveInfinity' (by @PierreYvesR)
* [GH-3666](https://github.com/fable-compiler/Fable/pull/3666) Fix for `DateTime` and `TimeSpan` addition (by @dbrattli)
* [GH-3663](https://github.com/fable-compiler/Fable/pull/3663) Fix `DateTime.Parse` and `DateTime.TryParse` (by @MangelMaxime)

#### JavaScript

* Fix `DateTime.Parse` when providing a 1 digit hour for PM times (`3:5:34 PM`) (by @MangelMaxime)

#### Rust

* Fixed unary negation for signed integer MinValue (by @ncave)
* Fixed excluding signature files from imports (by @ncave)
* Fixed generic try_catch closure trait (by @ncave)
* Fixed `self` arg capture in methods (by @ncave)
* Fixed 'System.Collections.Generic.Queue' bug (by @PierreYvesR)
* Added support for generic comparers (by @ncave)

### Changed

#### All

* [GH-3671](https://github.com/fable-compiler/Fable/pull/3671) Use `Microsoft.Extensions.Logging` (by @nojaf)
* [GH-3634](https://github.com/fable-compiler/Fable/issues/3634) Suffix temporary `csproj` with `.fable-temp.csproj` and include a comment in the file (by @MangelMaxime)

#### Dart

* Fix `DateTime.DayOfWeek` (by @MangelMaxime)

### Added

#### Python

* [GH-3663](https://github.com/fable-compiler/Fable/pull/3663) Complete rewrite of `DateTime` supports (by @MangelMaxime)

    *Special thanks to @dbrattli and @ncave for their help*

    * Constructors
        * From `(year, month, day)` up to `(year, month, day, hour, minute, second, millisecond, microsecond)` (with and without `DateTimeKind`)
        * From `ticks` (with and without `DateTimeKind`)
    * Instance methods:
        * `dt.Year`
        * `dt.Month`
        * `dt.Day`
        * `dt.Hour`
        * `dt.Minute`
        * `dt.Second`
        * `dt.Millisecond`
        * `dt.Microsecond`
        * `dt.ToUniversalTime`
        * `dt.DayOfWeek`
        * `dt.DayOfYear`
        * `dt.ToShortDateString`
        * `dt.ToShortTimeString`
        * `dt.ToLongDateString`
        * `dt.ToLongTimeString`
        * `dt.ToString`
        * `dt.ToLocalTime`
        * `dt.Date`
        * `dt.AddYears`
        * `dt.AddMonths`
        * `dt.AddDays`
        * `dt.AddHours`
        * `dt.AddMinutes`
        * `dt.AddSeconds`
        * `dt.AddMilliseconds`
        * `dt.AddMicroseconds`
        * `dt.Kind`
    * Static methods:
        * `DateTime.Today`
        * `DateTime.Now`
        * `DateTime.Now`
        * `DateTime.UtcNow`
        * `DateTime.MinValue`
        * `DateTime.MaxValue`
        * `DateTime.Parse`
        * `DateTime.TryParse`
        * `DateTime.SpecifyKind`

#### JavaScript

* [GH-3715](https://github.com/fable-compiler/Fable/pull/3715) Add support for System.Array.Resize (by @chkn)

## 4.9.0 - 2023-12-14

### Fixed

#### Python

* [GH-3655](https://github.com/fable-compiler/Fable/issues/3655) Fix for Python output file names (by @dbrattli)
* [GH-3660](https://github.com/fable-compiler/Fable/issues/3660) Fix for decimal to string with culture (by @dbrattli)

## 4.8.1 - 2023-12-12

### Fixed

#### All

* Fix the version reported by Fable (@MangelMaxime)

## 4.8.0 - 2023-12-12

### Changed

#### All

* Updated FCS to [fce0cf00585c12174fa3e51e4fc34afe784b9b4e](https://github.com/dotnet/fsharp/commits/fce0cf00585c12174fa3e51e4fc34afe784b9b4e) (by @ncave)
* [GH-3675](https://github.com/fable-compiler/Fable/issues/3675) **Breaking Change** `static` members always require `static member`, disregarding FCS from F# v7.0 and early v8.0 supported dismissing the `member` keyword.

### Added

#### Python

* [GH-3645](https://github.com/fable-compiler/Fable/pull/3645) Add `TimeSpan.Parse` and `TimeSpan.TryParse` support to Python (by @MangelMaxime)
* [GH-3649](https://github.com/fable-compiler/Fable/issues/3649) Add `List.sortBy` (by @dbrattli)
* [GH-3638](https://github.com/fable-compiler/Fable/issues/3638) Add `Array.sort` and `Array.sortDescending` (by @dbrattli)

#### Fixed

#### JavaScript

* [GH-3465](https://github.com/fable-compiler/Fable/issues/3465) Fix `string.IndexOfAny` (by @pkese)

#### Python

* [GH-3465](https://github.com/fable-compiler/Fable/issues/3465) Fix `string.IndexOfAny` (by @pkese)

## 4.7.0 - 2023-12-06

### Added

#### All

* Overall performance improvements
    * [GH-3620](https://github.com/fable-compiler/Fable/pull/3620) Removed double-dictionary lookups (by @Thorium)
    * [GH-3624](https://github.com/fable-compiler/Fable/pull/3624) Add G-Research analyzers and fix reported issues (by @nojaf)

### Fixed

#### All

* [GH-3603](https://github.com/fable-compiler/Fable/issues/3603) Missing `.gitignore` file in the generated `fable_modules/` folder (by @MangelMaxime)
* [GH-3712](https://github.com/fable-compiler/Fable/pull/3712) Fix type of dereferenced byref (by @chkn)

#### Python

* [GH-3648](https://github.com/fable-compiler/Fable/issues/3648) Records containing different values return the same hash code (by @dbrattli)

#### Python

* [GH-3617](https://github.com/fable-compiler/Fable/issues/3617): Fix comparaison between list option when one is None (by @mangelmaxime)
* [GH-3615](https://github.com/fable-compiler/Fable/issues/3615): Fix remove from dictionary with tuple as key (by @dbrattli)
* [GH-3598](https://github.com/fable-compiler/Fable/issues/3598): Using obj () now generated an empty dict instead of None (by @dbrattli)
* [GH-3597](https://github.com/fable-compiler/Fable/issues/3597): Do not translate .toString methods to str (by @dbrattli)
* [GH-3610](https://github.com/fable-compiler/Fable/issues/3610): Cleanup Python regex handling (by @dbrattli)
* [GH-3628](https://github.com/fable-compiler/Fable/issues/3628): System.DateTime.Substract not correctly transpiled (by @dbrattli)
* [GH-3640](https://github.com/fable-compiler/Fable/issues/3640): All union cases return the same hash code (by @dbrattli)

## 4.6.0 - 2023-11-27

### Changed

#### All

* Updated .NET metadata to 8.0.100 (by @ncave)

### Added

#### All

* Fix #3584: Unit type compiles to undeclared variable (by @ncave)

#### Python

* Support `DateTime(..., DateTimeKind.Utc).ToString("O")` (by @MangelMaxime)

#### Rust

* Added `Guid.TryParse`, `Guid.ToByteArray` (by @ncave)

### Fixed

#### Python

* Fixed char to string type regression with binary operator (by @dbrattli)
* Fix `DateTime(..., DateTimeKind.Local).ToString("O")` (by @MangelMaxime)
* Fix calling `value.ToString(CultureInfo.InvariantCulture)` (by @MangelMaxime)
* Fix #3605: Fix record equality comparison to works with optional fields (by @MangelMaxime and @dbrattli)
* PR #3608: Rewrite `time_span.py` allowing for better precision by using a number representation intead of native `timedelta`. (by @MangelMaxime)

## 4.5.0 - 2023-11-07

### Changed

#### Python

* Use `Any` type for all non-repeated generic arguments (by @dbrattli)
* Don't generate unnecessary type type-vars if generic type is replaced by `Any` (by @dbrattli)
* Generate new style `_T | None` instead of `Optional[_T]` (by @dbrattli)

#### Rust

* Support multiple namespaces sharing a prefix in the same file (by @ncave)
* Support imports with the same namespace across multiple files (by @ncave)

### Fixed

#### JavaScript

* Fix #3571: `[<AttachMembers>]` not compatible with f# member `this.Item` (by @ncave)

## 4.4.1 - 2023-10-25

### Changed

#### All

* Fix #3567: Turn off FCS warning 3560 by default (by @vzarytovskii)

### Fixed

#### Rust

* Fixed recursive lambda captured idents cloning (by @ncave)

## 4.4.0 - 2023-10-24

### Changed

#### All

* Updated FCS to [bd66d54b1ac4dd0f252c0a37196c2ccd54628356](https://github.com/dotnet/fsharp/commits/bd66d54b1ac4dd0f252c0a37196c2ccd54628356) (by @ncave)

#### JavaScript

* Support (un)curry up to 20 arguments (by @MangelMaxime)

#### Python

* Remove support for Python 3.9. Add GH testing for Python 3.12 (by @dbrattli)
* Support (un)curry up to 20 arguments (by @MangelMaxime)

#### Dart

* Support (un)curry up to 20 arguments (by @MangelMaxime)

## 4.3.0 - 2023-10-14

### Fixed

#### JavaScript

* Fix #3541: Interface imported in generated javascript when DU has an interface type constraint (by @ncave)

#### Python

* Fixed `Async.Parallel` (by @dbrattli)

### Changed

#### JavaScript

* Improve error messages for `Decimal.Parse`, `Double.Parse`, `Int32.Parse`, `Long.Parse` (by @ncave)

#### Rust

* Improve error messages for `BigInt.Parse`, `DateOnly.Parse`, `DateTime.Parse`, `DateTimeOffset.Parse`, `Decimal.Parse`, `TimeOnly.Parse` (by @ncave)

#### Python

* Improve error messages for `Double.Parse`, `Int32.Parse`, `Long.Parse` (by @ncave)
* Refactored async trampoline leveraging asyncio mainloop. (by @dbrattli)

### Added

#### Python

* Added `Async.StartChild` (by @dbrattli)
* Fix #3482: Revert removal of `Py.python` and `Py.expr_python` (by @dbrattli)

## 4.2.2 - 2023-10-14

### Fixed

#### Python

* Fix #3527: Fix error `name '...' is not defined` (by @dbrattli)
* Fix #3496: Python target is confused with class taking a `length: int ` argument (by @dbrattli)

## 4.2.1 - 2023-09-29

* Fix package to include Fable libraries folders

## 4.2.0 - 2023-09-29

* Fix #3480: Function decorated with `[<NamedParams>]` without arguments provided should take an empty object
* Fix #3494: Calling an attached parametrized getter fails in transpiled javascript
* Remove fable-py support
* Fix #3461: Don't default to javascript if the language requested by the user is unknown (help detect typo)
* Improve --help message for the --lang section
* Fix #3464: Invalidate cache when the target language changes
* Always delete the `fable_modules` folder when the cache is invalidated
* Remove `--typescript` options support, use `--lang <target>` instead
* Fix #3441: Don't ignore error when loading plugin
* Fix #3482: Remove `Py.python` and `Py.expr_python` use `emitPyStatement` and `emitPyExpr` instead
* Restrict replacements to accept only functions from their target language module
* Fix #3528: Consider functions hidden by a signature file as private (@nojaf)
* Improve error message when Fable doesn't find the `fable-library` folder.

    This is especially useful when working on Fable itself, and should save time to others.
    Each time I got this is error, I needed several minutes to remember the cause of it.

## 4.1.4 - 2023-05-16

* Fix #3438: Source maps
* Fix #3440: Don't curry arity-1 functions
* Fix #3452: DateTimeOffset conversion to DateTime
* Fix regression: Don't type test interfaces declared in F# code
* Rust: Added no_std test build
* Rust: Added regex support
* Rust: Fixed no_std support
* Rust: Fixed uncurried options
* Rust: Enabled some applicative tests
* Rust: Enabled some tests
* Rust: Updated switch transform (#3449)
* Rust: Updated dependencies (#3447)
* Rust: Fixed interface properties (#3445)
* Rust: Updated object equality (#3444)
* Rust: Enabled some Comparison tests (#3442)
* Rust: Added DateOnly, TimeOnly tests
* Rust: Added DateTimeOffset tests
* Rust: Updated TimeSpan
* Rust: Added DateTimeOffset

## 4.1.3 - 2023-04-28

* JS/TS/Rust: Added bigint log, log2, log10, minMag, maxMag
* TS: Fix extension of files in fable_modules with out dir
* TS: Support annotations of StringEnum and TypeScriptTaggedUnion types
* JS/TS: Output JS docs
* Fix range of inlined functions

## 4.1.2 - 2023-04-22

* Print minimum fable-library version from npm

## 4.1.1 - 2023-04-22

* Fix fable-library package.json

## 4.1.0 - 2023-04-18

* Set TypeScript compilation as stable
* Added Map.minKeyValue and maxKeyValue

## 4.1.0-beta-001 - 2023-04-16

* Fix #3418: Single-Case Union Reflection
* Include declaration .d.ts files in fable-library
* Update FCS
* Python: Implement missing bigint functions @johannesmols
* TS: Fix #3415: ident type of uncurried lambdas
* TS: Don't use const enums to represent union tags
* TS: Fix function type annotation
* TS: Get generic types of generated members
* TS/JS: Sanitize class fields

## 4.0.6 - 2023-04-08

* JS Hotfix: Skip compiler generated decls
* TS: Fixes for unions, pattern matching and interface function getters

## 4.0.5 - 2023-04-08

* Use native JS BigInt for int64/uint64
* Fix #3402: Rust type mismatch error when compiling F# closure code
* Improve optional field and argument typing in TypeScript
* Fix fable-library-ts when used with Vite

## 4.0.4 - 2023-04-04

* Fix #3397: Curry only user imports
* Fix: Compiler Exception when `!!`, Anon Record, and aliased `Ux` (also behind option) @Booksbaum
* Use native bigint type @ncave
* Emit Fable erased unions as TS union types
* Optimize compile time equality and testing (union, list, options)
* TypeScript: enable Comparison, Convert and Event tests

## 4.0.3 - 2023-03-30

* Fix #3389: Don't wrap TemplateStringArray
* Rust: Fix recursive closures and some type tests,
* TypeScript: Emit interfaces and anonymous record annotations

## 4.0.2 - 2023-03-27

* Enable Unicode identifiers @kant2002
* Add ability for plugins to remove member declaration @Zaid-Ajaj
* Improve uncurrying mechanism and make it consistent across languages
* Rust: Enable applicative tests and other fixes
* TypeScript: Enable 1909 tests

## 4.0.1 - 2023-03-18

* Fix #3371: Copying struct records
* Php: Improve output @entropitor
* Rust: string improvements
* TypeScript: Fix applicative tests

## 4.0.0 - 2023-03-14

* Fable JS stable release

## 4.0.0-theta-018 - 2022-11-19

* When using a .csproj, make sure the project is restored before parsing
* Rust, added Stack, Queue

## 4.0.0-theta-017 - 2022-11-16

* Use TargetFramework from .fsproj and ask users to upgrade from netstandard2.0 if necessary
* Update FCS (F# 7)
* Python, handling static getters
* Rust, fix deprecated API

## 4.0.0-theta-016 - 2022-11-13

* Attempt to improve project parsing
* Added Double.Pow static

## 4.0.0-theta-015 - 2022-11-05

* JS, enable calls with `importValueDynamic`
* JS, Support System.Delegate.DynamicInvoke
* Rust, Added feature for func_type_enum
* Rust, Added Func type wrappers (#3250)

## 4.0.0-theta-014 - 2022-10-31

* Try to fix #3244 (cannot parse .fsproj)
* Rust, added small string type
* Python, fix byte array tying issue
* JS, don't mangle idents from imports in emitted code
* JS, optimize some array transforms

## 4.0.0-theta-012 - 2022-10-14

* Python, option fixes
* Python, fixes for reference equals with literals
* Python, reduce the number of generated arrow functions
* Rust, Added bigint support
* Use Buildalyzer for parsing .fsproj

## 4.0.0-theta-011 - 2022-10-04

* Python, add read/write files
* Python, fix URI and number types
* JS, allow imports in emit expressions and JSX
* JS, improve import path resolution (interpolation, inlined functions)
* TypeScript, fix arithmetic tests

## 4.0.0-theta-010 - 2022-09-28

* Use StringTemplate expr in Fable AST for Python

## 4.0.0-theta-009 - 2022-09-28

* Add language status to version
* Make --runScript compatible with Python, Rust and Dart
* Update F# compiler
* Compile as net6 binary
* TypeScript, type-safe union types and other fixes

## 4.0.0-theta-008 - 2022-09-22

* Enable emitExpr/Statement with interpolation, @alfonsogarciacaro
* Python, fix imported interfaces from other modules, @dbrattli
* Python, allow python code embedder to return generic type T
* Python, enable eliding async/await, @dbrattli
* TypeScript, added library-ts to packages, @ncave
* Python, do not trim emitted statements

## 4.0.0-theta-007 - 2022-09-21

* TypeScript, fix fable-library-ts @ncave
* Python, fix regex tests @dbrattli
* Python, fix emit expressions
* JS, helpers for JSX/React apps

## 4.0.0-theta-006 - 2022-09-18

* Python, regex fixes for group collection

## 4.0.0-theta-005 - 2022-09-17

* Python, fix type annotation for imports of erased interfaces
* Python, better regex handling
* TypeScript, ixed some array issues
* Allow alias for default/namespace imports
* TypeScript, added some interface annotations

## 4.0.0-theta-004 - 2022-09-14

* JS, allow alias for default/namespace imports

## 4.0.0-theta-003 - 2022-09-12

* Python, fix regression when building on Windows
* Rust, added Default for array, string, hashmap, hashset, guid

## 4.0.0-theta-002 - 2022-09-11

* Rust, removed cloning after emit
* Python, make sure module names are valid
* Python, fix interface entity lookup
* Python, fixes for .ToArray and is_array_like
* Rust, fixed TimeSpan fields

## 4.0.0-theta-001 - 2022-09-09

* JSX, enable dynamic children
* Python, fix dict remove
* Rust, updated module visibility

## 4.0.0-snake-island-alpha-026 - 2022-09-08

* Rust, more dates, @alexswan10k
* Python, fix slice of string statements, @dbrattli
* Python add task RunSynchronously, @dbrattli
* Rust, ade startup an opt-in dependency, @ncave

## 4.0.0-snake-island-alpha-025 - 2022-09-06

* Added IsInternal and IsPrivate properties in AST, @ncave
* Rust, better datetime comparison + conversion. DateTimeOffset first, @alexswan10k
* Python, GUID fixes, @dbrattli
* Python, async/await fixes for Task returning functions, @dbrattli
* Rust, another problematic ref counting scenario + fix, @alexswan10k

## 4.0.0-snake-island-alpha-024 - 2022-09-02

* Fable.AST 4.0 stable
* Rust, StringBuilder, Dates, ref counting

## 4.0.0-snake-island-alpha-023 - 2022-08-30

* Update F# compiler
* Make Fable 4 compatible with Feliz plugins
* Rust, Fixed inner attributes (#3121)
* Rust, Output crate attributes only on last file (#3119)
* Rust, Added collection wrappers (#3118)
* Rust, fix byref nested context not correctly propagating (#3103)
* Rust, Fixed passing fields by ref (#3116)
* Rust, Fixed struct record copy (#3114)
* Rust, Output string type (#3113)
* Python, type var cleanup. Use Any for types starting with $$ (#3100)
* Rust, Fixed string format without args
* Rust, Fixed closure ident cloning (#3106)
* Rust, Fixed static, member and interface imports (#3105)

## 4.0.0-snake-island-alpha-021 - 2022-08-21

* Rust, fixed curried apply, @ncave
* Python, allow modules with uppercase letters, @dbrattli
* Rust, added Math.DivRem support, @ncave
* Rust, retain inlined funcs with CompiledName attr, @ncave
* Python, fixes for extreme math values, @dbrattli
* Rust, union fix for import prefixes, @alexswan10k
* Rust, fixed build dependency for wasm32, @ncave

## 4.0.0-snake-island-alpha-020 - 2022-08-14

* Rust, added Display trait, @ncave
* Rust, Initial type testing support, @ncave
* Python, typing fixes, @dbrattli
* Python, Relax identifier checking to accept unicode chars, @dbrattli
* Python, Generate Python data classes for records, @dbrattli
* Rust, implement Thread ctor, start, and join. Implement lock fn. @alexswan10k
* Rust, added decimals, @ncave
* Python, better timespan handling, @dbrattli
* Rust, added core assembly, @ncave
* Rust, implement unsafe-cells feature switch + Monitor, @alexswan10k
* Rust, initial support for object expressions, @ncave

## 4.0.0-snake-island-alpha-019 - 2022-07-31

* Python, use --fableLib to choose between embedded or site-packages, @dbrattli
* Rust - Make Map and Set support PartialEq, @alexswan10k
* Rust, List/Map/Set cleanup, @ncave
* Rust - more collection interop improvements, @alexswan10k

## 4.0.0-snake-island-alpha-018 - 2022-07-30

* Python, array, list and resize-array fixes, @dbrattli
* Rust, fable-library-rust cleanup, @ncave
* Rust, Renamed List, Map, Set, @ncave
* Rust, Merged ctor and static impl,@ncave
* Rust, import deduping, @ncave
* Rust, - More work on collection interop (Set, List, Map), @alexswan10k
* Rust, - First pass at getting the interop experience with built in collections a little better, @alexswan10k

## 4.0.0-snake-island-alpha-017 - 2022-07-27

* Python, reverted back to using modules instead of packages, @dbrattli
* Rust, Fixed overload suffix for anon records, @ncave

## 4.0.0-snake-island-alpha-016 - 2022-07-26

* Python, fixes for requirements.txt

## 4.0.0-snake-island-alpha-015 - 2022-07-26

* Python, generate requirements.txt within fable_modules, @dbrattli
* Rust, represent self as a Lrc[T] for method calls using double pointer indirection, @alexswan10k
* Rust, fixed build issue, @ncave

## 4.0.0-snake-island-alpha-014 - 2022-07-25

* Python, import fixes, @dbrattli
* Rust, records and Unions now are correctly unwrapped when Struct attribute is used to tag as value, @alexswan10k
* Rust, support struct anonymous records, @ncave
* Rust, added support for struct tuples, @ncave
* Rust, fixed struct constructors, @ncave
* Rust, made Async optional, @ncave
* Rust, added missing type import and slices, @ncave
* Rust, comparison updates, @ncave
* Make CancellationTokenSource implement IDisposable, @alfonsogarciacaro
* Fixed Array.compareWith issue, @alfonsogarciacaro

## 4.0.0-snake-island-alpha-013 - 2022-07-25

* Python, import fixes and package generation, @dbrattli
* Python, use poetry for Python, @dbrattli

## 4.0.0-snake-island-alpha-012 - 2022-07-12

* Update to latest FCS @ncave
* Rust Support module imports @ncave
* Rust: Implement basic thread pool + tasks + task builder @alexswan10k
* Rust: Async builder, tasks, configurable pointer types @alexswan10k
* Rust: attribute support @ncave

## 4.0.0-snake-island-alpha-011 - 2022-06-23

* Fix import paths in Python

## 4.0.0-snake-island-alpha-010 - 2022-06-03

* Use wrapping options for Dart

## 4.0.0-snake-island-alpha-008 - 2022-06-01

* Rust and Dart fixes

## 4.0.0-snake-island-alpha-007 - 2022-05-25

* JSX string templates

## 4.0.0-snake-island-alpha-006 - 2022-05-24

* Dart: compile union cases as child classes

## 4.0.0-snake-island-alpha-005 - 2022-05-23

* Dart fixes

## 4.0.0-snake-island-alpha-004 - 2022-05-21

* Don't destructure props arg in JSX components

## 4.0.0-snake-island-alpha-003 - 2022-05-20

* JSX Support

## 4.0.0-snake-island-alpha-002 - 2022-05-19

* Snake Island alpha release 2

## 4.0.0-snake-island-alpha-001 - 2022-05-11

* Snake Island alpha release

## 3.7.18 - 2022-08-16

* Fix #3052: Nested options with Option.orElse #3052 @IanManske
* Fix Fix #3078: Nested interpolation

## 3.7.17 - 2022-07-21

* Fix #2961: Make Array.compareWith behaviour consistent with dotnet F#
* Fix #2955: units of mesure with unsigned ints
* Fix #2950: String formatting: trim trailing zeroes when using # placeholder
* Fix #2879: Make CancellationTokenSource implement IDisposable
* Don't print multiple sourceMappingURL comments

## 3.7.16 - 2022-07-05

* Fix #2869: Don't update maps @hensou
* Fix #2869: Use deterministic names for compiler-generate variables
* Update FCS @ncave

## 3.7.15 - 2022-06-29

* Fix #2869: Avoid unnecessary updates @hensou
* Fix #2931: Array.IndexOf with non-primitive

## 3.7.14 - 2022-06-14

* Fix #2924: Invalidate cache if source maps option changes
* Fix #2925: Always set unicode flag for Regex
* Enable non-booleans in Emit optional syntax

## 3.7.12 - 2022-05-27

* Resolve `defaultArg` at compile time when possible
* Fix #2900: Equality with prototype-less JS objects
* Fix #2895: FableLibDir in cached info is empty when using --precompiledLib
* Fix #2880: Trait call with unit of measure

## 3.7.11 - 2022-05-01

* Fix generic param user/compiler generated name conflicts

## 3.7.10 - 2022-04-29

* Fix #2864: Interface names don't conflict in JS
* Fix #2855: duplicate idents from witness in inline expr
* Fix #2868: don't write empty files
* Add warning when duplicated generic params are detected

## 3.7.9 - 2022-04-01

* Fix #2851: References captured by >> eagerly eval
* Fix wrong out paths when using lower case drive letter

## 3.7.8 - 2022-03-24

* Fix #2845: Cover more edge cases @Prunkles

## 3.7.7 - 2022-03-22

* Fix #2840: Keep delegates of arity 1 curried @JaggerJo
* Fix #2844: 1-len array slices starting at 0 work @jpacker
* Fix #2845: Regex.Matches infinite loop @Prunkles

## 3.7.6 - 2022-03-16

* Type.IsInstanceOfType works for interfaces decorated with Global/Import @chkn

## 3.7.5 - 2022-03-01

* Prevent combining absolute paths

## 3.7.4 - 2022-02-25

* Change intro message

## 3.7.3 - 2022-02-23

* Fix #2832: Adding a converted char to string
* Fix Type.IsSubclassOf(obj) @chkn

## 3.7.2 - 2022-02-22

* Fix the fixes in the previous release

## 3.7.1 - 2022-02-17

* Fix #2809: Generic trait calls in multiple nested inlined functions
* Fix #2817: Optimization - Remove wrapping lambdas when possible

## 3.7.0 - 2022-02-07

* Cache .fsproj parsing result
* Run F# type check and Fable in parallel (use --noParallelTypeCheck flag to disable)
* Automatic --runFast
* Precompilation
* --noReflection flag
* Disable uncurrying functions passed as arguments to local lambdas
* Seeded System.Random
* Fix typeof(obj).IsInstanceOfType @chkn
* Fix #2709: error when using JsInterop.import in inlined functions
* Fix #2719: use with null disposable

## 3.7.0-beta-015 - 2022-01-26

* Run sub-process even if compilation was skipped

## 3.7.0-beta-014 - 2022-01-24

* Add --noParallelTypeCheck option to disable F#/Fable parallel compilation

## 3.7.0-beta-012 - 2022-01-18

* Disable uncurrying functions passed as arguments to local lambdas
* Fix typeof(obj).IsInstanceOfType @chkn

## 3.7.0-beta-011 - 2022-01-14

* Fixes for precompiling inline expressions
* Fix #2719: use with null disposable
* Fix #2727: don't write in same line when output redirected

## 3.7.0-beta-009 - 2022-01-12

* Fix #2718
* Other stability issues and add more verbose logs

## 3.7.0-beta-008 - 2022-01-11

* Prevent Fable from getting stuck on fatal errors
* Show File compiled messages in CI

## 3.7.0-beta-007 - 2022-01-11

* Lock file for outDir (mainly intended for parallel processes precompiling the same library)

## 3.7.0-beta-006 - 2022-01-11

* Allow inlined functions accessing internal values in Fable.Precompiled.dll (FCS)
* Shorten logs in same line if longer than 80 chars (so they don't jump to next line)
* Check paket.references/paket.lock when checking if project cracker cached info is outdates
* Add flag to disable reflection
* Fix #2709: error when using JsInterop.import in inlined functions

## 3.7.0-beta-005 - 2022-01-07

* Fix cache issues
* Seeded random

## 3.7.0-beta-004 - 2022-01-05

* Fix watch mode and runFast optimization

## 3.7.0-beta-003 - 2022-01-04

* Fix precompile errors

## 3.7.0-beta-002 - 2021-12-28

* Performance improvements

## 3.7.0-beta-001 - 2021-12-20

* Add precompile command

## 3.6.3 - 2021-12-01

* New FSharp.Core 6 APIs: updateAt/insertAt/insertManyAt/removeAt/removeManyAt
* Support thousand separators in String.Format
* Fix #2628 @stroborobo

## 3.6.2 - 2021-11-26

* TypescriptTaggedUnion @cannorin
* Speed up recompilation when adding/removing files

## 3.6.1 - 2021-11-23

* Fix #2614: Char addition
* Fix #2615: Math.DivRem
* Fix string template literals
* Improve Regex.Match/IsMatch/Matches
* Update FCS

## 3.6.0 - 2021-11-19

* Support F# 6
* Support DateOnly/TimeOnly @kerams
* Improve watch mode
* Cache project options

## 3.6.0-beta-003 - 2021-11-17

* Add Fable.Core.Compiler.triggeredByDependency flag
* Support DefaultParameterValue attribute (not for JS interop)
* Update F# compiler

## 3.6.0-beta-002 - 2021-11-15

* Fix watch mode when saving multiple files at same time
* TimeOnly.FromDateTime @kerams
* Remove --watchDeps flag

## 3.6.0-beta-001 - 2021-11-14

* Support F# 6
* Support DateOnly/TimeOnly @kerams
* Improve watch mode
* Add `--watchDeps` flag
* Cache project options

## 3.4.10 - 2021-11-08

* Add support for StringSplitOptions.TrimEntries @steveofficer
* Fix #2587: DateTimeOffset.Parse issues with some locales @ncave
* Use Process.ArgumentList to escape args passed to subprocess
* Print paths relative to --cwd if set

## 3.4.9 - 2021-11-05

* Add CLI arg --watchDelay
* Show relative paths in logs
* Fixed Seq.toArray @ncave
* Fix FullName/Name/Namespace of complex array types

## 3.4.8 - 2021-11-04

* Fix #2572 #2579: Watch .fsi files and referenced .fsproj
* Fix #2576: Last file can omit module declaration
* Fix Seq.cache with partial enumeration
* Fix DateTime Offset parsing with date only and hyphens
* Set NODE_ENV when running a sub-process

## 3.4.7 - 2021-10-28

* Fix #2571: Forward slash not escaped when creating regex

## 3.4.6 - 2021-10-26

* Small improvements in Async.ts

## 3.4.5 - 2021-10-21

* Accept ${entryDir} macro in imports

## 3.4.4 - 2021-10-20

* Use relative paths for source maps

## 3.4.3 - 2021-10-14

* Add support of System.Activator for primitive types @Happypig375
* Fix #2566: HashSet.IntersectWith does not respect custom comparer
* Fix calling super from an override when the method was declared in grandparent
* Compile to RegexConstant when possible
* Pass Fable compiled name to ReflectedDecorator
* Remove void wrapper in expression statements

## 3.4.2 - 2021-10-05

* Fix #2561: Case insensitive args and check
* Fix generic parameters with JS.ReflectedDecorator

## 3.4.1 - 2021-10-04

* Support System.Collections.Generic.Queue @davedawkins
* Fix custom array equality
* Remove class restriction for ParamObject
* Skip parens in emit if placeholder is already surrounded by parens

## 3.4.0 - 2021-10-01

* ParamObject attribute
* Rename .fable folder to fable_modules
* Print log about Femto
* Add Type.IsInstanceOfType @chkn
* Fix #2229: Parsing succeeded for some invalid dates @njlr

## 3.3.1 - 2021-09-27

* Fix #2097: Async.StartChild does not apply timeout @njlr
* Fix #2530: System.Collections.Generic.Stack @njlr
* Fix #2548: Assigning to value of unit type
* Fix #2549: Native ESM support
* Serialize compiler_info as JSON

## 3.3.0 - 2021-09-16

* JS.Decorator/ReflectedDecorator attributes
* Fix isSubclassOf to walk up the inheritance chain @chkn
* Fix #2520: Uri.OriginalString @njlr
* Fix #2532: Measure products
* Optimize interpolate strings without formatting into JS templates

## 3.2.14 - 2021-09-11

* Fix #2480: Include package.json in fable-library
* Fix #2522: Warn if user sets .fable as outDir
* Fix #2525: Support infinite arity for currying/uncurrying
* Fix plugin version check

## 3.2.12 - 2021-08-26

* Fix #2505: Make String.Split match .NET with no or null separators
* Add TimeSpan.Divide and Multiply @0x53A
* Add Async.Sequential @0x53A
* Compile `FormattableString` as JS Templates

## 3.2.11 - 2021-08-19

* Add --rootModule CLI flag

## 3.2.10 - 2021-08-02

* Support System.Uri.TryCreate @Choc13
* Fix #2477: Don't drop "DEBUG" and "TRACE" DefineConstants @stroborobo
* Fix #2480: Improve tree shaking with fable-libray
* Fix #2485: Proper representation of Choice with 3 or more items
* Fix #2491: Unchecked.defaultof with struct tuples
* Fix #2496: Custom Pow operator

## 3.2.9 - 2021-07-08

* Don't print JS files in watch mode if there're F# errors
* Fix SRTP with local inline functions

## 3.2.8 - 2021-06-26

* Fix regression in FCS: passing __SOURCE_IDENTIFIER__ to static parameters in type providers

## 3.2.7 - 2021-06-25

* Fix regression: all files were recompiled in watch mode in 3.2.5
* Fix #2472: Tuple-related methods

## 3.2.6 - 2021-06-22

* Fix #2471: Trait call regression

## 3.2.5 - 2021-06-21

* Fix #2468: SRTP Parser
* Only show Compile file log in watch compilations

## 3.2.4 - 2021-06-16

* Fix #2438: Print JS sequence expressions always between parentheses
* Don't jump over mutable idents when inlining

## 3.2.3 - 2021-06-11

* Experimental.namesofLambda

## 3.2.2 - 2021-06-03

* Check for correct types in Anonymous Record when assigning to Interface with `[<EmitIndexer>]` via !! @Booksbaum
* Fix #1973: FormattableString support

## 3.2.1 - 2021-05-28

* Fix Event issues and and implement FSharpEvent`2 @chkn
* Fix #2451: throw exception when sequence is empty @MNie
* Fix #2445: Improve error message when fable doesn't implement an API

## 3.2.0 - 2021-05-28

* Update to net5.0 and FCS, @ncave

## 3.1.16 - 2021-05-14

* Publish with icon and symbols @cartermp

## 3.1.15 - 2021-04-16

* Add a --sourceMapsRoot CLI option to set source maps sourceRoot @mlaily
* Fix #2433: Improve type info for plugins like Fable.SvelteStore
* Fix #2431: Pass output directory info to plugins

## 3.1.14 - 2021-04-09

* Experimental `casenameWithFieldIndex`

## 3.1.12 - 2021-03-23

* Fix #1678: BigInt native JS JSON serialization with toJSON
* Fix #2151: Implement DateTimeOffset.toOffset @Booksbaum
* Fix #2410: Invalid offsets are accepted @Booksbaum
* Fix #2411: DateTime(Unspecified) fails when offset not local timezone @Booksbaum
* Fix #2417: overloads with struct tuple
* Fix #2418: List native JS JSON serialization with toJSON
* Update big.js (decimals) @ncave
* Update source-map-sharp to 1.0.5

## 3.1.11 - 2021-03-17

* Fix watch compilation issues
* Fix #2398: two successive string format placeholders and value of first one ends in `%`

## 3.1.10 - 2021-03-16

* Revert breaking change, configuration should default to Debug only in watch mode @forki

## 3.1.9 - 2021-03-15

* Fix crash with delegate alias

## 3.1.8 - 2021-03-15

* Fix #2234: Recompile dependencies in watch mode when Emit/Import attributes change
* Fix #2406: Check --outDir argument when running clean command

## 3.1.7 - 2021-03-11

* Fix for Fable.Core.JsInterop.importValueDynamic

## 3.1.6 - 2021-03-11

* Support setting a Build configuration with --configuration cli arg @stroborobo
* Log compiled files in same line
* Fix #2390: Array.choose is executing choose function two times @ncave
* Fix #2394: interpolate doesn't unescape %% correctly @thinkbeforecoding
* Fix #2396: custom exceptions in async workflows
* Fix #2400: Conversion to delegates
* Fix: Accessing named capture group in Regex only works with string constant @Booksbaum
* Fable library improvements and other fixes @ncave

## 3.1.5 - 2021-02-18

* Fix #2384: Polling file watcher @mlaily
* Fix static constructors with attached members

## 3.1.4 - 2021-02-12

* Fix #2045: Aliasing a function wrapping a multi-arity function in point-free style

## 3.1.3 - 2021-02-12

* Add support for named capture groups in Regexes @Booksbaum
* Babel AST: cleanup and refactor @dbrattli
* Fix #1343: Warning when interface name clashes with record field @BillHally
* Fix #2376: Char.IsLetter with “ and ” @ncave @NickDarvey
* Fix #2372: Array.reduce Array.append @inosik
* Fix #2367: Using "unbox null" for callback returns "undefined"
* Fix #2357: Fall-through to default switch case duplicates the switch case consequent code block
* Fix #2356: Curried functions mangled via DU, List.fold and match combination
* Fix #2355: System.Math.Ceiling/Floor returning incorrect values for some Decimals @ncave
* Fix #2350: Empty files
* Fix #2116: Incorrect uncurrying with list of function options
* Fix #2047: Iterating over a list of functions with a for in loop
* Fix #2046: Assigning a function to scoped mutable variable
* Fix #2045: Raise warning for point-free function declarations

## 3.1.2 - 2021-01-25

* Fast copy for typed arrays @GordonBGood
* Return error exit code when wront arguments passed
* Fix source map writing
* Fix #2350: Invalid JS class for empty files
* Fix #2355: System.Math.Ceiling() and System.Math.Floor returning incorrect values for some Decimals @ncave
* Fix #2357: Remove duplicate switch branches

## 3.1.1 - 2021-01-13

* Fix #2343: Remove conflicting export default
* Fix #2336: Parameretized padding
* Fix reflection for int64/decimal with units of measure

## 3.1.0 - 2021-01-11

* Source map support @delneg
* Fix #2342: recompile union tests in watch mode @tomcl
* Fix #2332: watch broken for certain directory structures @jwosty

## 3.1.0-beta-001 - 2021-01-08

* Source map support @delneg
* Fix #2332: watch broken for certain directory structures @jwosty

## 3.0.5 - 2020-12-22

* Fixed compiler option parsing @ncave
* Fix #2329: Class getters with import function helpers
* Fix #2328: Check process is available in context
* Fix #2327: Inherit global class in nested module
* Fix #2325: `AttachMembers` attribute

## 3.0.4 - 2020-12-19

* Opt-in polling watcher @mlaily
* Fix #2323: Uncurrying Emit obj args

## 3.0.3 - 2020-12-18

* Fix #2318: char ranges @inosik
* Fix #2320: `--yes` CLI arg
* Fix (partially) #2321: `System.Type.GetInterface`

## 3.0.2 - 2020-12-16

* Fix #2313: Measure abbreviations
* Fix #2311: Arrow function printing

## 3.0.1 - 2020-12-11

* Fix spread wrapped by parens @do-wa
* Add runtime check for Option.Value
* Remove equals/compare "fast" helper (sometimes fails)

## 3.0.0 - 2020-12-04

* Official release
* Fix #2293: Fix case of path passed as cli argument @tomcl
* Fix #2277: Make FsWatcher case-insensitive @reinux
* Fix local imports with `import` function helpers

## 3.0.0-nagareyama-rc-011 - 2020-12-02

* Fix #2303: spreading complex expressions
* Fix #2302: Fable.JsonProvider

## 3.0.0-nagareyama-rc-010 - 2020-11-28

* Moar beta reduction improvements
* Use caching only in watch mode
* Ignore base constructor calls causing errors @ncave
* Fix watch dependencies when order of union cases changes
* Fix #2295: Disable errors affecting Fable 2-compliant code

## 3.0.0-nagareyama-rc-009 - 2020-11-25

* Improve lambda beta reduction
* Fix #1962: Find entities by core assembly name
* Fix #2283: FABLE_COMPILER_3 constant
* Fix #2284: Inline import can absorb arguments
* Fix #2288: Ignore --warnaserror from project references
* Fix #2291: Default hashing for classes

## 3.0.0-nagareyama-rc-008 - 2020-11-19

* Fix FSharpType.IsTuple for array of tuples @kerams
* In watch mode, recompile all files if F# failed previously
* Fix #2281: Hashing JS pojos @inosik
* Fix #2280: Inlined imports
* Fix #2278: Optimize `createObj`
* Fix #2276: Formatting Decimals

## 3.0.0-nagareyama-rc-007 - 2020-11-15

* Always lower case ToString

## 3.0.0-nagareyama-rc-006 - 2020-11-13

* Fix #2136: Type Provider invalidation @zanaptak
* Support Nullables

## 3.0.0-nagareyama-rc-005 - 2020-11-12

* Fix #2267: Allow direct console output preserving colors @zanaptak
* Fix #2259: File conflict in outDir
* Fix #2260: Add new files to watcher
* StringBuilder.Append overloads @gusty
* Make file watcher more robust

## 3.0.0-nagareyama-rc-004 - 2020-11-10

* LeanWork.IO.FileSystem.Watcher by Peter Meinl

## 3.0.0-nagareyama-rc-003 - 2020-11-09

* Fix #1962: FSharp.UMX measure annotated types
* Fix #2250: Math.Clamp
* Fix #2257: Remove warnings in keyValueList

## 3.0.0-nagareyama-rc-002 - 2020-11-08

* Patch FCS witness error @ncave
* Set always --langversion:preview

## 3.0.0-nagareyama-rc-001 - 2020-11-07

* Release candidate
* FCS witnesses!
* Other fixes

## 3.0.0-nagareyama-beta-005 - 2020-10-31

* Fix #2238: Normalize paths on Windows
* Fix #2212 (3rd attempt): Killing subprocess on Windows

## 3.0.0-nagareyama-beta-004 - 2020-10-27

* Typescript-related updates @ncave
* Omit module prefix in imports @Zaid-Ajaj
* Write compiler options to .fable/compiler_info.txt
* Compatibility with Fable.AST beta-002

## 3.0.0-nagareyama-beta-003 - 2020-10-25

* Fix #2226: Wrong decimal separator depending on regional setting @bklop
* Fix #2228: Remove unused values generated by imports meant for side effects
* Fix #2224: React.ofImport
* Fix #2216: Remove empty else blocks
* Fix #2212: Ctrl+C doesn't kill subprocess in Windows

## 3.0.0-nagareyama-beta-002 - 2020-10-23

* Compatibility with Fable.AST beta-001

## 3.0.0-nagareyama-beta-001 - 2020-10-23

* Beta release
* Fix .fsx compilation

## 3.0.0-nagareyama-alpha-017 - 2020-10-22

* Only use cached (precompiled) files in debug mode

## 3.0.0-nagareyama-alpha-016 - 2020-10-22

* Only use cached (precompiled) files in debug mode
* Optimize list construction
* Compatibility with latest Fable.AST

## 3.0.0-nagareyama-alpha-015 - 2020-10-19

* Fix #2211: File extension in dynamic imports @Zaid-Ajaj
* Fix #2212: Kill subprocess in Windows @Zaid-Ajaj
* Fix #2213: Weird logs
* Compatibility with latest Fable.AST release
* Minor improvements in code generation

## 3.0.0-nagareyama-alpha-014 - 2020-10-18

* Fixed entity resolution @ncave
* Cli improvements

## 3.0.0-nagareyama-alpha-012 - 2020-10-15

* Fix plugins

## 3.0.0-nagareyama-alpha-011 - 2020-10-15

* Plugins

## 3.0.0-nagareyama-alpha-010 - 2020-10-13

* Fix #2202: Using System.Type as Dictionary key @Zaid-Ajaj
* Fix #2203: Comparing large sets @Zaid-Ajaj
* Keep only entity refs in Fable AST

## 3.0.0-nagareyama-alpha-009 - 2020-10-11

* Detect if command after `--run` is in `node_modules/.bin` dir
* Set typedArrays=true as default again

## 3.0.0-nagareyama-alpha-008 - 2020-10-05

* Use latest FCS @ncave
* Disable file caching when compiler version changes
* Add back base class for Union/Record
* Fix calls to static members of imported classes

## 3.0.0-nagareyama-alpha-007 - 2020-10-02

* --runScript option
* Fix uncurrying of Emit calls
* Fix type testing performance
* Fix union/record string formattin

## 3.0.0-nagareyama-alpha-006 - 2020-09-30

* Fix running process

## 3.0.0-nagareyama-alpha-005 - 2020-09-29

* Fix watcher
* Use latest implementation of FSharpMap and FSharpSet
* Fix generic equality

## 3.0.0-nagareyama-alpha-004 - 2020-09-28

* Improve CLI and other fixes

## 3.0.0-nagareyama-alpha-003 - 2020-09-14

* Fix: Add names with $reflection suffix to root scope
* Fix deriving from imported JS classes
* Keep support for ParamList attribute until removed from Fable.React

## 3.0.0-nagareyama-alpha-002 - 2020-09-13

* Ignore warnings from packages (as before)

## 3.0.0-nagareyama-alpha-001 - 2020-09-13

* Nagareyama alpha<|MERGE_RESOLUTION|>--- conflicted
+++ resolved
@@ -9,13 +9,9 @@
 
 ### Fixed
 
-<<<<<<< HEAD
 * [Python] Fix record member method naming (by @dbrattli)
-* Fix regression, Python erased interfaces should not generate code (#4277) (by @dbrattli)
-=======
 * [Python] Fix regression, named arguments not being converted to snake_case (by @dbrattli)
 * [Python] Fix regression, erased interfaces should not generate code (#4277) (by @dbrattli)
->>>>>>> fc14ab1b
 
 ### Changed
 
