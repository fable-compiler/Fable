--- conflicted
+++ resolved
@@ -17,12 +17,9 @@
 
 * [JS/TS] - Fix anonymous record printing (#4029) (by @alfonsogarciacaro)
 * [Python] - Fix #3998: PhysicalEquality (by @alfonsogarciacaro)
-<<<<<<< HEAD
 * [Python] Resolve relative paths for non-qualified imports (#3481) (by @alfonsogarciacaro)
 * [Python] `importSideEffects` shouldn't generate identifier (#3965) (by @alfonsogarciacaro)
-=======
 * [JS/TS] Fix #4031: Hoist vars locally in for and while loops (@alfonsogarciacaro)
->>>>>>> 1e912211
 
 ## 5.0.0-alpha.9 - 2025-01-28
 
