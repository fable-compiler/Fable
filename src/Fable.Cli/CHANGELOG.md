# Changelog

All notable changes to this project will be documented in this file.

The format is based on [Keep a Changelog](https://keepachangelog.com/en/1.0.0/),
and this project adheres to [Semantic Versioning](https://semver.org/spec/v2.0.0.html).

## Unreleased

### Added

* [Python] Added `Decorate` attribute to add Python decorators to classes (by @dbrattli)
* [Python] Added `ClassAttributes` attribute to control Python class generation (@dbrattli)

### Fixed

<<<<<<< HEAD
* [Python] Improve Python (e.g. Pydantic) interop (by @dbrattli)
* [JS/TS] Fix #4041 missing unit argument (by @ncave)
=======
* [All] Fixed #4041 missing unit argument (by @ncave)
>>>>>>> 921d6da2
* [JS/TS/Python] Fixed eq comparer mangling (by @ncave)
* [All] Fix all `BitConverter` return types (by @ncave)
* [TS] Don't cast union case types to `any` (by @ncave)
* [JS/TS] Fix Dictionary.ICollection.Remove (by @ncave)
* [TS/Dart] Fixed optional parameter types (by @ncave)
* [TS] Initialize un-initialized variables (by @ncave)

## 5.0.0-alpha.14 - 2025-07-25

### Added

* [Python] Support for Nullable Reference Types (by @dbrattli)
* [JS/TS] Fix #3533: Add directives prologues supports (by @MangelMaxime)
* [JS/TS] Support for Nullable Reference Types (by @ncave and @MangelMaxime)
* [Rust] Initial support for Nullable Reference Types (by @ncave)

### Changed

* [Python] Use Python 3.12 type parameter syntax. Deprecate Python 3.10 and 3.11 (by @dbrattli)
* [Python] Records now snake-cases all member fields (by @dbrattli)
* [Python] Anonymous records now preserves the casing of member fields (by @dbrattli)
* [Python] Option type is now `Option[T]` instead of `T | None` (by @dbrattli)
* [Python] Use [uv](https://docs.astral.sh/uv/) instead of Poetry for package management (by @dbrattli)
* [Python] Fable Library for Python is now partially written in Rust (by @dbrattli)
* [All] Improve filewatcher error messages (by @goswinr)

### Fixed

* [Python] Fixed static properties and are now translated as Python class attributes (by @dbrattli)
* [Python] Fixed DateTime with DateTimeKind generates proper enum reference (#3689) (by @dbrattli)
* [Python] Fixed Dictionary KeyValuePair enumeration when casting to IEnumerable (#3771) (by @dbrattli)
* [Python] Fixed `createEmpty<T>` for interfaces using `SimpleNamespace` with type casting (#3604) (by @dbrattli)
* [Python] Fixed EmitMethod + ParamObject losing keyword arguments (#3871) (by @dbrattli)
* [Python] Fixed EmitConstructor + ParamObject losing keyword arguments (#3871) (by @dbrattli)
* [Python] Fixed DateTimeOffset.TryParse, ToString() and Offset property access (#3854) (by @dbrattli)
* [Python] Fixed anonymous records in Maps causing comparison errors (#3869) (by @dbrattli)
* [Python] Fixed handling of erased types for Python (#3968) (by @dbrattli)
* [Python] Fixed unit function (zero arguments functions) are transpiled inconsistently (#4126) (by @dbrattli)
* [Python] Fixed resource managers with empty body (#3912) (by @dbrattli)
* [Python] Fixed `Async.Sleep`to handle TimeSpan correctly (#4137) (by @dbrattli)
* [Python] Make sure snake-cased Record do not conflict (by @dbrattli)
* [Python] Do not return None | None for optional unit types (#4127) (by @dbrattli)
* [JS/TS] JSX : Alias `empty` CEs list to `null` when encountered in the `children` list (by @MangelMaxime)
* [JS/TS] JSX : Allow usage of `unbox` when definining properties for `JSX.create` (by @MangelMaxime)

## 5.0.0-alpha.13 - 2025-05-04

### Fixed

* [Python] Fixed testing with interfaces leads to incorrect pattern match (#3972) (by @dbrattli)
* [Python] Fixed error when type contains multiple generic type parameters (#3986) (by @dbrattli)
* [Python] Fixed import path handling for libraries (#4088) (by @dbrattli)
* [Python] Reenable type aliasing for imports with name "*" (by @freymauer)
* [JS/TS] Optimise JSX output in order to avoid F# list CEs to surface in it (by @MangelMaxime)

### Removed

* [All] Remove unused `Fable.Core` copy types from internal module (by @MangelMaxime)

## 5.0.0-alpha.12 - 2025-03-14

### Added

* [Python] Add support for `nullArgCheck`(by @MangelMaxime)
* [All] Add support for F# `nullness` (by @MangelMaxime)
* [JS/TS] Add support for `Unchecked.nonNull` (by @MangelMaxime)
* [All] Add support for `TreatWarningsAsErrors` (by @MangelMaxime)
* [All] Print help message on unexpected arguments (by @MangelMaxime)

### Fixed

* [JS/TS] Make `nullArgCheck` report the same error message as on .NET (by @MangelMaxime)
* [TS] Sanitize DUs case names when generating constructor function (by @MangelMaxime)
* [All] Don't print help message on failed compilation (by @MangelMaxime)
* [JS] Don't generate an import statement for pojos defined in another file (by @shayanhabibi)

## 5.0.0-alpha.11 - 2025-03-03

### Added

* [JS/TS] Add support for `CaseRules.LowerAll` on `StringEnums` (by @shayanhabibi)
* [Rust] Support Rust 2024 language edition (by @ncave)
* [JS/TS] Add `C` and `c` format for numeric types (by @MangelMaxime)
* [JS/TS] Add `B` and `b` format for numeric types (by @MangelMaxime)
* [JS/TS] Add `n` format for numeric types (by @MangelMaxime)
* [JS/TS] Generate compiler error when detecting an invalid/unsupported format specifier for numeric types (by @MangelMaxime)

### Fixed

* [JS/TS] Fix #4025: No reflection info for pojos (by @alfonsogarciacaro)
* [JS/TS] Fix #4049: decimal/bigint to integer conversion checks (by @ncave)
* [JS/TS] Fix `decimal` to `char` conversion checks (by @ManngelMaxime)
* [JS/TS] Propagate non-captured exception when running `Async.Start` or `Async.StartImmediate` (by @MangelMaxime)
* [JS/TS] Report an error at compilation time when trying to use `Async.RunSynchronously` (by @MangelMaxime)
* [JS/TS] Fix short `DateTime` and `DateTimeOffset` short format strings (by @MangelMaxime)
* [All] Don't scan system packages for plugins (by @MangelMaxime)
* [JS/TS] Fix date formatting when repeating a format token more than the known format (example repeating 'd' more than 4 times) (by @MangelMaxime)
* [Python] Fix date formatting when repeating a format token more than the known format (example repeating 'd' more than 4 times) (by @MangelMaxime)
* [JS/TS] Fix #4010: Supports direct nested types when using `jsOptions` (by @MangelMaxime)

```fs
    let opts =
        jsOptions<Level1> (fun o ->
            o.level2.level3.valueA <- 10
            o.level2.level3.valueB <- 20
            o.topValueA <- 20
        )
```

* [JS/TS] Fix numeric formats (by @MangelMaxime)

### Changed

* [JS/TS] Throw an error is an invalid Numeric format is provided (mimic .NET behavior) (by @MangelMaxime)

## 5.0.0-alpha.10 - 2025-02-16

### Added

* [Python] Print root module and module function comments (by @alfonsogarciacaro)
* [Rust] Add support for module comments (by @ncave)
* [Rust] Add support for null strings (by @ncave)
* [TS/JS] `Pojo` attribute support (by @alfonsogarciacaro)

### Fixed

* [JS/TS] - Fix anonymous record printing (#4029) (by @alfonsogarciacaro)
* [Python] - Fix #3998: PhysicalEquality (by @alfonsogarciacaro)
* [Python] Resolve relative paths for non-qualified imports (#3481) (by @alfonsogarciacaro)
* [Python] `importSideEffects` shouldn't generate identifier (#3965) (by @alfonsogarciacaro)
* [JS/TS] Fix #4031: Hoist vars locally in for and while loops (@alfonsogarciacaro)

### Changed

* [JS/TS] In `JSX`, generate self closing element when element has no children (#4037) (by @shayanhabibi)

## 5.0.0-alpha.9 - 2025-01-28

### Fixed

* [All] Add `--realsig+` to fix `Method not found: 'Boolean Fable.CompilerOptions.Equals` (by @nojaf)

## 5.0.0-alpha.8 - 2025-01-27

### Added

* [TS] Include XML Doc comment on interface properties (by @Freymaurer)
* [TS] Generate `interface` type when using the "ParamObject" class pattern (by @MangelMaxime)
* [Rust] - Initial support for null values (by @ncave)

## 5.0.0-alpha.7 - 2025-01-23

### Fixed

* [All] Disable .NET Welcome message when cracking project (#4014) (by @MangelMaxime)

## 5.0.0-alpha.6 - 2025-01-23

### Added

* [All] Add `StringBuiler.Append(c: char, repeatCount: int)` overload (by @roboz0r)
* [All] Added primitive types equality and comparison (by @ncave)
* [All] Updated FCS to latest F# 9.0 (by @ncave)
* [All] Updated Fable-FCS to latest F# 9.0 (by @ncave)
* [All] Updated metadata to latest .NET 9.0 (by @ncave)
* [All] Updated FCS type constraints (by @ncave)

### Fixed

* [Python] Add missing unicode categories in python library (by @joprice)
* [All] Log JSON output if we fail to parse MSBuild result (by @MangelMaxime)

## 5.0.0-alpha.5 - 2025-01-09

### Added

* [JS/TS/Python] Add new `TimeSpan` overloads support coming from .NET 9.0 (by @MangelMaxime)
* [Rust] Add new `TimeSpan` overloads support coming from .NET 9.0 (by @ncave)

### Fixed

* [JS/TS] Fix `DateTimeOffset.ToLocalTime` (by @MangelMaxime)
* [All] Don't fails silently if an unknown argument is provided, instead log the error and print the help message (by @MangelMaxime)

## 5.0.0-alpha.4 - 2025-01-03

### Fixed

* [TS] Make discriminated union `.Is*` properties works (@MangelMaxime)
* [JS/TS/Python] Fix `h` in `DateTime.ToString` (@MangelMaxime)
* [JS/TS] Fix `hh` in `DateTime.ToString` (@MangelMaxime)
* [JS/TS] Don't generate the setter code if a property is decorated with `[<Erase>]` (@MangelMaxime)

## 5.0.0-alpha.3 - 2024-12-18

### Fixed

* [Python] Fix type testing against `uint8`, `uint32`, `uint64`, `decimal` (@MangelMaxime)
* [JS/TS] Workaround source map generation bug (deteriorate them a little) (@MangelMaxime)

## 5.0.0-alpha.2 - 2024-11-25

### Fixed

* [All] Allow Fable 5 to be used with Fable 4 plugins (@ncave)

## 5.0.0-alpha.1 - 2024-11-24

### Added

* [All] Add `--legacyCracker` as a fallback (@MangelMaxime)

### Changed

* [All] Make MSBuildCracker the default (@MangelMaxime)
* [All] Replace `FABLE_COMPILER_4` with `FABLE_COMPILER_5` as the compiler directive (@MangelMaxime)
* [All] Move TargetFramework to `net8.0` (@ncave)

## 4.24.0 - 2024-11-19

### Added

* [JS/TS] Added missing `ResizeArray.CopyTo` replacements (by @ncave)
* [JS/TS] Added missing `Dictionary` constructors from enumerable (by @ncave)

### Fixed

* [Rust] Fixed import path rewrite (by @ncave)
* [Rust] Updated derived interfaces (by @ncave)
* [Rust] Updated string comparisons (by @ncave)
* [Rust] Fixed derived traits mapping (by @ncave)
* [JS/TS] Added missing `ICollection` helpers (#3914) (by @ncave)
* [JS/TS] Added missing `IReadOnlyCollection` helpers (by @ncave)

## 4.23.0 - 2024-10-28

### Added

* [Rust] Added basic class inheritance support (by @ncave)
* [Rust] Added `String.Replace(char, char)` and test (by @ncave)
* [Rust] Support type extensions for external types (by @ncave)
* [Rust] Support more `System.Array` methods and tests (by @ncave)
* [Rust] Added decision tree multiple target references (by @ncave)
* [Rust] Added Char surrogate tests for completeness (by @ncave)
* [JS] Add `System.String.Normalize` support (by @DashieTM)
* [JS] Allow `[<Erase>]` to work on members (by @MangelMaxime)

### Fixed

* [Rust] Updated derived traits mapping (by @ncave)
* [Rust] Updated some collections equality (by @ncave)
* [Rust] Fixed try finally handler order of execution (by @ncave)
* [JS/TS/Python/Rust] Fixed `String.StartsWith/EndsWith` (#3934) (by @ncave)
* [All/Rust] Removed `Regex.Replace` from hot paths (by @ncave)
* [JS] Fix regression, generate `let` variable when using `import` on a private mutable variable (by @MangelMaxime)
* [TS] Prevent generics to be duplicated (by @MangelMaxime)
* [TS] Fix interface generation when decorated with `Mangle` (by @MangelMaxime)

## 4.22.0 - 2024-10-02

### Added

* [Rust] Added support for Dictionary/HashSet comparers (by @ncave)
* [Rust] Updated support for interface object expressions (by @ncave)
* [Rust] Added missing ResizeArray methods and tests (by @ncave)
* [Rust] Added Async.Sleep and test (by @ncave)

### Fixed

* [GH-3900](https://github.com/fable-compiler/Fable/pull/3900) [Python] Fix nuget packages with hypens in their names  (by @MangelMaxime)
* [Rust] Uncurry field types for object expressions (by @ncave)
* [Rust] Fixed pattern matching on `this` argument (by @ncave)
* [All] Fixed Missing DU member with interface (#3915) (by @ncave)
* [TS] Fixed missing Async type signature (#3864) (by @MangelMaxime)

## 4.21.0 - 2024-09-19

### Added

* [JS/TS] Add support for `OrdinalIgnoreCase` overload for `String.EndsWith` (#3892) (by @goswinr)
* [JS/TS] Add `uri.Port`, `uri.IsDefaultPort` (by @MangelMaxime)

### Changed

* [Python] Remove `$` sign when reporting an error from `assert_equal` and `assert_not_equal` (#3878) (by @joprice)
* [All] Don't hide original error when failing to scan an assembly for plugin (#3896) (by @MangelMaxime)

### Fixed

* [JS/TS] Fix escaping of `{` and `}` in FormattableString (#3890) (by @roboz0r)
* [JS/TS] Fix `uri.Host` to return the host name without the port (by @MangelMaxime)
* [JS/TS] Fix TypeScript compilation by resolving type of `jsOptions` (#3894) (by @ManngelMaxime)

## 4.20.0 - 2024-09-04

### Added

* [Rust] Added support for static interface calls (by @ncave)

### Fixed

* [All] Fixed passing delegates with unit args (#3862) (by @ncave)
* [JS/TS] Fixed Decimal comparisons (#3884) (by @ncave)
* [Rust] Fixed return type for byref body (by @ncave)

## 4.19.3 - 2024-06-17

### Fixed

* [JS/TS] Fixed unwrapping optional arguments (#3847) (by @ncave)

## 4.19.2 - 2024-06-13

### Fixed

* [JS/TS] Fixed BigInt.ToDecimal with negative values (#3500) (by @ncave)

## 4.19.1 - 2024-06-13

### Fixed

* [All] Ignore testers for erased union cases (#3658) (by @ncave)
* [All] Fixed Fable compiler hanging on some errors (#3842) (by @ncave)
* [JS/TS] Fixed DateTime.MinValue, DateTime.MaxValue (#3836) (by @ncave)
* [JS/TS] Fixed missing field using TypeScriptTaggedUnion (#3837) (by @ncave)

## 4.19.0 - 2024-06-10

### Fixed

* [TS] Fixed interface indexers (#3830) (by @ncave)
* [GH-3835](https://github.com/fable-compiler/Fable/pull/3835) [All] Use case insensitive comparison when searching for dependencies between fable packages (by @ThisFunctionalTom)

## 4.18.0 - 2024-05-23

### Fixed

* [GH-3817](https://github.com/fable-compiler/Fable/pull/3817) [All] Fix broken --precompiledLib switch (#3818) (by @DunetsNM)
* [JS/TS] Fixed TimeSpan.FromMilliseconds (#3815) (by @ncave)
* [Python] Fixed quotation for union string cases (by @dbrattli)
* [Python] Fixed casing issues with identifiers and reflection info (#3811) (by @dbrattli)
* [JS/TS/Python] Fixed interface static members (#3566) (by @ncave)

## 4.17.0 - 2024-04-23

### Added

* [Rust] Added support for XmlDoc comments (by @ncave)
* [Rust] Support captures in object expressions (by @ncave)
* [Rust] Added type extensions support (by @ncave)
* [Rust] Added Char implementation module (by @ncave)

### Fixed

* [Python] Fixes for custom hash values (#3796) (by @dbrattli)
* [Python] Fix for import of camelCased class (#3808) (by @dbrattli)
* [JS/TS] Fixed optional args for reflection (by @ncave)
* [JS/TS] Fixed type visibility when parent is namespace (by @ncave)
* [JS/TS] Fixed DateTimeOffset.ToString with custom format (by @ncave)
* [Rust] Fixed property get on constrained generic types (by @ncave)
* [Rust] Fixed module member imports (by @ncave)

## 4.16.0 - 2024-03-20

### Added

* [JS/TS] Add `ConditionalWeakTable` (by @chkn)

### Fixed

* [GH-3778](https://github.com/fable-compiler/Fable/issues/3778) [Python] Fixed custom hash values on Record types (by @dbrattli)

## 4.15.0 - 2024-03-18

### Fixed

* [JS/TS] Fixed `DateTime.Add` for `DateTimeKind.Unspecified` (by @ncave)
* [Rust] Fixed deprecated `NaiveDateTime` usage in `DateTime` (by @ncave)
* [Rust] Fixed generic interface implementation types (by @ncave)
* [Rust] Fixed Dictionary constructor from IEnumerable (by @ncave)
* [Rust] Fixed Seq.cast support for arrays and lists (by @ncave)
* [JS/TS] `Boolean.tryParse` should not crash on `null` string (@goswinr)

### Added

* [Rust] Added some boxing support (by @ncave)

## 4.14.0 - 2024-03-01

### Fixed

* [GH-3769](https://github.com/fable-compiler/Fable/pull/3769) [All] Local plugin build does not run indefinably. (by @nojaf)
* [GH-3769](https://github.com/fable-compiler/Fable/pull/3769) [JS/TS] Types hidden by signature files should not be exported. (by @nojaf)
* [GH-3772](https://github.com/fable-compiler/Fable/pull/3772) [JS/TS] Re-implement `DateTime.ToString` custom format handling (by @MangelMaxime)

    It now supports all custom format specifiers, and behave as if `CultureInfo.InvariantCulture` was used (Fable does not support Globalization).
* [GH-3772](https://github.com/fable-compiler/Fable/pull/3772) [JS/TS] Make compilation fails if calling `DateTime` constructor with microseconds (by @MangelMaxime)

    JavaScript `Date` does not support microseconds, we need to wait for `Temporal` to be widely supported before reconsidering this.
* [GH-3773](https://github.com/fable-compiler/Fable/pull/3773) [Python] Fix `DateTime` custom format `fffffff` and `FFFFFFF` (by @MangelMaxime)

### Changed

* [GH-3772](https://github.com/fable-compiler/Fable/pull/3772) [JS/TS] Split replacement for `DateTime` and `DateTimeOffset` (by @MangelMaxime)

## 4.13.0 - 2024-02-13

### Added

#### JavaScript

* [GH-3759](https://github.com/fable-compiler/Fable/issues/3759) Add `StringBuilder.Chars` (by @MangelMaxime)
* Added range overload for `String.ToCharArray` (by @ncave)

#### Rust

* [GH-3761](https://github.com/fable-compiler/Fable/pull/3761) Added `StringBuilder.Chars`, `StringBuilder.Remove` and tests. (by @ncave)

#### Dart

* [GH-3761](https://github.com/fable-compiler/Fable/pull/3761) Added `StringBuilder` support and tests. (by @ncave)

### Fixed

#### JavaScript

* [GH-3748](https://github.com/fable-compiler/Fable/pull/3748) Accessing an array out of bounds should emit an exception (by @MangelMaxime)
* [GH-3748](https://github.com/fable-compiler/Fable/pull/3748) Setting an array out of bounds should emit an exception (by @MangelMaxime)
* [GH-3761](https://github.com/fable-compiler/Fable/pull/3761) Fixed incorrect `StringBuilder.Remove` implementation. (by @ncave)

#### Python

* [GH-3761](https://github.com/fable-compiler/Fable/pull/3761) Fixed incorrect `StringBuilder.Remove` implementation. (by @ncave)

### Changed

#### JavaScript

* [GH-3761](https://github.com/fable-compiler/Fable/pull/3761) Updated `StringBuilder` to remove allocations where possible. (by @ncave)

#### Python

* [GH-3761](https://github.com/fable-compiler/Fable/pull/3761) Updated `StringBuilder` to remove allocations where possible. (by @ncave)

## 4.12.2 - 2024-02-13

### Changed

* Update to Fable.AST 4.4.0

## 4.12.1 - 2024-02-13

### Fixed

#### JavaScript

* Embed `fable-library-js` in Fable DLL (by @MangelMaxime)

## 4.12.0 - 2024-02-12 [YANKED]

### Added

#### All

* [GH-3733](https://github.com/fable-compiler/Fable/pull/3733) [GH-3727](https://github.com/fable-compiler/Fable/pull/3727) Add support for more `Result` API (by @zprobinson)
    * `Result.isOk`
    * `Result.isError`
    * `Result.Contains`
    * `Result.Count`
    * `Result.DefaultValue`
    * `Result.DefaultWith`
    * `Result.Exists`
    * `Result.Fold`
    * `Result.FoldBack`
    * `Result.ForAll`
    * `Result.Iterate`
    * `Result.ToArray`
    * `Result.ToList`
    * `Result.ToOption`
* [GH-3721](https://github.com/fable-compiler/Fable/pull/3721) Add `--test:MSBuildCracker` flag allowing to use the experimental MSBuildCracker (by @nojaf)

#### JavaScript

* [GH-3745](https://github.com/fable-compiler/Fable/pull/3745) Add support for `ListCollector` (by @nojaf)
    * `instance.Add`
    * `instance.AddMany`
    * `instance.AddManyAndClose`
    * `instance.Close`

### Removed

#### JavaScript

* Remove `Choice.d.ts` from source code of `fable-library` (by @MangelMaxime)
* [GH-3748](https://github.com/fable-compiler/Fable/pull/3748) Accessing an array out of bounds should emit an exception (by @MangelMaxime)

#### TypeScript

* Remove `Choice.d.ts` from source code of `fable-library` (by @MangelMaxime)
* [GH-3748](https://github.com/fable-compiler/Fable/pull/3748) Accessing an array out of bounds should emit an exception (by @MangelMaxime)

### Fixed

#### Python

* [GH-3717](https://github.com/fable-compiler/Fable/issues/3717) Nested type with Custom Equality gives false negative equality (by @dbrattli)
* Generate assert statements for `assert` expressions in debug mode (by @dbrattli)

#### All

* [GH-3744](https://github.com/fable-compiler/Fable/pull/3744) Fix behaviour when passing `--verbose` to be consistent with behaviour before changing the logging library (by @nojaf)

### Changed

#### JavaScript

* [GH-3749](https://github.com/fable-compiler/Fable/pull/3749) Rename `fable-library` to `fable-library-js` (by @MangelMaxime)

## 4.11.0 - 2024-01-30

### Changed

#### All

* [GH-3719](https://github.com/fable-compiler/Fable/issues/3719) Restore dependencies against the `.fsproj` after evaluating the `fable-temp.csproj` file (Improves IDE supports) (by @MangelMaxime)
* Don't delete `fable_modules` when re-evaluating the project file after a changes has been detected (Improves HMR experience) (by @MangelMaxime)

### Fixed

#### All

* [GH-3723](https://github.com/fable-compiler/Fable/pull/3723) Fix logger initialisation to allow `--version` to work (by @MangelMaxime)

#### JavaScript

* [GH-3716](https://github.com/fable-compiler/Fable/pull/3716) System.Array.Resize: also handle the case where the array is null (by @chkn)

## 4.10.0 - 2024-01-25

### Fixed

#### All

* Fixed function composition types (by @ncave)
* [GH-3668](https://github.com/fable-compiler/Fable/pull/3668) Normalize fable-library argument (by @nojaf)
* [GH-3682](https://github.com/fable-compiler/Fable/pull/3682) Support some custom unary math operors (Acos, Asin, Atan, Atan2, Cos, Cosh, Exp, Log, Log2, Log10, Sin, Sinh, Sqrt, Tan, Tanh) (by @PierreYvesR)
* [GH-3603](https://github.com/fable-compiler/Fable/issues/3603) Port back fixes for missing `.gitignore` file in the generated `fable_modules/` folder (by @MangelMaxime)
* [GH-3684](https://github.com/fable-compiler/Fable/pull/3684) Re-compile files from `fable_modules` after changing the project file in watch mode (by @OrfeasZ)

#### Javascript

* Fixed 'System.Collections.Generic.Queue' bug (by @PierreYvesR)
* Fixed instance calls for generic comparers (by @ncave)

#### Python

* Fixed nested type with custom hashcode (by @dbrattli)
* Add 'Double.IsPositiveInfinity' (by @PierreYvesR)
* [GH-3666](https://github.com/fable-compiler/Fable/pull/3666) Fix for `DateTime` and `TimeSpan` addition (by @dbrattli)
* [GH-3663](https://github.com/fable-compiler/Fable/pull/3663) Fix `DateTime.Parse` and `DateTime.TryParse` (by @MangelMaxime)

#### JavaScript

* Fix `DateTime.Parse` when providing a 1 digit hour for PM times (`3:5:34 PM`) (by @MangelMaxime)

#### Rust

* Fixed unary negation for signed integer MinValue (by @ncave)
* Fixed excluding signature files from imports (by @ncave)
* Fixed generic try_catch closure trait (by @ncave)
* Fixed `self` arg capture in methods (by @ncave)
* Fixed 'System.Collections.Generic.Queue' bug (by @PierreYvesR)
* Added support for generic comparers (by @ncave)

### Changed

#### All

* [GH-3671](https://github.com/fable-compiler/Fable/pull/3671) Use `Microsoft.Extensions.Logging` (by @nojaf)
* [GH-3634](https://github.com/fable-compiler/Fable/issues/3634) Suffix temporary `csproj` with `.fable-temp.csproj` and include a comment in the file (by @MangelMaxime)

#### Dart

* Fix `DateTime.DayOfWeek` (by @MangelMaxime)

### Added

#### Python

* [GH-3663](https://github.com/fable-compiler/Fable/pull/3663) Complete rewrite of `DateTime` supports (by @MangelMaxime)

    *Special thanks to @dbrattli and @ncave for their help*

    * Constructors
        * From `(year, month, day)` up to `(year, month, day, hour, minute, second, millisecond, microsecond)` (with and without `DateTimeKind`)
        * From `ticks` (with and without `DateTimeKind`)
    * Instance methods:
        * `dt.Year`
        * `dt.Month`
        * `dt.Day`
        * `dt.Hour`
        * `dt.Minute`
        * `dt.Second`
        * `dt.Millisecond`
        * `dt.Microsecond`
        * `dt.ToUniversalTime`
        * `dt.DayOfWeek`
        * `dt.DayOfYear`
        * `dt.ToShortDateString`
        * `dt.ToShortTimeString`
        * `dt.ToLongDateString`
        * `dt.ToLongTimeString`
        * `dt.ToString`
        * `dt.ToLocalTime`
        * `dt.Date`
        * `dt.AddYears`
        * `dt.AddMonths`
        * `dt.AddDays`
        * `dt.AddHours`
        * `dt.AddMinutes`
        * `dt.AddSeconds`
        * `dt.AddMilliseconds`
        * `dt.AddMicroseconds`
        * `dt.Kind`
    * Static methods:
        * `DateTime.Today`
        * `DateTime.Now`
        * `DateTime.Now`
        * `DateTime.UtcNow`
        * `DateTime.MinValue`
        * `DateTime.MaxValue`
        * `DateTime.Parse`
        * `DateTime.TryParse`
        * `DateTime.SpecifyKind`

#### JavaScript

* [GH-3715](https://github.com/fable-compiler/Fable/pull/3715) Add support for System.Array.Resize (by @chkn)

## 4.9.0 - 2023-12-14

### Fixed

#### Python

* [GH-3655](https://github.com/fable-compiler/Fable/issues/3655) Fix for Python output file names (by @dbrattli)
* [GH-3660](https://github.com/fable-compiler/Fable/issues/3660) Fix for decimal to string with culture (by @dbrattli)

## 4.8.1 - 2023-12-12

### Fixed

#### All

* Fix the version reported by Fable (@MangelMaxime)

## 4.8.0 - 2023-12-12

### Changed

#### All

* Updated FCS to [fce0cf00585c12174fa3e51e4fc34afe784b9b4e](https://github.com/dotnet/fsharp/commits/fce0cf00585c12174fa3e51e4fc34afe784b9b4e) (by @ncave)
* [GH-3675](https://github.com/fable-compiler/Fable/issues/3675) **Breaking Change** `static` members always require `static member`, disregarding FCS from F# v7.0 and early v8.0 supported dismissing the `member` keyword.

### Added

#### Python

* [GH-3645](https://github.com/fable-compiler/Fable/pull/3645) Add `TimeSpan.Parse` and `TimeSpan.TryParse` support to Python (by @MangelMaxime)
* [GH-3649](https://github.com/fable-compiler/Fable/issues/3649) Add `List.sortBy` (by @dbrattli)
* [GH-3638](https://github.com/fable-compiler/Fable/issues/3638) Add `Array.sort` and `Array.sortDescending` (by @dbrattli)

#### Fixed

#### JavaScript

* [GH-3465](https://github.com/fable-compiler/Fable/issues/3465) Fix `string.IndexOfAny` (by @pkese)

#### Python

* [GH-3465](https://github.com/fable-compiler/Fable/issues/3465) Fix `string.IndexOfAny` (by @pkese)

## 4.7.0 - 2023-12-06

### Added

#### All

* Overall performance improvements
    * [GH-3620](https://github.com/fable-compiler/Fable/pull/3620) Removed double-dictionary lookups (by @Thorium)
    * [GH-3624](https://github.com/fable-compiler/Fable/pull/3624) Add G-Research analyzers and fix reported issues (by @nojaf)

### Fixed

#### All

* [GH-3603](https://github.com/fable-compiler/Fable/issues/3603) Missing `.gitignore` file in the generated `fable_modules/` folder (by @MangelMaxime)
* [GH-3712](https://github.com/fable-compiler/Fable/pull/3712) Fix type of dereferenced byref (by @chkn)

#### Python

* [GH-3648](https://github.com/fable-compiler/Fable/issues/3648) Records containing different values return the same hash code (by @dbrattli)

#### Python

* [GH-3617](https://github.com/fable-compiler/Fable/issues/3617): Fix comparaison between list option when one is None (by @mangelmaxime)
* [GH-3615](https://github.com/fable-compiler/Fable/issues/3615): Fix remove from dictionary with tuple as key (by @dbrattli)
* [GH-3598](https://github.com/fable-compiler/Fable/issues/3598): Using obj () now generated an empty dict instead of None (by @dbrattli)
* [GH-3597](https://github.com/fable-compiler/Fable/issues/3597): Do not translate .toString methods to str (by @dbrattli)
* [GH-3610](https://github.com/fable-compiler/Fable/issues/3610): Cleanup Python regex handling (by @dbrattli)
* [GH-3628](https://github.com/fable-compiler/Fable/issues/3628): System.DateTime.Substract not correctly transpiled (by @dbrattli)
* [GH-3640](https://github.com/fable-compiler/Fable/issues/3640): All union cases return the same hash code (by @dbrattli)

## 4.6.0 - 2023-11-27

### Changed

#### All

* Updated .NET metadata to 8.0.100 (by @ncave)

### Added

#### All

* Fix #3584: Unit type compiles to undeclared variable (by @ncave)

#### Python

* Support `DateTime(..., DateTimeKind.Utc).ToString("O")` (by @MangelMaxime)

#### Rust

* Added `Guid.TryParse`, `Guid.ToByteArray` (by @ncave)

### Fixed

#### Python

* Fixed char to string type regression with binary operator (by @dbrattli)
* Fix `DateTime(..., DateTimeKind.Local).ToString("O")` (by @MangelMaxime)
* Fix calling `value.ToString(CultureInfo.InvariantCulture)` (by @MangelMaxime)
* Fix #3605: Fix record equality comparison to works with optional fields (by @MangelMaxime and @dbrattli)
* PR #3608: Rewrite `time_span.py` allowing for better precision by using a number representation intead of native `timedelta`. (by @MangelMaxime)

## 4.5.0 - 2023-11-07

### Changed

#### Python

* Use `Any` type for all non-repeated generic arguments (by @dbrattli)
* Don't generate unnecessary type type-vars if generic type is replaced by `Any` (by @dbrattli)
* Generate new style `_T | None` instead of `Optional[_T]` (by @dbrattli)

#### Rust

* Support multiple namespaces sharing a prefix in the same file (by @ncave)
* Support imports with the same namespace across multiple files (by @ncave)

### Fixed

#### JavaScript

* Fix #3571: `[<AttachMembers>]` not compatible with f# member `this.Item` (by @ncave)

## 4.4.1 - 2023-10-25

### Changed

#### All

* Fix #3567: Turn off FCS warning 3560 by default (by @vzarytovskii)

### Fixed

#### Rust

* Fixed recursive lambda captured idents cloning (by @ncave)

## 4.4.0 - 2023-10-24

### Changed

#### All

* Updated FCS to [bd66d54b1ac4dd0f252c0a37196c2ccd54628356](https://github.com/dotnet/fsharp/commits/bd66d54b1ac4dd0f252c0a37196c2ccd54628356) (by @ncave)

#### JavaScript

* Support (un)curry up to 20 arguments (by @MangelMaxime)

#### Python

* Remove support for Python 3.9. Add GH testing for Python 3.12 (by @dbrattli)
* Support (un)curry up to 20 arguments (by @MangelMaxime)

#### Dart

* Support (un)curry up to 20 arguments (by @MangelMaxime)

## 4.3.0 - 2023-10-14

### Fixed

#### JavaScript

* Fix #3541: Interface imported in generated javascript when DU has an interface type constraint (by @ncave)

#### Python

* Fixed `Async.Parallel` (by @dbrattli)

### Changed

#### JavaScript

* Improve error messages for `Decimal.Parse`, `Double.Parse`, `Int32.Parse`, `Long.Parse` (by @ncave)

#### Rust

* Improve error messages for `BigInt.Parse`, `DateOnly.Parse`, `DateTime.Parse`, `DateTimeOffset.Parse`, `Decimal.Parse`, `TimeOnly.Parse` (by @ncave)

#### Python

* Improve error messages for `Double.Parse`, `Int32.Parse`, `Long.Parse` (by @ncave)
* Refactored async trampoline leveraging asyncio mainloop. (by @dbrattli)

### Added

#### Python

* Added `Async.StartChild` (by @dbrattli)
* Fix #3482: Revert removal of `Py.python` and `Py.expr_python` (by @dbrattli)

## 4.2.2 - 2023-10-14

### Fixed

#### Python

* Fix #3527: Fix error `name '...' is not defined` (by @dbrattli)
* Fix #3496: Python target is confused with class taking a `length: int ` argument (by @dbrattli)

## 4.2.1 - 2023-09-29

* Fix package to include Fable libraries folders

## 4.2.0 - 2023-09-29

* Fix #3480: Function decorated with `[<NamedParams>]` without arguments provided should take an empty object
* Fix #3494: Calling an attached parametrized getter fails in transpiled javascript
* Remove fable-py support
* Fix #3461: Don't default to javascript if the language requested by the user is unknown (help detect typo)
* Improve --help message for the --lang section
* Fix #3464: Invalidate cache when the target language changes
* Always delete the `fable_modules` folder when the cache is invalidated
* Remove `--typescript` options support, use `--lang <target>` instead
* Fix #3441: Don't ignore error when loading plugin
* Fix #3482: Remove `Py.python` and `Py.expr_python` use `emitPyStatement` and `emitPyExpr` instead
* Restrict replacements to accept only functions from their target language module
* Fix #3528: Consider functions hidden by a signature file as private (@nojaf)
* Improve error message when Fable doesn't find the `fable-library` folder.

    This is especially useful when working on Fable itself, and should save time to others.
    Each time I got this is error, I needed several minutes to remember the cause of it.

## 4.1.4 - 2023-05-16

* Fix #3438: Source maps
* Fix #3440: Don't curry arity-1 functions
* Fix #3452: DateTimeOffset conversion to DateTime
* Fix regression: Don't type test interfaces declared in F# code
* Rust: Added no_std test build
* Rust: Added regex support
* Rust: Fixed no_std support
* Rust: Fixed uncurried options
* Rust: Enabled some applicative tests
* Rust: Enabled some tests
* Rust: Updated switch transform (#3449)
* Rust: Updated dependencies (#3447)
* Rust: Fixed interface properties (#3445)
* Rust: Updated object equality (#3444)
* Rust: Enabled some Comparison tests (#3442)
* Rust: Added DateOnly, TimeOnly tests
* Rust: Added DateTimeOffset tests
* Rust: Updated TimeSpan
* Rust: Added DateTimeOffset

## 4.1.3 - 2023-04-28

* JS/TS/Rust: Added bigint log, log2, log10, minMag, maxMag
* TS: Fix extension of files in fable_modules with out dir
* TS: Support annotations of StringEnum and TypeScriptTaggedUnion types
* JS/TS: Output JS docs
* Fix range of inlined functions

## 4.1.2 - 2023-04-22

* Print minimum fable-library version from npm

## 4.1.1 - 2023-04-22

* Fix fable-library package.json

## 4.1.0 - 2023-04-18

* Set TypeScript compilation as stable
* Added Map.minKeyValue and maxKeyValue

## 4.1.0-beta-001 - 2023-04-16

* Fix #3418: Single-Case Union Reflection
* Include declaration .d.ts files in fable-library
* Update FCS
* Python: Implement missing bigint functions @johannesmols
* TS: Fix #3415: ident type of uncurried lambdas
* TS: Don't use const enums to represent union tags
* TS: Fix function type annotation
* TS: Get generic types of generated members
* TS/JS: Sanitize class fields

## 4.0.6 - 2023-04-08

* JS Hotfix: Skip compiler generated decls
* TS: Fixes for unions, pattern matching and interface function getters

## 4.0.5 - 2023-04-08

* Use native JS BigInt for int64/uint64
* Fix #3402: Rust type mismatch error when compiling F# closure code
* Improve optional field and argument typing in TypeScript
* Fix fable-library-ts when used with Vite

## 4.0.4 - 2023-04-04

* Fix #3397: Curry only user imports
* Fix: Compiler Exception when `!!`, Anon Record, and aliased `Ux` (also behind option) @Booksbaum
* Use native bigint type @ncave
* Emit Fable erased unions as TS union types
* Optimize compile time equality and testing (union, list, options)
* TypeScript: enable Comparison, Convert and Event tests

## 4.0.3 - 2023-03-30

* Fix #3389: Don't wrap TemplateStringArray
* Rust: Fix recursive closures and some type tests,
* TypeScript: Emit interfaces and anonymous record annotations

## 4.0.2 - 2023-03-27

* Enable Unicode identifiers @kant2002
* Add ability for plugins to remove member declaration @Zaid-Ajaj
* Improve uncurrying mechanism and make it consistent across languages
* Rust: Enable applicative tests and other fixes
* TypeScript: Enable 1909 tests

## 4.0.1 - 2023-03-18

* Fix #3371: Copying struct records
* Php: Improve output @entropitor
* Rust: string improvements
* TypeScript: Fix applicative tests

## 4.0.0 - 2023-03-14

* Fable JS stable release

## 4.0.0-theta-018 - 2022-11-19

* When using a .csproj, make sure the project is restored before parsing
* Rust, added Stack, Queue

## 4.0.0-theta-017 - 2022-11-16

* Use TargetFramework from .fsproj and ask users to upgrade from netstandard2.0 if necessary
* Update FCS (F# 7)
* Python, handling static getters
* Rust, fix deprecated API

## 4.0.0-theta-016 - 2022-11-13

* Attempt to improve project parsing
* Added Double.Pow static

## 4.0.0-theta-015 - 2022-11-05

* JS, enable calls with `importValueDynamic`
* JS, Support System.Delegate.DynamicInvoke
* Rust, Added feature for func_type_enum
* Rust, Added Func type wrappers (#3250)

## 4.0.0-theta-014 - 2022-10-31

* Try to fix #3244 (cannot parse .fsproj)
* Rust, added small string type
* Python, fix byte array tying issue
* JS, don't mangle idents from imports in emitted code
* JS, optimize some array transforms

## 4.0.0-theta-012 - 2022-10-14

* Python, option fixes
* Python, fixes for reference equals with literals
* Python, reduce the number of generated arrow functions
* Rust, Added bigint support
* Use Buildalyzer for parsing .fsproj

## 4.0.0-theta-011 - 2022-10-04

* Python, add read/write files
* Python, fix URI and number types
* JS, allow imports in emit expressions and JSX
* JS, improve import path resolution (interpolation, inlined functions)
* TypeScript, fix arithmetic tests

## 4.0.0-theta-010 - 2022-09-28

* Use StringTemplate expr in Fable AST for Python

## 4.0.0-theta-009 - 2022-09-28

* Add language status to version
* Make --runScript compatible with Python, Rust and Dart
* Update F# compiler
* Compile as net6 binary
* TypeScript, type-safe union types and other fixes

## 4.0.0-theta-008 - 2022-09-22

* Enable emitExpr/Statement with interpolation, @alfonsogarciacaro
* Python, fix imported interfaces from other modules, @dbrattli
* Python, allow python code embedder to return generic type T
* Python, enable eliding async/await, @dbrattli
* TypeScript, added library-ts to packages, @ncave
* Python, do not trim emitted statements

## 4.0.0-theta-007 - 2022-09-21

* TypeScript, fix fable-library-ts @ncave
* Python, fix regex tests @dbrattli
* Python, fix emit expressions
* JS, helpers for JSX/React apps

## 4.0.0-theta-006 - 2022-09-18

* Python, regex fixes for group collection

## 4.0.0-theta-005 - 2022-09-17

* Python, fix type annotation for imports of erased interfaces
* Python, better regex handling
* TypeScript, ixed some array issues
* Allow alias for default/namespace imports
* TypeScript, added some interface annotations

## 4.0.0-theta-004 - 2022-09-14

* JS, allow alias for default/namespace imports

## 4.0.0-theta-003 - 2022-09-12

* Python, fix regression when building on Windows
* Rust, added Default for array, string, hashmap, hashset, guid

## 4.0.0-theta-002 - 2022-09-11

* Rust, removed cloning after emit
* Python, make sure module names are valid
* Python, fix interface entity lookup
* Python, fixes for .ToArray and is_array_like
* Rust, fixed TimeSpan fields

## 4.0.0-theta-001 - 2022-09-09

* JSX, enable dynamic children
* Python, fix dict remove
* Rust, updated module visibility

## 4.0.0-snake-island-alpha-026 - 2022-09-08

* Rust, more dates, @alexswan10k
* Python, fix slice of string statements, @dbrattli
* Python add task RunSynchronously, @dbrattli
* Rust, ade startup an opt-in dependency, @ncave

## 4.0.0-snake-island-alpha-025 - 2022-09-06

* Added IsInternal and IsPrivate properties in AST, @ncave
* Rust, better datetime comparison + conversion. DateTimeOffset first, @alexswan10k
* Python, GUID fixes, @dbrattli
* Python, async/await fixes for Task returning functions, @dbrattli
* Rust, another problematic ref counting scenario + fix, @alexswan10k

## 4.0.0-snake-island-alpha-024 - 2022-09-02

* Fable.AST 4.0 stable
* Rust, StringBuilder, Dates, ref counting

## 4.0.0-snake-island-alpha-023 - 2022-08-30

* Update F# compiler
* Make Fable 4 compatible with Feliz plugins
* Rust, Fixed inner attributes (#3121)
* Rust, Output crate attributes only on last file (#3119)
* Rust, Added collection wrappers (#3118)
* Rust, fix byref nested context not correctly propagating (#3103)
* Rust, Fixed passing fields by ref (#3116)
* Rust, Fixed struct record copy (#3114)
* Rust, Output string type (#3113)
* Python, type var cleanup. Use Any for types starting with $$ (#3100)
* Rust, Fixed string format without args
* Rust, Fixed closure ident cloning (#3106)
* Rust, Fixed static, member and interface imports (#3105)

## 4.0.0-snake-island-alpha-021 - 2022-08-21

* Rust, fixed curried apply, @ncave
* Python, allow modules with uppercase letters, @dbrattli
* Rust, added Math.DivRem support, @ncave
* Rust, retain inlined funcs with CompiledName attr, @ncave
* Python, fixes for extreme math values, @dbrattli
* Rust, union fix for import prefixes, @alexswan10k
* Rust, fixed build dependency for wasm32, @ncave

## 4.0.0-snake-island-alpha-020 - 2022-08-14

* Rust, added Display trait, @ncave
* Rust, Initial type testing support, @ncave
* Python, typing fixes, @dbrattli
* Python, Relax identifier checking to accept unicode chars, @dbrattli
* Python, Generate Python data classes for records, @dbrattli
* Rust, implement Thread ctor, start, and join. Implement lock fn. @alexswan10k
* Rust, added decimals, @ncave
* Python, better timespan handling, @dbrattli
* Rust, added core assembly, @ncave
* Rust, implement unsafe-cells feature switch + Monitor, @alexswan10k
* Rust, initial support for object expressions, @ncave

## 4.0.0-snake-island-alpha-019 - 2022-07-31

* Python, use --fableLib to choose between embedded or site-packages, @dbrattli
* Rust - Make Map and Set support PartialEq, @alexswan10k
* Rust, List/Map/Set cleanup, @ncave
* Rust - more collection interop improvements, @alexswan10k

## 4.0.0-snake-island-alpha-018 - 2022-07-30

* Python, array, list and resize-array fixes, @dbrattli
* Rust, fable-library-rust cleanup, @ncave
* Rust, Renamed List, Map, Set, @ncave
* Rust, Merged ctor and static impl,@ncave
* Rust, import deduping, @ncave
* Rust, - More work on collection interop (Set, List, Map), @alexswan10k
* Rust, - First pass at getting the interop experience with built in collections a little better, @alexswan10k

## 4.0.0-snake-island-alpha-017 - 2022-07-27

* Python, reverted back to using modules instead of packages, @dbrattli
* Rust, Fixed overload suffix for anon records, @ncave

## 4.0.0-snake-island-alpha-016 - 2022-07-26

* Python, fixes for requirements.txt

## 4.0.0-snake-island-alpha-015 - 2022-07-26

* Python, generate requirements.txt within fable_modules, @dbrattli
* Rust, represent self as a Lrc[T] for method calls using double pointer indirection, @alexswan10k
* Rust, fixed build issue, @ncave

## 4.0.0-snake-island-alpha-014 - 2022-07-25

* Python, import fixes, @dbrattli
* Rust, records and Unions now are correctly unwrapped when Struct attribute is used to tag as value, @alexswan10k
* Rust, support struct anonymous records, @ncave
* Rust, added support for struct tuples, @ncave
* Rust, fixed struct constructors, @ncave
* Rust, made Async optional, @ncave
* Rust, added missing type import and slices, @ncave
* Rust, comparison updates, @ncave
* Make CancellationTokenSource implement IDisposable, @alfonsogarciacaro
* Fixed Array.compareWith issue, @alfonsogarciacaro

## 4.0.0-snake-island-alpha-013 - 2022-07-25

* Python, import fixes and package generation, @dbrattli
* Python, use poetry for Python, @dbrattli

## 4.0.0-snake-island-alpha-012 - 2022-07-12

* Update to latest FCS @ncave
* Rust Support module imports @ncave
* Rust: Implement basic thread pool + tasks + task builder @alexswan10k
* Rust: Async builder, tasks, configurable pointer types @alexswan10k
* Rust: attribute support @ncave

## 4.0.0-snake-island-alpha-011 - 2022-06-23

* Fix import paths in Python

## 4.0.0-snake-island-alpha-010 - 2022-06-03

* Use wrapping options for Dart

## 4.0.0-snake-island-alpha-008 - 2022-06-01

* Rust and Dart fixes

## 4.0.0-snake-island-alpha-007 - 2022-05-25

* JSX string templates

## 4.0.0-snake-island-alpha-006 - 2022-05-24

* Dart: compile union cases as child classes

## 4.0.0-snake-island-alpha-005 - 2022-05-23

* Dart fixes

## 4.0.0-snake-island-alpha-004 - 2022-05-21

* Don't destructure props arg in JSX components

## 4.0.0-snake-island-alpha-003 - 2022-05-20

* JSX Support

## 4.0.0-snake-island-alpha-002 - 2022-05-19

* Snake Island alpha release 2

## 4.0.0-snake-island-alpha-001 - 2022-05-11

* Snake Island alpha release

## 3.7.18 - 2022-08-16

* Fix #3052: Nested options with Option.orElse #3052 @IanManske
* Fix Fix #3078: Nested interpolation

## 3.7.17 - 2022-07-21

* Fix #2961: Make Array.compareWith behaviour consistent with dotnet F#
* Fix #2955: units of mesure with unsigned ints
* Fix #2950: String formatting: trim trailing zeroes when using # placeholder
* Fix #2879: Make CancellationTokenSource implement IDisposable
* Don't print multiple sourceMappingURL comments

## 3.7.16 - 2022-07-05

* Fix #2869: Don't update maps @hensou
* Fix #2869: Use deterministic names for compiler-generate variables
* Update FCS @ncave

## 3.7.15 - 2022-06-29

* Fix #2869: Avoid unnecessary updates @hensou
* Fix #2931: Array.IndexOf with non-primitive

## 3.7.14 - 2022-06-14

* Fix #2924: Invalidate cache if source maps option changes
* Fix #2925: Always set unicode flag for Regex
* Enable non-booleans in Emit optional syntax

## 3.7.12 - 2022-05-27

* Resolve `defaultArg` at compile time when possible
* Fix #2900: Equality with prototype-less JS objects
* Fix #2895: FableLibDir in cached info is empty when using --precompiledLib
* Fix #2880: Trait call with unit of measure

## 3.7.11 - 2022-05-01

* Fix generic param user/compiler generated name conflicts

## 3.7.10 - 2022-04-29

* Fix #2864: Interface names don't conflict in JS
* Fix #2855: duplicate idents from witness in inline expr
* Fix #2868: don't write empty files
* Add warning when duplicated generic params are detected

## 3.7.9 - 2022-04-01

* Fix #2851: References captured by >> eagerly eval
* Fix wrong out paths when using lower case drive letter

## 3.7.8 - 2022-03-24

* Fix #2845: Cover more edge cases @Prunkles

## 3.7.7 - 2022-03-22

* Fix #2840: Keep delegates of arity 1 curried @JaggerJo
* Fix #2844: 1-len array slices starting at 0 work @jpacker
* Fix #2845: Regex.Matches infinite loop @Prunkles

## 3.7.6 - 2022-03-16

* Type.IsInstanceOfType works for interfaces decorated with Global/Import @chkn

## 3.7.5 - 2022-03-01

* Prevent combining absolute paths

## 3.7.4 - 2022-02-25

* Change intro message

## 3.7.3 - 2022-02-23

* Fix #2832: Adding a converted char to string
* Fix Type.IsSubclassOf(obj) @chkn

## 3.7.2 - 2022-02-22

* Fix the fixes in the previous release

## 3.7.1 - 2022-02-17

* Fix #2809: Generic trait calls in multiple nested inlined functions
* Fix #2817: Optimization - Remove wrapping lambdas when possible

## 3.7.0 - 2022-02-07

* Cache .fsproj parsing result
* Run F# type check and Fable in parallel (use --noParallelTypeCheck flag to disable)
* Automatic --runFast
* Precompilation
* --noReflection flag
* Disable uncurrying functions passed as arguments to local lambdas
* Seeded System.Random
* Fix typeof(obj).IsInstanceOfType @chkn
* Fix #2709: error when using JsInterop.import in inlined functions
* Fix #2719: use with null disposable

## 3.7.0-beta-015 - 2022-01-26

* Run sub-process even if compilation was skipped

## 3.7.0-beta-014 - 2022-01-24

* Add --noParallelTypeCheck option to disable F#/Fable parallel compilation

## 3.7.0-beta-012 - 2022-01-18

* Disable uncurrying functions passed as arguments to local lambdas
* Fix typeof(obj).IsInstanceOfType @chkn

## 3.7.0-beta-011 - 2022-01-14

* Fixes for precompiling inline expressions
* Fix #2719: use with null disposable
* Fix #2727: don't write in same line when output redirected

## 3.7.0-beta-009 - 2022-01-12

* Fix #2718
* Other stability issues and add more verbose logs

## 3.7.0-beta-008 - 2022-01-11

* Prevent Fable from getting stuck on fatal errors
* Show File compiled messages in CI

## 3.7.0-beta-007 - 2022-01-11

* Lock file for outDir (mainly intended for parallel processes precompiling the same library)

## 3.7.0-beta-006 - 2022-01-11

* Allow inlined functions accessing internal values in Fable.Precompiled.dll (FCS)
* Shorten logs in same line if longer than 80 chars (so they don't jump to next line)
* Check paket.references/paket.lock when checking if project cracker cached info is outdates
* Add flag to disable reflection
* Fix #2709: error when using JsInterop.import in inlined functions

## 3.7.0-beta-005 - 2022-01-07

* Fix cache issues
* Seeded random

## 3.7.0-beta-004 - 2022-01-05

* Fix watch mode and runFast optimization

## 3.7.0-beta-003 - 2022-01-04

* Fix precompile errors

## 3.7.0-beta-002 - 2021-12-28

* Performance improvements

## 3.7.0-beta-001 - 2021-12-20

* Add precompile command

## 3.6.3 - 2021-12-01

* New FSharp.Core 6 APIs: updateAt/insertAt/insertManyAt/removeAt/removeManyAt
* Support thousand separators in String.Format
* Fix #2628 @stroborobo

## 3.6.2 - 2021-11-26

* TypescriptTaggedUnion @cannorin
* Speed up recompilation when adding/removing files

## 3.6.1 - 2021-11-23

* Fix #2614: Char addition
* Fix #2615: Math.DivRem
* Fix string template literals
* Improve Regex.Match/IsMatch/Matches
* Update FCS

## 3.6.0 - 2021-11-19

* Support F# 6
* Support DateOnly/TimeOnly @kerams
* Improve watch mode
* Cache project options

## 3.6.0-beta-003 - 2021-11-17

* Add Fable.Core.Compiler.triggeredByDependency flag
* Support DefaultParameterValue attribute (not for JS interop)
* Update F# compiler

## 3.6.0-beta-002 - 2021-11-15

* Fix watch mode when saving multiple files at same time
* TimeOnly.FromDateTime @kerams
* Remove --watchDeps flag

## 3.6.0-beta-001 - 2021-11-14

* Support F# 6
* Support DateOnly/TimeOnly @kerams
* Improve watch mode
* Add `--watchDeps` flag
* Cache project options

## 3.4.10 - 2021-11-08

* Add support for StringSplitOptions.TrimEntries @steveofficer
* Fix #2587: DateTimeOffset.Parse issues with some locales @ncave
* Use Process.ArgumentList to escape args passed to subprocess
* Print paths relative to --cwd if set

## 3.4.9 - 2021-11-05

* Add CLI arg --watchDelay
* Show relative paths in logs
* Fixed Seq.toArray @ncave
* Fix FullName/Name/Namespace of complex array types

## 3.4.8 - 2021-11-04

* Fix #2572 #2579: Watch .fsi files and referenced .fsproj
* Fix #2576: Last file can omit module declaration
* Fix Seq.cache with partial enumeration
* Fix DateTime Offset parsing with date only and hyphens
* Set NODE_ENV when running a sub-process

## 3.4.7 - 2021-10-28

* Fix #2571: Forward slash not escaped when creating regex

## 3.4.6 - 2021-10-26

* Small improvements in Async.ts

## 3.4.5 - 2021-10-21

* Accept ${entryDir} macro in imports

## 3.4.4 - 2021-10-20

* Use relative paths for source maps

## 3.4.3 - 2021-10-14

* Add support of System.Activator for primitive types @Happypig375
* Fix #2566: HashSet.IntersectWith does not respect custom comparer
* Fix calling super from an override when the method was declared in grandparent
* Compile to RegexConstant when possible
* Pass Fable compiled name to ReflectedDecorator
* Remove void wrapper in expression statements

## 3.4.2 - 2021-10-05

* Fix #2561: Case insensitive args and check
* Fix generic parameters with JS.ReflectedDecorator

## 3.4.1 - 2021-10-04

* Support System.Collections.Generic.Queue @davedawkins
* Fix custom array equality
* Remove class restriction for ParamObject
* Skip parens in emit if placeholder is already surrounded by parens

## 3.4.0 - 2021-10-01

* ParamObject attribute
* Rename .fable folder to fable_modules
* Print log about Femto
* Add Type.IsInstanceOfType @chkn
* Fix #2229: Parsing succeeded for some invalid dates @njlr

## 3.3.1 - 2021-09-27

* Fix #2097: Async.StartChild does not apply timeout @njlr
* Fix #2530: System.Collections.Generic.Stack @njlr
* Fix #2548: Assigning to value of unit type
* Fix #2549: Native ESM support
* Serialize compiler_info as JSON

## 3.3.0 - 2021-09-16

* JS.Decorator/ReflectedDecorator attributes
* Fix isSubclassOf to walk up the inheritance chain @chkn
* Fix #2520: Uri.OriginalString @njlr
* Fix #2532: Measure products
* Optimize interpolate strings without formatting into JS templates

## 3.2.14 - 2021-09-11

* Fix #2480: Include package.json in fable-library
* Fix #2522: Warn if user sets .fable as outDir
* Fix #2525: Support infinite arity for currying/uncurrying
* Fix plugin version check

## 3.2.12 - 2021-08-26

* Fix #2505: Make String.Split match .NET with no or null separators
* Add TimeSpan.Divide and Multiply @0x53A
* Add Async.Sequential @0x53A
* Compile `FormattableString` as JS Templates

## 3.2.11 - 2021-08-19

* Add --rootModule CLI flag

## 3.2.10 - 2021-08-02

* Support System.Uri.TryCreate @Choc13
* Fix #2477: Don't drop "DEBUG" and "TRACE" DefineConstants @stroborobo
* Fix #2480: Improve tree shaking with fable-libray
* Fix #2485: Proper representation of Choice with 3 or more items
* Fix #2491: Unchecked.defaultof with struct tuples
* Fix #2496: Custom Pow operator

## 3.2.9 - 2021-07-08

* Don't print JS files in watch mode if there're F# errors
* Fix SRTP with local inline functions

## 3.2.8 - 2021-06-26

* Fix regression in FCS: passing __SOURCE_IDENTIFIER__ to static parameters in type providers

## 3.2.7 - 2021-06-25

* Fix regression: all files were recompiled in watch mode in 3.2.5
* Fix #2472: Tuple-related methods

## 3.2.6 - 2021-06-22

* Fix #2471: Trait call regression

## 3.2.5 - 2021-06-21

* Fix #2468: SRTP Parser
* Only show Compile file log in watch compilations

## 3.2.4 - 2021-06-16

* Fix #2438: Print JS sequence expressions always between parentheses
* Don't jump over mutable idents when inlining

## 3.2.3 - 2021-06-11

* Experimental.namesofLambda

## 3.2.2 - 2021-06-03

* Check for correct types in Anonymous Record when assigning to Interface with `[<EmitIndexer>]` via !! @Booksbaum
* Fix #1973: FormattableString support

## 3.2.1 - 2021-05-28

* Fix Event issues and and implement FSharpEvent`2 @chkn
* Fix #2451: throw exception when sequence is empty @MNie
* Fix #2445: Improve error message when fable doesn't implement an API

## 3.2.0 - 2021-05-28

* Update to net5.0 and FCS, @ncave

## 3.1.16 - 2021-05-14

* Publish with icon and symbols @cartermp

## 3.1.15 - 2021-04-16

* Add a --sourceMapsRoot CLI option to set source maps sourceRoot @mlaily
* Fix #2433: Improve type info for plugins like Fable.SvelteStore
* Fix #2431: Pass output directory info to plugins

## 3.1.14 - 2021-04-09

* Experimental `casenameWithFieldIndex`

## 3.1.12 - 2021-03-23

* Fix #1678: BigInt native JS JSON serialization with toJSON
* Fix #2151: Implement DateTimeOffset.toOffset @Booksbaum
* Fix #2410: Invalid offsets are accepted @Booksbaum
* Fix #2411: DateTime(Unspecified) fails when offset not local timezone @Booksbaum
* Fix #2417: overloads with struct tuple
* Fix #2418: List native JS JSON serialization with toJSON
* Update big.js (decimals) @ncave
* Update source-map-sharp to 1.0.5

## 3.1.11 - 2021-03-17

* Fix watch compilation issues
* Fix #2398: two successive string format placeholders and value of first one ends in `%`

## 3.1.10 - 2021-03-16

* Revert breaking change, configuration should default to Debug only in watch mode @forki

## 3.1.9 - 2021-03-15

* Fix crash with delegate alias

## 3.1.8 - 2021-03-15

* Fix #2234: Recompile dependencies in watch mode when Emit/Import attributes change
* Fix #2406: Check --outDir argument when running clean command

## 3.1.7 - 2021-03-11

* Fix for Fable.Core.JsInterop.importValueDynamic

## 3.1.6 - 2021-03-11

* Support setting a Build configuration with --configuration cli arg @stroborobo
* Log compiled files in same line
* Fix #2390: Array.choose is executing choose function two times @ncave
* Fix #2394: interpolate doesn't unescape %% correctly @thinkbeforecoding
* Fix #2396: custom exceptions in async workflows
* Fix #2400: Conversion to delegates
* Fix: Accessing named capture group in Regex only works with string constant @Booksbaum
* Fable library improvements and other fixes @ncave

## 3.1.5 - 2021-02-18

* Fix #2384: Polling file watcher @mlaily
* Fix static constructors with attached members

## 3.1.4 - 2021-02-12

* Fix #2045: Aliasing a function wrapping a multi-arity function in point-free style

## 3.1.3 - 2021-02-12

* Add support for named capture groups in Regexes @Booksbaum
* Babel AST: cleanup and refactor @dbrattli
* Fix #1343: Warning when interface name clashes with record field @BillHally
* Fix #2376: Char.IsLetter with “ and ” @ncave @NickDarvey
* Fix #2372: Array.reduce Array.append @inosik
* Fix #2367: Using "unbox null" for callback returns "undefined"
* Fix #2357: Fall-through to default switch case duplicates the switch case consequent code block
* Fix #2356: Curried functions mangled via DU, List.fold and match combination
* Fix #2355: System.Math.Ceiling/Floor returning incorrect values for some Decimals @ncave
* Fix #2350: Empty files
* Fix #2116: Incorrect uncurrying with list of function options
* Fix #2047: Iterating over a list of functions with a for in loop
* Fix #2046: Assigning a function to scoped mutable variable
* Fix #2045: Raise warning for point-free function declarations

## 3.1.2 - 2021-01-25

* Fast copy for typed arrays @GordonBGood
* Return error exit code when wront arguments passed
* Fix source map writing
* Fix #2350: Invalid JS class for empty files
* Fix #2355: System.Math.Ceiling() and System.Math.Floor returning incorrect values for some Decimals @ncave
* Fix #2357: Remove duplicate switch branches

## 3.1.1 - 2021-01-13

* Fix #2343: Remove conflicting export default
* Fix #2336: Parameretized padding
* Fix reflection for int64/decimal with units of measure

## 3.1.0 - 2021-01-11

* Source map support @delneg
* Fix #2342: recompile union tests in watch mode @tomcl
* Fix #2332: watch broken for certain directory structures @jwosty

## 3.1.0-beta-001 - 2021-01-08

* Source map support @delneg
* Fix #2332: watch broken for certain directory structures @jwosty

## 3.0.5 - 2020-12-22

* Fixed compiler option parsing @ncave
* Fix #2329: Class getters with import function helpers
* Fix #2328: Check process is available in context
* Fix #2327: Inherit global class in nested module
* Fix #2325: `AttachMembers` attribute

## 3.0.4 - 2020-12-19

* Opt-in polling watcher @mlaily
* Fix #2323: Uncurrying Emit obj args

## 3.0.3 - 2020-12-18

* Fix #2318: char ranges @inosik
* Fix #2320: `--yes` CLI arg
* Fix (partially) #2321: `System.Type.GetInterface`

## 3.0.2 - 2020-12-16

* Fix #2313: Measure abbreviations
* Fix #2311: Arrow function printing

## 3.0.1 - 2020-12-11

* Fix spread wrapped by parens @do-wa
* Add runtime check for Option.Value
* Remove equals/compare "fast" helper (sometimes fails)

## 3.0.0 - 2020-12-04

* Official release
* Fix #2293: Fix case of path passed as cli argument @tomcl
* Fix #2277: Make FsWatcher case-insensitive @reinux
* Fix local imports with `import` function helpers

## 3.0.0-nagareyama-rc-011 - 2020-12-02

* Fix #2303: spreading complex expressions
* Fix #2302: Fable.JsonProvider

## 3.0.0-nagareyama-rc-010 - 2020-11-28

* Moar beta reduction improvements
* Use caching only in watch mode
* Ignore base constructor calls causing errors @ncave
* Fix watch dependencies when order of union cases changes
* Fix #2295: Disable errors affecting Fable 2-compliant code

## 3.0.0-nagareyama-rc-009 - 2020-11-25

* Improve lambda beta reduction
* Fix #1962: Find entities by core assembly name
* Fix #2283: FABLE_COMPILER_3 constant
* Fix #2284: Inline import can absorb arguments
* Fix #2288: Ignore --warnaserror from project references
* Fix #2291: Default hashing for classes

## 3.0.0-nagareyama-rc-008 - 2020-11-19

* Fix FSharpType.IsTuple for array of tuples @kerams
* In watch mode, recompile all files if F# failed previously
* Fix #2281: Hashing JS pojos @inosik
* Fix #2280: Inlined imports
* Fix #2278: Optimize `createObj`
* Fix #2276: Formatting Decimals

## 3.0.0-nagareyama-rc-007 - 2020-11-15

* Always lower case ToString

## 3.0.0-nagareyama-rc-006 - 2020-11-13

* Fix #2136: Type Provider invalidation @zanaptak
* Support Nullables

## 3.0.0-nagareyama-rc-005 - 2020-11-12

* Fix #2267: Allow direct console output preserving colors @zanaptak
* Fix #2259: File conflict in outDir
* Fix #2260: Add new files to watcher
* StringBuilder.Append overloads @gusty
* Make file watcher more robust

## 3.0.0-nagareyama-rc-004 - 2020-11-10

* LeanWork.IO.FileSystem.Watcher by Peter Meinl

## 3.0.0-nagareyama-rc-003 - 2020-11-09

* Fix #1962: FSharp.UMX measure annotated types
* Fix #2250: Math.Clamp
* Fix #2257: Remove warnings in keyValueList

## 3.0.0-nagareyama-rc-002 - 2020-11-08

* Patch FCS witness error @ncave
* Set always --langversion:preview

## 3.0.0-nagareyama-rc-001 - 2020-11-07

* Release candidate
* FCS witnesses!
* Other fixes

## 3.0.0-nagareyama-beta-005 - 2020-10-31

* Fix #2238: Normalize paths on Windows
* Fix #2212 (3rd attempt): Killing subprocess on Windows

## 3.0.0-nagareyama-beta-004 - 2020-10-27

* Typescript-related updates @ncave
* Omit module prefix in imports @Zaid-Ajaj
* Write compiler options to .fable/compiler_info.txt
* Compatibility with Fable.AST beta-002

## 3.0.0-nagareyama-beta-003 - 2020-10-25

* Fix #2226: Wrong decimal separator depending on regional setting @bklop
* Fix #2228: Remove unused values generated by imports meant for side effects
* Fix #2224: React.ofImport
* Fix #2216: Remove empty else blocks
* Fix #2212: Ctrl+C doesn't kill subprocess in Windows

## 3.0.0-nagareyama-beta-002 - 2020-10-23

* Compatibility with Fable.AST beta-001

## 3.0.0-nagareyama-beta-001 - 2020-10-23

* Beta release
* Fix .fsx compilation

## 3.0.0-nagareyama-alpha-017 - 2020-10-22

* Only use cached (precompiled) files in debug mode

## 3.0.0-nagareyama-alpha-016 - 2020-10-22

* Only use cached (precompiled) files in debug mode
* Optimize list construction
* Compatibility with latest Fable.AST

## 3.0.0-nagareyama-alpha-015 - 2020-10-19

* Fix #2211: File extension in dynamic imports @Zaid-Ajaj
* Fix #2212: Kill subprocess in Windows @Zaid-Ajaj
* Fix #2213: Weird logs
* Compatibility with latest Fable.AST release
* Minor improvements in code generation

## 3.0.0-nagareyama-alpha-014 - 2020-10-18

* Fixed entity resolution @ncave
* Cli improvements

## 3.0.0-nagareyama-alpha-012 - 2020-10-15

* Fix plugins

## 3.0.0-nagareyama-alpha-011 - 2020-10-15

* Plugins

## 3.0.0-nagareyama-alpha-010 - 2020-10-13

* Fix #2202: Using System.Type as Dictionary key @Zaid-Ajaj
* Fix #2203: Comparing large sets @Zaid-Ajaj
* Keep only entity refs in Fable AST

## 3.0.0-nagareyama-alpha-009 - 2020-10-11

* Detect if command after `--run` is in `node_modules/.bin` dir
* Set typedArrays=true as default again

## 3.0.0-nagareyama-alpha-008 - 2020-10-05

* Use latest FCS @ncave
* Disable file caching when compiler version changes
* Add back base class for Union/Record
* Fix calls to static members of imported classes

## 3.0.0-nagareyama-alpha-007 - 2020-10-02

* --runScript option
* Fix uncurrying of Emit calls
* Fix type testing performance
* Fix union/record string formattin

## 3.0.0-nagareyama-alpha-006 - 2020-09-30

* Fix running process

## 3.0.0-nagareyama-alpha-005 - 2020-09-29

* Fix watcher
* Use latest implementation of FSharpMap and FSharpSet
* Fix generic equality

## 3.0.0-nagareyama-alpha-004 - 2020-09-28

* Improve CLI and other fixes

## 3.0.0-nagareyama-alpha-003 - 2020-09-14

* Fix: Add names with $reflection suffix to root scope
* Fix deriving from imported JS classes
* Keep support for ParamList attribute until removed from Fable.React

## 3.0.0-nagareyama-alpha-002 - 2020-09-13

* Ignore warnings from packages (as before)

## 3.0.0-nagareyama-alpha-001 - 2020-09-13

* Nagareyama alpha<|MERGE_RESOLUTION|>--- conflicted
+++ resolved
@@ -14,12 +14,8 @@
 
 ### Fixed
 
-<<<<<<< HEAD
 * [Python] Improve Python (e.g. Pydantic) interop (by @dbrattli)
-* [JS/TS] Fix #4041 missing unit argument (by @ncave)
-=======
 * [All] Fixed #4041 missing unit argument (by @ncave)
->>>>>>> 921d6da2
 * [JS/TS/Python] Fixed eq comparer mangling (by @ncave)
 * [All] Fix all `BitConverter` return types (by @ncave)
 * [TS] Don't cast union case types to `any` (by @ncave)
