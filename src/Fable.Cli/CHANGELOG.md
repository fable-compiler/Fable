# Changelog

All notable changes to this project will be documented in this file.

The format is based on [Keep a Changelog](https://keepachangelog.com/en/1.0.0/),
and this project adheres to [Semantic Versioning](https://semver.org/spec/v2.0.0.html).

## Unreleased

### Fixed

* [JS/TS] Fixed `DateTime.Add` for `DateTimeKind.Unspecified` (by @ncave)
* [Rust] Fixed deprecated `NaiveDateTime` usage in `DateTime` (by @ncave)
<<<<<<< HEAD
* [GH-3783](https://github.com/fable-compiler/Fable/pull/3783) [JS/TS] `Boolean.tryParse` should not crash on `null` string (@goswinr)
=======
* [Rust] Fixed generic interface implementation types (by @ncave)
* [Rust] Fixed Dictionary constructor from IEnumerable (by @ncave)
* [Rust] Fixed Seq.cast support for arrays and lists (by @ncave)
>>>>>>> 2bb5b439

### Added

* [Rust] Added some boxing support (by @ncave)

## 4.14.0 - 2024-03-01

### Fixed

* [GH-3769](https://github.com/fable-compiler/Fable/pull/3769) [All] Local plugin build does not run indefinably. (by @nojaf)
* [GH-3769](https://github.com/fable-compiler/Fable/pull/3769) [JS/TS] Types hidden by signature files should not be exported. (by @nojaf)
* [GH-3772](https://github.com/fable-compiler/Fable/pull/3772) [JS/TS] Re-implement `DateTime.ToString` custom format handling (by @MangelMaxime)

    It now supports all custom format specifiers, and behave as if `CultureInfo.InvariantCulture` was used (Fable does not support Globalization).
* [GH-3772](https://github.com/fable-compiler/Fable/pull/3772) [JS/TS] Make compilation fails if calling `DateTime` constructor with microseconds (by @MangelMaxime)

    JavaScript `Date` does not support microseconds, we need to wait for `Temporal` to be widely supported before reconsidering this.
* [GH-3773](https://github.com/fable-compiler/Fable/pull/3773) [Python] Fix `DateTime` custom format `fffffff` and `FFFFFFF` (by @MangelMaxime)

### Changed

* [GH-3772](https://github.com/fable-compiler/Fable/pull/3772) [JS/TS] Split replacement for `DateTime` and `DateTimeOffset` (by @MangelMaxime)

## 4.13.0 - 2024-02-13

### Added

#### JavaScript

* [GH-3759](https://github.com/fable-compiler/Fable/issues/3759) Add `StringBuilder.Chars` (by @MangelMaxime)
* Added range overload for `String.ToCharArray` (by @ncave)

#### Rust

* [GH-3761](https://github.com/fable-compiler/Fable/pull/3761) Added `StringBuilder.Chars`, `StringBuilder.Remove` and tests. (by @ncave)

#### Dart

* [GH-3761](https://github.com/fable-compiler/Fable/pull/3761) Added `StringBuilder` support and tests. (by @ncave)

### Fixed

#### JavaScript

* [GH-3748](https://github.com/fable-compiler/Fable/pull/3748) Accessing an array out of bounds should emit an exception (by @MangelMaxime)
* [GH-3748](https://github.com/fable-compiler/Fable/pull/3748) Setting an array out of bounds should emit an exception (by @MangelMaxime)
* [GH-3761](https://github.com/fable-compiler/Fable/pull/3761) Fixed incorrect `StringBuilder.Remove` implementation. (by @ncave)

#### Python

* [GH-3761](https://github.com/fable-compiler/Fable/pull/3761) Fixed incorrect `StringBuilder.Remove` implementation. (by @ncave)

### Changed

#### JavaScript

* [GH-3761](https://github.com/fable-compiler/Fable/pull/3761) Updated `StringBuilder` to remove allocations where possible. (by @ncave)

#### Python

* [GH-3761](https://github.com/fable-compiler/Fable/pull/3761) Updated `StringBuilder` to remove allocations where possible. (by @ncave)

## 4.12.2 - 2024-02-13

### Changed

* Update to Fable.AST 4.4.0

## 4.12.1 - 2024-02-13

### Fixed

#### JavaScript

* Embed `fable-library-js` in Fable DLL (by @MangelMaxime)

## 4.12.0 - 2024-02-12 [YANKED]

### Added

#### All

* [GH-3733](https://github.com/fable-compiler/Fable/pull/3733) [GH-3727](https://github.com/fable-compiler/Fable/pull/3727) Add support for more `Result` API (by @zprobinson)
    * `Result.isOk`
    * `Result.isError`
    * `Result.Contains`
    * `Result.Count`
    * `Result.DefaultValue`
    * `Result.DefaultWith`
    * `Result.Exists`
    * `Result.Fold`
    * `Result.FoldBack`
    * `Result.ForAll`
    * `Result.Iterate`
    * `Result.ToArray`
    * `Result.ToList`
    * `Result.ToOption`
* [GH-3721](https://github.com/fable-compiler/Fable/pull/3721) Add `--test:MSBuildCracker` flag allowing to use the experimental MSBuildCracker (by @nojaf)

#### JavaScript

* [GH-3745](https://github.com/fable-compiler/Fable/pull/3745) Add support for `ListCollector` (by @nojaf)
    * `instance.Add`
    * `instance.AddMany`
    * `instance.AddManyAndClose`
    * `instance.Close`

### Removed

#### JavaScript

* Remove `Choice.d.ts` from source code of `fable-library` (by @MangelMaxime)
* [GH-3748](https://github.com/fable-compiler/Fable/pull/3748) Accessing an array out of bounds should emit an exception (by @MangelMaxime)

#### TypeScript

* Remove `Choice.d.ts` from source code of `fable-library` (by @MangelMaxime)
* [GH-3748](https://github.com/fable-compiler/Fable/pull/3748) Accessing an array out of bounds should emit an exception (by @MangelMaxime)

### Fixed

#### Python

* [GH-3717](https://github.com/fable-compiler/Fable/issues/3717) Nested type with Custom Equality gives false negative equality (by @dbrattli)
* Generate assert statements for `assert` expressions in debug mode (by @dbrattli)

#### All

* [GH-3744](https://github.com/fable-compiler/Fable/pull/3744) Fix behaviour when passing `--verbose` to be consistent with behaviour before changing the logging library (by @nojaf)

### Changed

#### JavaScript

* [GH-3749](https://github.com/fable-compiler/Fable/pull/3749) Rename `fable-library` to `fable-library-js` (by @MangelMaxime)

## 4.11.0 - 2024-01-30

### Changed

#### All

* [GH-3719](https://github.com/fable-compiler/Fable/issues/3719) Restore dependencies against the `.fsproj` after evaluating the `fable-temp.csproj` file (Improves IDE supports) (by @MangelMaxime)
* Don't delete `fable_modules` when re-evaluating the project file after a changes has been detected (Improves HMR experience) (by @MangelMaxime)

### Fixed

#### All

* [GH-3723](https://github.com/fable-compiler/Fable/pull/3723) Fix logger initialisation to allow `--version` to work (by @MangelMaxime)

#### JavaScript

* [GH-3716](https://github.com/fable-compiler/Fable/pull/3716) System.Array.Resize: also handle the case where the array is null (by @chkn)

## 4.10.0 - 2024-01-25

### Fixed

#### All

* Fixed function composition types (by @ncave)
* [GH-3668](https://github.com/fable-compiler/Fable/pull/3668) Normalize fable-library argument (by @nojaf)
* [GH-3682](https://github.com/fable-compiler/Fable/pull/3682) Support some custom unary math operors (Acos, Asin, Atan, Atan2, Cos, Cosh, Exp, Log, Log2, Log10, Sin, Sinh, Sqrt, Tan, Tanh) (by @PierreYvesR)
* [GH-3603](https://github.com/fable-compiler/Fable/issues/3603) Port back fixes for missing `.gitignore` file in the generated `fable_modules/` folder (by @MangelMaxime)
* [GH-3684](https://github.com/fable-compiler/Fable/pull/3684) Re-compile files from `fable_modules` after changing the project file in watch mode (by @OrfeasZ)

#### Javascript

* Fixed 'System.Collections.Generic.Queue' bug (by @PierreYvesR)
* Fixed instance calls for generic comparers (by @ncave)

#### Python

* Fixed nested type with custom hashcode (by @dbrattli)
* Add 'Double.IsPositiveInfinity' (by @PierreYvesR)
* [GH-3666](https://github.com/fable-compiler/Fable/pull/3666) Fix for `DateTime` and `TimeSpan` addition (by @dbrattli)
* [GH-3663](https://github.com/fable-compiler/Fable/pull/3663) Fix `DateTime.Parse` and `DateTime.TryParse` (by @MangelMaxime)

#### JavaScript

* Fix `DateTime.Parse` when providing a 1 digit hour for PM times (`3:5:34 PM`) (by @MangelMaxime)

#### Rust

* Fixed unary negation for signed integer MinValue (by @ncave)
* Fixed excluding signature files from imports (by @ncave)
* Fixed generic try_catch closure trait (by @ncave)
* Fixed `self` arg capture in methods (by @ncave)
* Fixed 'System.Collections.Generic.Queue' bug (by @PierreYvesR)
* Added support for generic comparers (by @ncave)

### Changed

#### All

* [GH-3671](https://github.com/fable-compiler/Fable/pull/3671) Use `Microsoft.Extensions.Logging` (by @nojaf)
* [GH-3634](https://github.com/fable-compiler/Fable/issues/3634) Suffix temporary `csproj` with `.fable-temp.csproj` and include a comment in the file (by @MangelMaxime)

#### Dart

* Fix `DateTime.DayOfWeek` (by @MangelMaxime)

### Added

#### Python

* [GH-3663](https://github.com/fable-compiler/Fable/pull/3663) Complete rewrite of `DateTime` supports (by @MangelMaxime)

    *Special thanks to @dbrattli and @ncave for their help*

    * Constructors
        * From `(year, month, day)` up to `(year, month, day, hour, minute, second, millisecond, microsecond)` (with and without `DateTimeKind`)
        * From `ticks` (with and without `DateTimeKind`)
    * Instance methods:
        * `dt.Year`
        * `dt.Month`
        * `dt.Day`
        * `dt.Hour`
        * `dt.Minute`
        * `dt.Second`
        * `dt.Millisecond`
        * `dt.Microsecond`
        * `dt.ToUniversalTime`
        * `dt.DayOfWeek`
        * `dt.DayOfYear`
        * `dt.ToShortDateString`
        * `dt.ToShortTimeString`
        * `dt.ToLongDateString`
        * `dt.ToLongTimeString`
        * `dt.ToString`
        * `dt.ToLocalTime`
        * `dt.Date`
        * `dt.AddYears`
        * `dt.AddMonths`
        * `dt.AddDays`
        * `dt.AddHours`
        * `dt.AddMinutes`
        * `dt.AddSeconds`
        * `dt.AddMilliseconds`
        * `dt.AddMicroseconds`
        * `dt.Kind`
    * Static methods:
        * `DateTime.Today`
        * `DateTime.Now`
        * `DateTime.Now`
        * `DateTime.UtcNow`
        * `DateTime.MinValue`
        * `DateTime.MaxValue`
        * `DateTime.Parse`
        * `DateTime.TryParse`
        * `DateTime.SpecifyKind`

#### JavaScript

* [GH-3715](https://github.com/fable-compiler/Fable/pull/3715) Add support for System.Array.Resize (by @chkn)

## 4.9.0 - 2023-12-14

### Fixed

#### Python

* [GH-3655](https://github.com/fable-compiler/Fable/issues/3655) Fix for Python output file names (by @dbrattli)
* [GH-3660](https://github.com/fable-compiler/Fable/issues/3660) Fix for decimal to string with culture (by @dbrattli)

## 4.8.1 - 2023-12-12

### Fixed

#### All

* Fix the version reported by Fable (@MangelMaxime)

## 4.8.0 - 2023-12-12

### Changed

#### All

* Updated FCS to [fce0cf00585c12174fa3e51e4fc34afe784b9b4e](https://github.com/dotnet/fsharp/commits/fce0cf00585c12174fa3e51e4fc34afe784b9b4e) (by @ncave)
* [GH-3675](https://github.com/fable-compiler/Fable/issues/3675) **Breaking Change** `static` members always require `static member`, disregarding FCS from F# v7.0 and early v8.0 supported dismissing the `member` keyword.

### Added

#### Python

* [GH-3645](https://github.com/fable-compiler/Fable/pull/3645) Add `TimeSpan.Parse` and `TimeSpan.TryParse` support to Python (by @MangelMaxime)
* [GH-3649](https://github.com/fable-compiler/Fable/issues/3649) Add `List.sortBy` (by @dbrattli)
* [GH-3638](https://github.com/fable-compiler/Fable/issues/3638) Add `Array.sort` and `Array.sortDescending` (by @dbrattli)

#### Fixed

#### JavaScript

* [GH-3465](https://github.com/fable-compiler/Fable/issues/3465) Fix `string.IndexOfAny` (by @pkese)

#### Python

* [GH-3465](https://github.com/fable-compiler/Fable/issues/3465) Fix `string.IndexOfAny` (by @pkese)

## 4.7.0 - 2023-12-06

### Added

#### All

* Overall performance improvements
    * [GH-3620](https://github.com/fable-compiler/Fable/pull/3620) Removed double-dictionary lookups (by @Thorium)
    * [GH-3624](https://github.com/fable-compiler/Fable/pull/3624) Add G-Research analyzers and fix reported issues (by @nojaf)

### Fixed

#### All

* [GH-3603](https://github.com/fable-compiler/Fable/issues/3603) Missing `.gitignore` file in the generated `fable_modules/` folder (by @MangelMaxime)
* [GH-3712](https://github.com/fable-compiler/Fable/pull/3712) Fix type of dereferenced byref (by @chkn)

#### Python

* [GH-3648](https://github.com/fable-compiler/Fable/issues/3648) Records containing different values return the same hash code (by @dbrattli)

#### Python

* [GH-3617](https://github.com/fable-compiler/Fable/issues/3617): Fix comparaison between list option when one is None (by @mangelmaxime)
* [GH-3615](https://github.com/fable-compiler/Fable/issues/3615): Fix remove from dictionary with tuple as key (by @dbrattli)
* [GH-3598](https://github.com/fable-compiler/Fable/issues/3598): Using obj () now generated an empty dict instead of None (by @dbrattli)
* [GH-3597](https://github.com/fable-compiler/Fable/issues/3597): Do not translate .toString methods to str (by @dbrattli)
* [GH-3610](https://github.com/fable-compiler/Fable/issues/3610): Cleanup Python regex handling (by @dbrattli)
* [GH-3628](https://github.com/fable-compiler/Fable/issues/3628): System.DateTime.Substract not correctly transpiled (by @dbrattli)
* [GH-3640](https://github.com/fable-compiler/Fable/issues/3640): All union cases return the same hash code (by @dbrattli)

## 4.6.0 - 2023-11-27

### Changed

#### All

* Updated .NET metadata to 8.0.100 (by @ncave)

### Added

#### All

* Fix #3584: Unit type compiles to undeclared variable (by @ncave)

#### Python

* Support `DateTime(..., DateTimeKind.Utc).ToString("O")` (by @MangelMaxime)

#### Rust

* Added `Guid.TryParse`, `Guid.ToByteArray` (by @ncave)

### Fixed

#### Python

* Fixed char to string type regression with binary operator (by @dbrattli)
* Fix `DateTime(..., DateTimeKind.Local).ToString("O")` (by @MangelMaxime)
* Fix calling `value.ToString(CultureInfo.InvariantCulture)` (by @MangelMaxime)
* Fix #3605: Fix record equality comparison to works with optional fields (by @MangelMaxime and @dbrattli)
* PR #3608: Rewrite `time_span.py` allowing for better precision by using a number representation intead of native `timedelta`. (by @MangelMaxime)

## 4.5.0 - 2023-11-07

### Changed

#### Python

* Use `Any` type for all non-repeated generic arguments (by @dbrattli)
* Don't generate unnecessary type type-vars if generic type is replaced by `Any` (by @dbrattli)
* Generate new style `_T | None` instead of `Optional[_T]` (by @dbrattli)

#### Rust

* Support multiple namespaces sharing a prefix in the same file (by @ncave)
* Support imports with the same namespace across multiple files (by @ncave)

### Fixed

#### JavaScript

* Fix #3571: `[<AttachMembers>]` not compatible with f# member `this.Item` (by @ncave)

## 4.4.1 - 2023-10-25

### Changed

#### All

* Fix #3567: Turn off FCS warning 3560 by default (by @vzarytovskii)

### Fixed

#### Rust

* Fixed recursive lambda captured idents cloning (by @ncave)

## 4.4.0 - 2023-10-24

### Changed

#### All

* Updated FCS to [bd66d54b1ac4dd0f252c0a37196c2ccd54628356](https://github.com/dotnet/fsharp/commits/bd66d54b1ac4dd0f252c0a37196c2ccd54628356) (by @ncave)

#### JavaScript

* Support (un)curry up to 20 arguments (by @MangelMaxime)

#### Python

* Remove support for Python 3.9. Add GH testing for Python 3.12 (by @dbrattli)
* Support (un)curry up to 20 arguments (by @MangelMaxime)

#### Dart

* Support (un)curry up to 20 arguments (by @MangelMaxime)

## 4.3.0 - 2023-10-14

### Fixed

#### JavaScript

* Fix #3541: Interface imported in generated javascript when DU has an interface type constraint (by @ncave)

#### Python

* Fixed `Async.Parallel` (by @dbrattli)

### Changed

#### JavaScript

* Improve error messages for `Decimal.Parse`, `Double.Parse`, `Int32.Parse`, `Long.Parse` (by @ncave)

#### Rust

* Improve error messages for `BigInt.Parse`, `DateOnly.Parse`, `DateTime.Parse`, `DateTimeOffset.Parse`, `Decimal.Parse`, `TimeOnly.Parse` (by @ncave)

#### Python

* Improve error messages for `Double.Parse`, `Int32.Parse`, `Long.Parse` (by @ncave)
* Refactored async trampoline leveraging asyncio mainloop. (by @dbrattli)

### Added

#### Python

* Added `Async.StartChild` (by @dbrattli)
* Fix #3482: Revert removal of `Py.python` and `Py.expr_python` (by @dbrattli)

## 4.2.2 - 2023-10-14

### Fixed

#### Python

* Fix #3527: Fix error `name '...' is not defined` (by @dbrattli)
* Fix #3496: Python target is confused with class taking a `length: int ` argument (by @dbrattli)

## 4.2.1 - 2023-09-29

* Fix package to include Fable libraries folders

## 4.2.0 - 2023-09-29

* Fix #3480: Function decorated with `[<NamedParams>]` without arguments provided should take an empty object
* Fix #3494: Calling an attached parametrized getter fails in transpiled javascript
* Remove fable-py support
* Fix #3461: Don't default to javascript if the language requested by the user is unknown (help detect typo)
* Improve --help message for the --lang section
* Fix #3464: Invalidate cache when the target language changes
* Always delete the `fable_modules` folder when the cache is invalidated
* Remove `--typescript` options support, use `--lang <target>` instead
* Fix #3441: Don't ignore error when loading plugin
* Fix #3482: Remove `Py.python` and `Py.expr_python` use `emitPyStatement` and `emitPyExpr` instead
* Restrict replacements to accept only functions from their target language module
* Fix #3528: Consider functions hidden by a signature file as private (@nojaf)
* Improve error message when Fable doesn't find the `fable-library` folder.

    This is especially useful when working on Fable itself, and should save time to others.
    Each time I got this is error, I needed several minutes to remember the cause of it.

## 4.1.4 - 2023-05-16

* Fix #3438: Source maps
* Fix #3440: Don't curry arity-1 functions
* Fix #3452: DateTimeOffset conversion to DateTime
* Fix regression: Don't type test interfaces declared in F# code
* Rust: Added no_std test build
* Rust: Added regex support
* Rust: Fixed no_std support
* Rust: Fixed uncurried options
* Rust: Enabled some applicative tests
* Rust: Enabled some tests
* Rust: Updated switch transform (#3449)
* Rust: Updated dependencies (#3447)
* Rust: Fixed interface properties (#3445)
* Rust: Updated object equality (#3444)
* Rust: Enabled some Comparison tests (#3442)
* Rust: Added DateOnly, TimeOnly tests
* Rust: Added DateTimeOffset tests
* Rust: Updated TimeSpan
* Rust: Added DateTimeOffset

## 4.1.3 - 2023-04-28

* JS/TS/Rust: Added bigint log, log2, log10, minMag, maxMag
* TS: Fix extension of files in fable_modules with out dir
* TS: Support annotations of StringEnum and TypeScriptTaggedUnion types
* JS/TS: Output JS docs
* Fix range of inlined functions

## 4.1.2 - 2023-04-22

* Print minimum fable-library version from npm

## 4.1.1 - 2023-04-22

* Fix fable-library package.json

## 4.1.0 - 2023-04-18

* Set TypeScript compilation as stable
* Added Map.minKeyValue and maxKeyValue

## 4.1.0-beta-001 - 2023-04-16

* Fix #3418: Single-Case Union Reflection
* Include declaration .d.ts files in fable-library
* Update FCS
* Python: Implement missing bigint functions @johannesmols
* TS: Fix #3415: ident type of uncurried lambdas
* TS: Don't use const enums to represent union tags
* TS: Fix function type annotation
* TS: Get generic types of generated members
* TS/JS: Sanitize class fields

## 4.0.6 - 2023-04-08

* JS Hotfix: Skip compiler generated decls
* TS: Fixes for unions, pattern matching and interface function getters

## 4.0.5 - 2023-04-08

* Use native JS BigInt for int64/uint64
* Fix #3402: Rust type mismatch error when compiling F# closure code
* Improve optional field and argument typing in TypeScript
* Fix fable-library-ts when used with Vite

## 4.0.4 - 2023-04-04

* Fix #3397: Curry only user imports
* Fix: Compiler Exception when `!!`, Anon Record, and aliased `Ux` (also behind option) @Booksbaum
* Use native bigint type @ncave
* Emit Fable erased unions as TS union types
* Optimize compile time equality and testing (union, list, options)
* TypeScript: enable Comparison, Convert and Event tests

## 4.0.3 - 2023-03-30

* Fix #3389: Don't wrap TemplateStringArray
* Rust: Fix recursive closures and some type tests,
* TypeScript: Emit interfaces and anonymous record annotations

## 4.0.2 - 2023-03-27

* Enable Unicode identifiers @kant2002
* Add ability for plugins to remove member declaration @Zaid-Ajaj
* Improve uncurrying mechanism and make it consistent across languages
* Rust: Enable applicative tests and other fixes
* TypeScript: Enable 1909 tests

## 4.0.1 - 2023-03-18

* Fix #3371: Copying struct records
* Php: Improve output @entropitor
* Rust: string improvements
* TypeScript: Fix applicative tests

## 4.0.0 - 2023-03-14

* Fable JS stable release

## 4.0.0-theta-018 - 2022-11-19

* When using a .csproj, make sure the project is restored before parsing
* Rust, added Stack, Queue

## 4.0.0-theta-017 - 2022-11-16

* Use TargetFramework from .fsproj and ask users to upgrade from netstandard2.0 if necessary
* Update FCS (F# 7)
* Python, handling static getters
* Rust, fix deprecated API

## 4.0.0-theta-016 - 2022-11-13

* Attempt to improve project parsing
* Added Double.Pow static

## 4.0.0-theta-015 - 2022-11-05

* JS, enable calls with `importValueDynamic`
* JS, Support System.Delegate.DynamicInvoke
* Rust, Added feature for func_type_enum
* Rust, Added Func type wrappers (#3250)

## 4.0.0-theta-014 - 2022-10-31

* Try to fix #3244 (cannot parse .fsproj)
* Rust, added small string type
* Python, fix byte array tying issue
* JS, don't mangle idents from imports in emitted code
* JS, optimize some array transforms

## 4.0.0-theta-012 - 2022-10-14

* Python, option fixes
* Python, fixes for reference equals with literals
* Python, reduce the number of generated arrow functions
* Rust, Added bigint support
* Use Buildalyzer for parsing .fsproj

## 4.0.0-theta-011 - 2022-10-04

* Python, add read/write files
* Python, fix URI and number types
* JS, allow imports in emit expressions and JSX
* JS, improve import path resolution (interpolation, inlined functions)
* TypeScript, fix arithmetic tests

## 4.0.0-theta-010 - 2022-09-28

* Use StringTemplate expr in Fable AST for Python

## 4.0.0-theta-009 - 2022-09-28

* Add language status to version
* Make --runScript compatible with Python, Rust and Dart
* Update F# compiler
* Compile as net6 binary
* TypeScript, type-safe union types and other fixes

## 4.0.0-theta-008 - 2022-09-22

* Enable emitExpr/Statement with interpolation, @alfonsogarciacaro
* Python, fix imported interfaces from other modules, @dbrattli
* Python, allow python code embedder to return generic type T
* Python, enable eliding async/await, @dbrattli
* TypeScript, added library-ts to packages, @ncave
* Python, do not trim emitted statements

## 4.0.0-theta-007 - 2022-09-21

* TypeScript, fix fable-library-ts @ncave
* Python, fix regex tests @dbrattli
* Python, fix emit expressions
* JS, helpers for JSX/React apps

## 4.0.0-theta-006 - 2022-09-18

* Python, regex fixes for group collection

## 4.0.0-theta-005 - 2022-09-17

* Python, fix type annotation for imports of erased interfaces
* Python, better regex handling
* TypeScript, ixed some array issues
* Allow alias for default/namespace imports
* TypeScript, added some interface annotations

## 4.0.0-theta-004 - 2022-09-14

* JS, allow alias for default/namespace imports

## 4.0.0-theta-003 - 2022-09-12

* Python, fix regression when building on Windows
* Rust, added Default for array, string, hashmap, hashset, guid

## 4.0.0-theta-002 - 2022-09-11

* Rust, removed cloning after emit
* Python, make sure module names are valid
* Python, fix interface entity lookup
* Python, fixes for .ToArray and is_array_like
* Rust, fixed TimeSpan fields

## 4.0.0-theta-001 - 2022-09-09

* JSX, enable dynamic children
* Python, fix dict remove
* Rust, updated module visibility

## 4.0.0-snake-island-alpha-026 - 2022-09-08

* Rust, more dates, @alexswan10k
* Python, fix slice of string statements, @dbrattli
* Python add task RunSynchronously, @dbrattli
* Rust, ade startup an opt-in dependency, @ncave

## 4.0.0-snake-island-alpha-025 - 2022-09-06

* Added IsInternal and IsPrivate properties in AST, @ncave
* Rust, better datetime comparison + conversion. DateTimeOffset first, @alexswan10k
* Python, GUID fixes, @dbrattli
* Python, async/await fixes for Task returning functions, @dbrattli
* Rust, another problematic ref counting scenario + fix, @alexswan10k

## 4.0.0-snake-island-alpha-024 - 2022-09-02

* Fable.AST 4.0 stable
* Rust, StringBuilder, Dates, ref counting

## 4.0.0-snake-island-alpha-023 - 2022-08-30

* Update F# compiler
* Make Fable 4 compatible with Feliz plugins
* Rust, Fixed inner attributes (#3121)
* Rust, Output crate attributes only on last file (#3119)
* Rust, Added collection wrappers (#3118)
* Rust, fix byref nested context not correctly propagating (#3103)
* Rust, Fixed passing fields by ref (#3116)
* Rust, Fixed struct record copy (#3114)
* Rust, Output string type (#3113)
* Python, type var cleanup. Use Any for types starting with $$ (#3100)
* Rust, Fixed string format without args
* Rust, Fixed closure ident cloning (#3106)
* Rust, Fixed static, member and interface imports (#3105)

## 4.0.0-snake-island-alpha-021 - 2022-08-21

* Rust, fixed curried apply, @ncave
* Python, allow modules with uppercase letters, @dbrattli
* Rust, added Math.DivRem support, @ncave
* Rust, retain inlined funcs with CompiledName attr, @ncave
* Python, fixes for extreme math values, @dbrattli
* Rust, union fix for import prefixes, @alexswan10k
* Rust, fixed build dependency for wasm32, @ncave

## 4.0.0-snake-island-alpha-020 - 2022-08-14

* Rust, added Display trait, @ncave
* Rust, Initial type testing support, @ncave
* Python, typing fixes, @dbrattli
* Python, Relax identifier checking to accept unicode chars, @dbrattli
* Python, Generate Python data classes for records, @dbrattli
* Rust, implement Thread ctor, start, and join. Implement lock fn. @alexswan10k
* Rust, added decimals, @ncave
* Python, better timespan handling, @dbrattli
* Rust, added core assembly, @ncave
* Rust, implement unsafe-cells feature switch + Monitor, @alexswan10k
* Rust, initial support for object expressions, @ncave

## 4.0.0-snake-island-alpha-019 - 2022-07-31

* Python, use --fableLib to choose between embedded or site-packages, @dbrattli
* Rust - Make Map and Set support PartialEq, @alexswan10k
* Rust, List/Map/Set cleanup, @ncave
* Rust - more collection interop improvements, @alexswan10k

## 4.0.0-snake-island-alpha-018 - 2022-07-30

* Python, array, list and resize-array fixes, @dbrattli
* Rust, fable-library-rust cleanup, @ncave
* Rust, Renamed List, Map, Set, @ncave
* Rust, Merged ctor and static impl,@ncave
* Rust, import deduping, @ncave
* Rust, - More work on collection interop (Set, List, Map), @alexswan10k
* Rust, - First pass at getting the interop experience with built in collections a little better, @alexswan10k

## 4.0.0-snake-island-alpha-017 - 2022-07-27

* Python, reverted back to using modules instead of packages, @dbrattli
* Rust, Fixed overload suffix for anon records, @ncave

## 4.0.0-snake-island-alpha-016 - 2022-07-26

* Python, fixes for requirements.txt

## 4.0.0-snake-island-alpha-015 - 2022-07-26

* Python, generate requirements.txt within fable_modules, @dbrattli
* Rust, represent self as a Lrc[T] for method calls using double pointer indirection, @alexswan10k
* Rust, fixed build issue, @ncave

## 4.0.0-snake-island-alpha-014 - 2022-07-25

* Python, import fixes, @dbrattli
* Rust, records and Unions now are correctly unwrapped when Struct attribute is used to tag as value, @alexswan10k
* Rust, support struct anonymous records, @ncave
* Rust, added support for struct tuples, @ncave
* Rust, fixed struct constructors, @ncave
* Rust, made Async optional, @ncave
* Rust, added missing type import and slices, @ncave
* Rust, comparison updates, @ncave
* Make CancellationTokenSource implement IDisposable, @alfonsogarciacaro
* Fixed Array.compareWith issue, @alfonsogarciacaro

## 4.0.0-snake-island-alpha-013 - 2022-07-25

* Python, import fixes and package generation, @dbrattli
* Python, use poetry for Python, @dbrattli

## 4.0.0-snake-island-alpha-012 - 2022-07-12

* Update to latest FCS @ncave
* Rust Support module imports @ncave
* Rust: Implement basic thread pool + tasks + task builder @alexswan10k
* Rust: Async builder, tasks, configurable pointer types @alexswan10k
* Rust: attribute support @ncave

## 4.0.0-snake-island-alpha-011 - 2022-06-23

* Fix import paths in Python

## 4.0.0-snake-island-alpha-010 - 2022-06-03

* Use wrapping options for Dart

## 4.0.0-snake-island-alpha-008 - 2022-06-01

* Rust and Dart fixes

## 4.0.0-snake-island-alpha-007 - 2022-05-25

* JSX string templates

## 4.0.0-snake-island-alpha-006 - 2022-05-24

* Dart: compile union cases as child classes

## 4.0.0-snake-island-alpha-005 - 2022-05-23

* Dart fixes

## 4.0.0-snake-island-alpha-004 - 2022-05-21

* Don't destructure props arg in JSX components

## 4.0.0-snake-island-alpha-003 - 2022-05-20

* JSX Support

## 4.0.0-snake-island-alpha-002 - 2022-05-19

* Snake Island alpha release 2

## 4.0.0-snake-island-alpha-001 - 2022-05-11

* Snake Island alpha release

## 3.7.18 - 2022-08-16

* Fix #3052: Nested options with Option.orElse #3052 @IanManske
* Fix Fix #3078: Nested interpolation

## 3.7.17 - 2022-07-21

* Fix #2961: Make Array.compareWith behaviour consistent with dotnet F#
* Fix #2955: units of mesure with unsigned ints
* Fix #2950: String formatting: trim trailing zeroes when using # placeholder
* Fix #2879: Make CancellationTokenSource implement IDisposable
* Don't print multiple sourceMappingURL comments

## 3.7.16 - 2022-07-05

* Fix #2869: Don't update maps @hensou
* Fix #2869: Use deterministic names for compiler-generate variables
* Update FCS @ncave

## 3.7.15 - 2022-06-29

* Fix #2869: Avoid unnecessary updates @hensou
* Fix #2931: Array.IndexOf with non-primitive

## 3.7.14 - 2022-06-14

* Fix #2924: Invalidate cache if source maps option changes
* Fix #2925: Always set unicode flag for Regex
* Enable non-booleans in Emit optional syntax

## 3.7.12 - 2022-05-27

* Resolve `defaultArg` at compile time when possible
* Fix #2900: Equality with prototype-less JS objects
* Fix #2895: FableLibDir in cached info is empty when using --precompiledLib
* Fix #2880: Trait call with unit of measure

## 3.7.11 - 2022-05-01

* Fix generic param user/compiler generated name conflicts

## 3.7.10 - 2022-04-29

* Fix #2864: Interface names don't conflict in JS
* Fix #2855: duplicate idents from witness in inline expr
* Fix #2868: don't write empty files
* Add warning when duplicated generic params are detected

## 3.7.9 - 2022-04-01

* Fix #2851: References captured by >> eagerly eval
* Fix wrong out paths when using lower case drive letter

## 3.7.8 - 2022-03-24

* Fix #2845: Cover more edge cases @Prunkles

## 3.7.7 - 2022-03-22

* Fix #2840: Keep delegates of arity 1 curried @JaggerJo
* Fix #2844: 1-len array slices starting at 0 work @jpacker
* Fix #2845: Regex.Matches infinite loop @Prunkles

## 3.7.6 - 2022-03-16

* Type.IsInstanceOfType works for interfaces decorated with Global/Import @chkn

## 3.7.5 - 2022-03-01

* Prevent combining absolute paths

## 3.7.4 - 2022-02-25

* Change intro message

## 3.7.3 - 2022-02-23

* Fix #2832: Adding a converted char to string
* Fix Type.IsSubclassOf(obj) @chkn

## 3.7.2 - 2022-02-22

* Fix the fixes in the previous release

## 3.7.1 - 2022-02-17

* Fix #2809: Generic trait calls in multiple nested inlined functions
* Fix #2817: Optimization - Remove wrapping lambdas when possible

## 3.7.0 - 2022-02-07

* Cache .fsproj parsing result
* Run F# type check and Fable in parallel (use --noParallelTypeCheck flag to disable)
* Automatic --runFast
* Precompilation
* --noReflection flag
* Disable uncurrying functions passed as arguments to local lambdas
* Seeded System.Random
* Fix typeof(obj).IsInstanceOfType @chkn
* Fix #2709: error when using JsInterop.import in inlined functions
* Fix #2719: use with null disposable

## 3.7.0-beta-015 - 2022-01-26

* Run sub-process even if compilation was skipped

## 3.7.0-beta-014 - 2022-01-24

* Add --noParallelTypeCheck option to disable F#/Fable parallel compilation

## 3.7.0-beta-012 - 2022-01-18

* Disable uncurrying functions passed as arguments to local lambdas
* Fix typeof(obj).IsInstanceOfType @chkn

## 3.7.0-beta-011 - 2022-01-14

* Fixes for precompiling inline expressions
* Fix #2719: use with null disposable
* Fix #2727: don't write in same line when output redirected

## 3.7.0-beta-009 - 2022-01-12

* Fix #2718
* Other stability issues and add more verbose logs

## 3.7.0-beta-008 - 2022-01-11

* Prevent Fable from getting stuck on fatal errors
* Show File compiled messages in CI

## 3.7.0-beta-007 - 2022-01-11

* Lock file for outDir (mainly intended for parallel processes precompiling the same library)

## 3.7.0-beta-006 - 2022-01-11

* Allow inlined functions accessing internal values in Fable.Precompiled.dll (FCS)
* Shorten logs in same line if longer than 80 chars (so they don't jump to next line)
* Check paket.references/paket.lock when checking if project cracker cached info is outdates
* Add flag to disable reflection
* Fix #2709: error when using JsInterop.import in inlined functions

## 3.7.0-beta-005 - 2022-01-07

* Fix cache issues
* Seeded random

## 3.7.0-beta-004 - 2022-01-05

* Fix watch mode and runFast optimization

## 3.7.0-beta-003 - 2022-01-04

* Fix precompile errors

## 3.7.0-beta-002 - 2021-12-28

* Performance improvements

## 3.7.0-beta-001 - 2021-12-20

* Add precompile command

## 3.6.3 - 2021-12-01

* New FSharp.Core 6 APIs: updateAt/insertAt/insertManyAt/removeAt/removeManyAt
* Support thousand separators in String.Format
* Fix #2628 @stroborobo

## 3.6.2 - 2021-11-26

* TypescriptTaggedUnion @cannorin
* Speed up recompilation when adding/removing files

## 3.6.1 - 2021-11-23

* Fix #2614: Char addition
* Fix #2615: Math.DivRem
* Fix string template literals
* Improve Regex.Match/IsMatch/Matches
* Update FCS

## 3.6.0 - 2021-11-19

* Support F# 6
* Support DateOnly/TimeOnly @kerams
* Improve watch mode
* Cache project options

## 3.6.0-beta-003 - 2021-11-17

* Add Fable.Core.Compiler.triggeredByDependency flag
* Support DefaultParameterValue attribute (not for JS interop)
* Update F# compiler

## 3.6.0-beta-002 - 2021-11-15

* Fix watch mode when saving multiple files at same time
* TimeOnly.FromDateTime @kerams
* Remove --watchDeps flag

## 3.6.0-beta-001 - 2021-11-14

* Support F# 6
* Support DateOnly/TimeOnly @kerams
* Improve watch mode
* Add `--watchDeps` flag
* Cache project options

## 3.4.10 - 2021-11-08

* Add support for StringSplitOptions.TrimEntries @steveofficer
* Fix #2587: DateTimeOffset.Parse issues with some locales @ncave
* Use Process.ArgumentList to escape args passed to subprocess
* Print paths relative to --cwd if set

## 3.4.9 - 2021-11-05

* Add CLI arg --watchDelay
* Show relative paths in logs
* Fixed Seq.toArray @ncave
* Fix FullName/Name/Namespace of complex array types

## 3.4.8 - 2021-11-04

* Fix #2572 #2579: Watch .fsi files and referenced .fsproj
* Fix #2576: Last file can omit module declaration
* Fix Seq.cache with partial enumeration
* Fix DateTime Offset parsing with date only and hyphens
* Set NODE_ENV when running a sub-process

## 3.4.7 - 2021-10-28

* Fix #2571: Forward slash not escaped when creating regex

## 3.4.6 - 2021-10-26

* Small improvements in Async.ts

## 3.4.5 - 2021-10-21

* Accept ${entryDir} macro in imports

## 3.4.4 - 2021-10-20

* Use relative paths for source maps

## 3.4.3 - 2021-10-14

* Add support of System.Activator for primitive types @Happypig375
* Fix #2566: HashSet.IntersectWith does not respect custom comparer
* Fix calling super from an override when the method was declared in grandparent
* Compile to RegexConstant when possible
* Pass Fable compiled name to ReflectedDecorator
* Remove void wrapper in expression statements

## 3.4.2 - 2021-10-05

* Fix #2561: Case insensitive args and check
* Fix generic parameters with JS.ReflectedDecorator

## 3.4.1 - 2021-10-04

* Support System.Collections.Generic.Queue @davedawkins
* Fix custom array equality
* Remove class restriction for ParamObject
* Skip parens in emit if placeholder is already surrounded by parens

## 3.4.0 - 2021-10-01

* ParamObject attribute
* Rename .fable folder to fable_modules
* Print log about Femto
* Add Type.IsInstanceOfType @chkn
* Fix #2229: Parsing succeeded for some invalid dates @njlr

## 3.3.1 - 2021-09-27

* Fix #2097: Async.StartChild does not apply timeout @njlr
* Fix #2530: System.Collections.Generic.Stack @njlr
* Fix #2548: Assigning to value of unit type
* Fix #2549: Native ESM support
* Serialize compiler_info as JSON

## 3.3.0 - 2021-09-16

* JS.Decorator/ReflectedDecorator attributes
* Fix isSubclassOf to walk up the inheritance chain @chkn
* Fix #2520: Uri.OriginalString @njlr
* Fix #2532: Measure products
* Optimize interpolate strings without formatting into JS templates

## 3.2.14 - 2021-09-11

* Fix #2480: Include package.json in fable-library
* Fix #2522: Warn if user sets .fable as outDir
* Fix #2525: Support infinite arity for currying/uncurrying
* Fix plugin version check

## 3.2.12 - 2021-08-26

* Fix #2505: Make String.Split match .NET with no or null separators
* Add TimeSpan.Divide and Multiply @0x53A
* Add Async.Sequential @0x53A
* Compile `FormattableString` as JS Templates

## 3.2.11 - 2021-08-19

* Add --rootModule CLI flag

## 3.2.10 - 2021-08-02

* Support System.Uri.TryCreate @Choc13
* Fix #2477: Don't drop "DEBUG" and "TRACE" DefineConstants @stroborobo
* Fix #2480: Improve tree shaking with fable-libray
* Fix #2485: Proper representation of Choice with 3 or more items
* Fix #2491: Unchecked.defaultof with struct tuples
* Fix #2496: Custom Pow operator

## 3.2.9 - 2021-07-08

* Don't print JS files in watch mode if there're F# errors
* Fix SRTP with local inline functions

## 3.2.8 - 2021-06-26

* Fix regression in FCS: passing __SOURCE_IDENTIFIER__ to static parameters in type providers

## 3.2.7 - 2021-06-25

* Fix regression: all files were recompiled in watch mode in 3.2.5
* Fix #2472: Tuple-related methods

## 3.2.6 - 2021-06-22

* Fix #2471: Trait call regression

## 3.2.5 - 2021-06-21

* Fix #2468: SRTP Parser
* Only show Compile file log in watch compilations

## 3.2.4 - 2021-06-16

* Fix #2438: Print JS sequence expressions always between parentheses
* Don't jump over mutable idents when inlining

## 3.2.3 - 2021-06-11

* Experimental.namesofLambda

## 3.2.2 - 2021-06-03

* Check for correct types in Anonymous Record when assigning to Interface with `[<EmitIndexer>]` via !! @Booksbaum
* Fix #1973: FormattableString support

## 3.2.1 - 2021-05-28

* Fix Event issues and and implement FSharpEvent`2 @chkn
* Fix #2451: throw exception when sequence is empty @MNie
* Fix #2445: Improve error message when fable doesn't implement an API

## 3.2.0 - 2021-05-28

* Update to net5.0 and FCS, @ncave

## 3.1.16 - 2021-05-14

* Publish with icon and symbols @cartermp

## 3.1.15 - 2021-04-16

* Add a --sourceMapsRoot CLI option to set source maps sourceRoot @mlaily
* Fix #2433: Improve type info for plugins like Fable.SvelteStore
* Fix #2431: Pass output directory info to plugins

## 3.1.14 - 2021-04-09

* Experimental `casenameWithFieldIndex`

## 3.1.12 - 2021-03-23

* Fix #1678: BigInt native JS JSON serialization with toJSON
* Fix #2151: Implement DateTimeOffset.toOffset @Booksbaum
* Fix #2410: Invalid offsets are accepted @Booksbaum
* Fix #2411: DateTime(Unspecified) fails when offset not local timezone @Booksbaum
* Fix #2417: overloads with struct tuple
* Fix #2418: List native JS JSON serialization with toJSON
* Update big.js (decimals) @ncave
* Update source-map-sharp to 1.0.5

## 3.1.11 - 2021-03-17

* Fix watch compilation issues
* Fix #2398: two successive string format placeholders and value of first one ends in `%`

## 3.1.10 - 2021-03-16

* Revert breaking change, configuration should default to Debug only in watch mode @forki

## 3.1.9 - 2021-03-15

* Fix crash with delegate alias

## 3.1.8 - 2021-03-15

* Fix #2234: Recompile dependencies in watch mode when Emit/Import attributes change
* Fix #2406: Check --outDir argument when running clean command

## 3.1.7 - 2021-03-11

* Fix for Fable.Core.JsInterop.importValueDynamic

## 3.1.6 - 2021-03-11

* Support setting a Build configuration with --configuration cli arg @stroborobo
* Log compiled files in same line
* Fix #2390: Array.choose is executing choose function two times @ncave
* Fix #2394: interpolate doesn't unescape %% correctly @thinkbeforecoding
* Fix #2396: custom exceptions in async workflows
* Fix #2400: Conversion to delegates
* Fix: Accessing named capture group in Regex only works with string constant @Booksbaum
* Fable library improvements and other fixes @ncave

## 3.1.5 - 2021-02-18

* Fix #2384: Polling file watcher @mlaily
* Fix static constructors with attached members

## 3.1.4 - 2021-02-12

* Fix #2045: Aliasing a function wrapping a multi-arity function in point-free style

## 3.1.3 - 2021-02-12

* Add support for named capture groups in Regexes @Booksbaum
* Babel AST: cleanup and refactor @dbrattli
* Fix #1343: Warning when interface name clashes with record field @BillHally
* Fix #2376: Char.IsLetter with “ and ” @ncave @NickDarvey
* Fix #2372: Array.reduce Array.append @inosik
* Fix #2367: Using "unbox null" for callback returns "undefined"
* Fix #2357: Fall-through to default switch case duplicates the switch case consequent code block
* Fix #2356: Curried functions mangled via DU, List.fold and match combination
* Fix #2355: System.Math.Ceiling/Floor returning incorrect values for some Decimals @ncave
* Fix #2350: Empty files
* Fix #2116: Incorrect uncurrying with list of function options
* Fix #2047: Iterating over a list of functions with a for in loop
* Fix #2046: Assigning a function to scoped mutable variable
* Fix #2045: Raise warning for point-free function declarations

## 3.1.2 - 2021-01-25

* Fast copy for typed arrays @GordonBGood
* Return error exit code when wront arguments passed
* Fix source map writing
* Fix #2350: Invalid JS class for empty files
* Fix #2355: System.Math.Ceiling() and System.Math.Floor returning incorrect values for some Decimals @ncave
* Fix #2357: Remove duplicate switch branches

## 3.1.1 - 2021-01-13

* Fix #2343: Remove conflicting export default
* Fix #2336: Parameretized padding
* Fix reflection for int64/decimal with units of measure

## 3.1.0 - 2021-01-11

* Source map support @delneg
* Fix #2342: recompile union tests in watch mode @tomcl
* Fix #2332: watch broken for certain directory structures @jwosty

## 3.1.0-beta-001 - 2021-01-08

* Source map support @delneg
* Fix #2332: watch broken for certain directory structures @jwosty

## 3.0.5 - 2020-12-22

* Fixed compiler option parsing @ncave
* Fix #2329: Class getters with import function helpers
* Fix #2328: Check process is available in context
* Fix #2327: Inherit global class in nested module
* Fix #2325: `AttachMembers` attribute

## 3.0.4 - 2020-12-19

* Opt-in polling watcher @mlaily
* Fix #2323: Uncurrying Emit obj args

## 3.0.3 - 2020-12-18

* Fix #2318: char ranges @inosik
* Fix #2320: `--yes` CLI arg
* Fix (partially) #2321: `System.Type.GetInterface`

## 3.0.2 - 2020-12-16

* Fix #2313: Measure abbreviations
* Fix #2311: Arrow function printing

## 3.0.1 - 2020-12-11

* Fix spread wrapped by parens @do-wa
* Add runtime check for Option.Value
* Remove equals/compare "fast" helper (sometimes fails)

## 3.0.0 - 2020-12-04

* Official release
* Fix #2293: Fix case of path passed as cli argument @tomcl
* Fix #2277: Make FsWatcher case-insensitive @reinux
* Fix local imports with `import` function helpers

## 3.0.0-nagareyama-rc-011 - 2020-12-02

* Fix #2303: spreading complex expressions
* Fix #2302: Fable.JsonProvider

## 3.0.0-nagareyama-rc-010 - 2020-11-28

* Moar beta reduction improvements
* Use caching only in watch mode
* Ignore base constructor calls causing errors @ncave
* Fix watch dependencies when order of union cases changes
* Fix #2295: Disable errors affecting Fable 2-compliant code

## 3.0.0-nagareyama-rc-009 - 2020-11-25

* Improve lambda beta reduction
* Fix #1962: Find entities by core assembly name
* Fix #2283: FABLE_COMPILER_3 constant
* Fix #2284: Inline import can absorb arguments
* Fix #2288: Ignore --warnaserror from project references
* Fix #2291: Default hashing for classes

## 3.0.0-nagareyama-rc-008 - 2020-11-19

* Fix FSharpType.IsTuple for array of tuples @kerams
* In watch mode, recompile all files if F# failed previously
* Fix #2281: Hashing JS pojos @inosik
* Fix #2280: Inlined imports
* Fix #2278: Optimize `createObj`
* Fix #2276: Formatting Decimals

## 3.0.0-nagareyama-rc-007 - 2020-11-15

* Always lower case ToString

## 3.0.0-nagareyama-rc-006 - 2020-11-13

* Fix #2136: Type Provider invalidation @zanaptak
* Support Nullables

## 3.0.0-nagareyama-rc-005 - 2020-11-12

* Fix #2267: Allow direct console output preserving colors @zanaptak
* Fix #2259: File conflict in outDir
* Fix #2260: Add new files to watcher
* StringBuilder.Append overloads @gusty
* Make file watcher more robust

## 3.0.0-nagareyama-rc-004 - 2020-11-10

* LeanWork.IO.FileSystem.Watcher by Peter Meinl

## 3.0.0-nagareyama-rc-003 - 2020-11-09

* Fix #1962: FSharp.UMX measure annotated types
* Fix #2250: Math.Clamp
* Fix #2257: Remove warnings in keyValueList

## 3.0.0-nagareyama-rc-002 - 2020-11-08

* Patch FCS witness error @ncave
* Set always --langversion:preview

## 3.0.0-nagareyama-rc-001 - 2020-11-07

* Release candidate
* FCS witnesses!
* Other fixes

## 3.0.0-nagareyama-beta-005 - 2020-10-31

* Fix #2238: Normalize paths on Windows
* Fix #2212 (3rd attempt): Killing subprocess on Windows

## 3.0.0-nagareyama-beta-004 - 2020-10-27

* Typescript-related updates @ncave
* Omit module prefix in imports @Zaid-Ajaj
* Write compiler options to .fable/compiler_info.txt
* Compatibility with Fable.AST beta-002

## 3.0.0-nagareyama-beta-003 - 2020-10-25

* Fix #2226: Wrong decimal separator depending on regional setting @bklop
* Fix #2228: Remove unused values generated by imports meant for side effects
* Fix #2224: React.ofImport
* Fix #2216: Remove empty else blocks
* Fix #2212: Ctrl+C doesn't kill subprocess in Windows

## 3.0.0-nagareyama-beta-002 - 2020-10-23

* Compatibility with Fable.AST beta-001

## 3.0.0-nagareyama-beta-001 - 2020-10-23

* Beta release
* Fix .fsx compilation

## 3.0.0-nagareyama-alpha-017 - 2020-10-22

* Only use cached (precompiled) files in debug mode

## 3.0.0-nagareyama-alpha-016 - 2020-10-22

* Only use cached (precompiled) files in debug mode
* Optimize list construction
* Compatibility with latest Fable.AST

## 3.0.0-nagareyama-alpha-015 - 2020-10-19

* Fix #2211: File extension in dynamic imports @Zaid-Ajaj
* Fix #2212: Kill subprocess in Windows @Zaid-Ajaj
* Fix #2213: Weird logs
* Compatibility with latest Fable.AST release
* Minor improvements in code generation

## 3.0.0-nagareyama-alpha-014 - 2020-10-18

* Fixed entity resolution @ncave
* Cli improvements

## 3.0.0-nagareyama-alpha-012 - 2020-10-15

* Fix plugins

## 3.0.0-nagareyama-alpha-011 - 2020-10-15

* Plugins

## 3.0.0-nagareyama-alpha-010 - 2020-10-13

* Fix #2202: Using System.Type as Dictionary key @Zaid-Ajaj
* Fix #2203: Comparing large sets @Zaid-Ajaj
* Keep only entity refs in Fable AST

## 3.0.0-nagareyama-alpha-009 - 2020-10-11

* Detect if command after `--run` is in `node_modules/.bin` dir
* Set typedArrays=true as default again

## 3.0.0-nagareyama-alpha-008 - 2020-10-05

* Use latest FCS @ncave
* Disable file caching when compiler version changes
* Add back base class for Union/Record
* Fix calls to static members of imported classes

## 3.0.0-nagareyama-alpha-007 - 2020-10-02

* --runScript option
* Fix uncurrying of Emit calls
* Fix type testing performance
* Fix union/record string formattin

## 3.0.0-nagareyama-alpha-006 - 2020-09-30

* Fix running process

## 3.0.0-nagareyama-alpha-005 - 2020-09-29

* Fix watcher
* Use latest implementation of FSharpMap and FSharpSet
* Fix generic equality

## 3.0.0-nagareyama-alpha-004 - 2020-09-28

* Improve CLI and other fixes

## 3.0.0-nagareyama-alpha-003 - 2020-09-14

* Fix: Add names with $reflection suffix to root scope
* Fix deriving from imported JS classes
* Keep support for ParamList attribute until removed from Fable.React

## 3.0.0-nagareyama-alpha-002 - 2020-09-13

* Ignore warnings from packages (as before)

## 3.0.0-nagareyama-alpha-001 - 2020-09-13

* Nagareyama alpha<|MERGE_RESOLUTION|>--- conflicted
+++ resolved
@@ -11,13 +11,10 @@
 
 * [JS/TS] Fixed `DateTime.Add` for `DateTimeKind.Unspecified` (by @ncave)
 * [Rust] Fixed deprecated `NaiveDateTime` usage in `DateTime` (by @ncave)
-<<<<<<< HEAD
-* [GH-3783](https://github.com/fable-compiler/Fable/pull/3783) [JS/TS] `Boolean.tryParse` should not crash on `null` string (@goswinr)
-=======
 * [Rust] Fixed generic interface implementation types (by @ncave)
 * [Rust] Fixed Dictionary constructor from IEnumerable (by @ncave)
 * [Rust] Fixed Seq.cast support for arrays and lists (by @ncave)
->>>>>>> 2bb5b439
+* [GH-3783](https://github.com/fable-compiler/Fable/pull/3783) [JS/TS] `Boolean.tryParse` should not crash on `null` string (@goswinr)
 
 ### Added
 
