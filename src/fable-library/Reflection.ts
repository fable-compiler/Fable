--- conflicted
+++ resolved
@@ -1,5 +1,4 @@
 import { anonRecord as makeAnonRecord, Record, Union } from "./Types";
-<<<<<<< HEAD
 import { combineHashCodes, compareArraysWith, equalArraysWith, stringHash } from "./Util";
 
 // tslint:disable: max-line-length
@@ -95,7 +94,7 @@
 
   public get_DeclaringType() { return this.DeclaringType; }
 
-  public GetCustomAttributes(a: (boolean|NTypeInfo), b?: boolean) {
+  public GetCustomAttributes(a: (boolean|NTypeInfo), _?: boolean) {
     if (typeof a === "boolean") {
       return this.attributes.map((att) => att.AttributeValue);
     } else if (a.fullname) {
@@ -356,7 +355,7 @@
 }
 
 export class NFieldInfo extends NMemberInfo {
-  public Type: NTypeInfo = null;
+  public Type: NTypeInfo;
   constructor(
     declaringType: NTypeInfo,
     name: string,
@@ -416,34 +415,6 @@
     }
 
     return attPrefix + prefix + this.Name + " : " + typ;
-=======
-import { compareArraysWith, equalArraysWith } from "./Util";
-
-export type FieldInfo = [string, TypeInfo];
-export type PropertyInfo = FieldInfo;
-
-export type Constructor = new (...args: any[]) => any;
-
-export class CaseInfo {
-  constructor(
-    public declaringType: TypeInfo,
-    public tag: number,
-    public name: string,
-    public fields?: FieldInfo[]) {
-  }
-}
-
-export type EnumCase = [string, number];
-
-export class TypeInfo {
-  constructor(
-    public fullname: string,
-    public generics?: TypeInfo[],
-    public constructor?: Constructor,
-    public fields?: () => FieldInfo[],
-    public cases?: () => CaseInfo[],
-    public enumCases?: EnumCase[]) {
->>>>>>> 131704ce
   }
 
   public GetValue(target: any) {
@@ -461,7 +432,7 @@
 }
 
 export class NPropertyInfo extends NMemberInfo {
-  public Type: NTypeInfo = null;
+  public Type: NTypeInfo;
   constructor(
     DeclaringType: NTypeInfo,
     Name: string,
@@ -571,7 +542,7 @@
     } else {
       index = index || [];
       const s = this.get_SetMethod();
-      s.Invoke(target, [...index, value]);
+      s?.Invoke(target, [...index, value]);
     }
   }
 
@@ -615,7 +586,7 @@
 }
 
 export class NUnionCaseInfo extends NMemberInfo {
-  public Fields: NPropertyInfo[] = null;
+  public Fields: NPropertyInfo[];
 
   public constructor(
     DeclaringType: NTypeInfo,
@@ -687,6 +658,8 @@
 
 }
 
+export type NEnumCase = [string, number];
+
 export class NTypeInfo {
   public static getParameter(i: string) {
     if (NTypeInfo.parameterCache[i]) {
@@ -703,11 +676,11 @@
   }
 
   private static parameterCache: {[i: string]: NTypeInfo} = {};
-  public generics: NTypeInfo[] = null;
-  public GenericDeclaration: NTypeInfo = null;
-  public DeclaringType: NTypeInfo = null;
-  public mems: NMemberInfo[] = null;
-
+  public generics: NTypeInfo[];
+  public GenericDeclaration: NTypeInfo | null;
+  public DeclaringType: NTypeInfo | null;
+
+  private cachedMembers: NMemberInfo[] | null = null;
   private instantiations: {[i: string]: NTypeInfo} = {};
   private genericMap: {[name: string]: number} = {};
 
@@ -717,10 +690,10 @@
     public isGenericParameter: boolean,
     _generics: NTypeInfo[],
     public members: (self: NTypeInfo) => NMemberInfo[],
-    genericDeclaration: NTypeInfo,
-    declaringType: NTypeInfo) {
+    genericDeclaration: NTypeInfo | null,
+    declaringType: NTypeInfo | null,
+    public enumCases?: NEnumCase[]) {
       if (!fullname) { throw new Error("cannot declare type without name"); }
-      members = members || ((_s) => []);
       _generics = _generics || [];
       isGenericParameter = isGenericParameter || false;
       genericCount = genericCount || 0;
@@ -742,7 +715,7 @@
       this.DeclaringType = declaringType;
     }
 
-    public get_DeclaringType(): NTypeInfo {
+    public get_DeclaringType(): NTypeInfo | null {
       return this.DeclaringType;
     }
 
@@ -809,7 +782,7 @@
     return this.fullname.endsWith("[]");
   }
 
-  public GetElementType(): NTypeInfo {
+  public GetElementType(): NTypeInfo | null {
     return this.get_IsArray() ? this.generics[0] : null;
   }
 
@@ -846,14 +819,14 @@
   }
 
   public GetAllMembers() {
-    if (!this.mems) {
+    if (!this.cachedMembers) {
       if (this.members) {
-        this.mems = this.members(this);
+        this.cachedMembers = this.members(this);
       } else {
-        this.mems = [];
+        this.cachedMembers = [];
       }
     }
-    return this.mems;
+    return this.cachedMembers;
   }
 
   public GetMembers() {
@@ -956,24 +929,10 @@
   AttributeValue: any;
 }
 
-<<<<<<< HEAD
 const typeCache: { [fullname: string]: NTypeInfo } = {};
-=======
-export function equals(t1: TypeInfo, t2: TypeInfo): boolean {
-  if (t1.fullname === "") { // Anonymous records
-    return t2.fullname === ""
-      && equalArraysWith(getRecordElements(t1),
-        getRecordElements(t2),
-        ([k1, v1], [k2, v2]) => k1 === k2 && equals(v1, v2));
-  } else {
-    return t1.fullname === t2.fullname
-      && equalArraysWith(getGenerics(t1), getGenerics(t2), equals);
-  }
-}
->>>>>>> 131704ce
 
 export function declareNType(fullname: string, generics: number, members: (self: NTypeInfo, gen: NTypeInfo[]) => NMemberInfo[]): NTypeInfo {
-  let gen: NTypeInfo = null;
+  let gen: NTypeInfo;
   if (fullname in typeCache) {
     gen = typeCache[fullname];
   } else {
@@ -990,7 +949,6 @@
   return NTypeInfo.getParameter(name);
 }
 
-<<<<<<< HEAD
 export function getGenerics(t: NTypeInfo): NTypeInfo[] {
   const gen = t.generics || [];
   // const badIdx = gen.findIndex((t) => !t);
@@ -1026,38 +984,13 @@
     return false;
   }
 }
+
 export function parameterEquals(l: NParameterInfo, r: NParameterInfo) {
   if (l === r) { return true; } else
   if (l == null && r != null) { return false; } else
   if (l != null && r == null) { return false; } else {
     return l.Name === r.Name && equals(l.ParameterType, r.ParameterType);
   }
-=======
-export function record(
-  fullname: string,
-  generics: TypeInfo[],
-  constructor: Constructor,
-  fields: () => FieldInfo[]): TypeInfo {
-  return new TypeInfo(fullname, generics, constructor, fields);
-}
-
-export function anonRecord(...fields: FieldInfo[]): TypeInfo {
-  return new TypeInfo("", undefined, undefined, () => fields);
-}
-
-export type CaseInfoInput = string | [string, FieldInfo[]];
-
-export function union(
-  fullname: string,
-  generics: TypeInfo[],
-  constructor: Constructor,
-  cases: () => CaseInfoInput[]): TypeInfo {
-  const t: TypeInfo = new TypeInfo(fullname, generics, constructor, undefined, () => cases().map((x, i) =>
-    typeof x === "string"
-        ? new CaseInfo(t, i, x)
-        : new CaseInfo(t, i, x[0], x[1])));
-  return t;
->>>>>>> 131704ce
 }
 
 function parametersEqual(l: NParameterInfo[], r: NParameterInfo[]) {
@@ -1086,16 +1019,7 @@
     return l.Name === r.Name && l.IsFSharp === r.IsFSharp && l.IsStatic === r.IsStatic && equals(l.DeclaringType, r.DeclaringType);
   }
 }
-function propertiesEqual(l: NPropertyInfo[], r: NPropertyInfo[]) {
-  if (l.length === r.length) {
-    for (let i = 0; i < l.length; i++) {
-      if (!propertyEquals(l[i], r[i])) { return false; }
-    }
-    return true;
-  } else {
-    return false;
-  }
-}
+
 export function constructorEquals(l: NConstructorInfo, r: NConstructorInfo) {
   if (l === r) { return true; } else
   if (l == null && r != null) { return false; } else
@@ -1143,30 +1067,9 @@
   }
 }
 
-<<<<<<< HEAD
 export function methodBaseEquals(l: NMemberInfo, r: NMemberInfo) {
   return memberEquals(l, r);
 }
-=======
-export function enumType(fullname: string, underlyingType: TypeInfo, enumCases: EnumCase[]): TypeInfo {
-  return new TypeInfo(fullname, [underlyingType], undefined, undefined, undefined, enumCases);
-}
-
-export const obj: TypeInfo = new TypeInfo("System.Object");
-export const unit: TypeInfo = new TypeInfo("Microsoft.FSharp.Core.Unit");
-export const char: TypeInfo = new TypeInfo("System.Char");
-export const string: TypeInfo = new TypeInfo("System.String");
-export const bool: TypeInfo = new TypeInfo("System.Boolean");
-export const int8: TypeInfo = new TypeInfo("System.SByte");
-export const uint8: TypeInfo = new TypeInfo("System.Byte");
-export const int16: TypeInfo = new TypeInfo("System.Int16");
-export const uint16: TypeInfo = new TypeInfo("System.UInt16");
-export const int32: TypeInfo = new TypeInfo("System.Int32");
-export const uint32: TypeInfo = new TypeInfo("System.UInt32");
-export const float32: TypeInfo = new TypeInfo("System.Single");
-export const float64: TypeInfo = new TypeInfo("System.Double");
-export const decimal: TypeInfo = new TypeInfo("System.Decimal");
->>>>>>> 131704ce
 
 // System.Type is not comparable in .NET, but let's implement this
 // in case users want to create a dictionary with types as keys
@@ -1179,7 +1082,7 @@
 }
 
 export function ntype(fullname: string, genericNames?: string[], generics?: NTypeInfo[], members?: (self: NTypeInfo, pars: NTypeInfo[]) => NMemberInfo[], declaringType?: NTypeInfo): NTypeInfo {
-  let gen: NTypeInfo = null;
+  let gen: NTypeInfo;
   generics = generics || [];
   const a = generics.findIndex((t) => !t);
   if (a >= 0) { throw new Error("bad hate occured"); }
@@ -1187,14 +1090,13 @@
   if (fullname in typeCache) {
     gen = typeCache[fullname];
   } else {
-    members = members || ((_s, _g) => []);
+    const _members = members || ((_s, _g) => []);
     genericNames = genericNames || [];
-    declaringType = declaringType || null;
     const b = genericNames.findIndex((t) => !t);
     if (b >= 0) { throw new Error("bad hate occured"); }
 
     const pars = genericNames.map((n) => getGenericParameter(n));
-    gen = new NTypeInfo(fullname, pars.length, false, pars, (s) => members(s, pars), null, declaringType);
+    gen = new NTypeInfo(fullname, pars.length, false, pars, (s) => _members(s, pars), null, declaringType || null);
     typeCache[fullname] = gen;
   }
 
@@ -1236,7 +1138,6 @@
   return gen.MakeGenericType(generics);
 }
 
-<<<<<<< HEAD
 export function lambda(argType: NTypeInfo, returnType: NTypeInfo): NTypeInfo {
   const name = "Microsoft.FSharp.Core.FSharpFunc`2";
   const gen =
@@ -1244,24 +1145,19 @@
       new NMethodInfo(self, [], "Invoke", [new NParameterInfo("arg", gen[0])], gen[1], false, ((target, ...args) => target(...args)), []),
     ]);
   return gen.MakeGenericType([argType, returnType]);
-=======
-export function getElementType(t: TypeInfo): TypeInfo | undefined {
-  return isArray(t) ? t.generics?.[0] : undefined;
->>>>>>> 131704ce
-}
-
-export function option(generic?: NTypeInfo): NTypeInfo {
+}
+
+export function option(generic: NTypeInfo): NTypeInfo {
   const name = "Microsoft.FSharp.Core.FSharpOption`1";
   const gen =
     declareNType(name, 1, (self, gen) => [
       new NUnionCaseInfo(self, 0, "None", [], [], ((_) => null)),
-      new NUnionCaseInfo(self, 1, "Some", [], [["Value", gen[0]]], ((args, ...rest) => args)),
+      new NUnionCaseInfo(self, 1, "Some", [], [["Value", gen[0]]], ((args, ..._rest) => args)),
     ]);
   return gen.MakeGenericType([generic]);
 }
 
-<<<<<<< HEAD
-export function list(generic?: NTypeInfo): NTypeInfo {
+export function list(generic: NTypeInfo): NTypeInfo {
   const gen = declareNType("Microsoft.FSharp.Collections.FSharpList`1", 1, (self, gen) => [
     new NPropertyInfo(self, "Head", gen[0], false, false, []),
     new NMethodInfo(self, [], "get_Head", [], gen[0], false, ((l) => l[0]), []),
@@ -1270,8 +1166,8 @@
   // return new NTypeInfo("Microsoft.FSharp.Collections.FSharpList`1", 1, false, [generic], (_s) => []);
 }
 
-export function array(generic?: NTypeInfo): NTypeInfo {
-  const gen = declareNType("_[]", 1, (self, gen) => [
+export function array(generic: NTypeInfo): NTypeInfo {
+  const gen = declareNType("_[]", 1, (self, _gen) => [
     new NPropertyInfo(self, "Length", int32, false, false, []),
     new NMethodInfo(self, [], "get_Length", [], int32, false, ((l) => l.length), []),
   ]);
@@ -1279,94 +1175,10 @@
   // generic = generic || getGenericParameter("a");
   // return new NTypeInfo(generic.fullname + "[]", 1, false, [generic], (_s) => []);
 }
-=======
-export function isEnum(t: TypeInfo) {
-  return t.enumCases != null && t.enumCases.length > 0;
-}
-
-/**
- * This doesn't replace types for fields (records) or cases (unions)
- * but it should be enough for type comparison purposes
- */
-export function getGenericTypeDefinition(t: TypeInfo) {
-  return t.generics == null ? t : new TypeInfo(t.fullname, t.generics.map(() => obj));
-}
-
-export function getEnumUnderlyingType(t: TypeInfo) {
-  return t.generics?.[0];
-}
-
-export function getEnumValues(t: TypeInfo): number[] {
-  if (isEnum(t) && t.enumCases != null) {
-    return t.enumCases.map((kv) => kv[1]);
-  } else {
-    throw new Error(`${t.fullname} is not an enum type`);
-  }
-}
-
-export function getEnumNames(t: TypeInfo): string[] {
-  if (isEnum(t) && t.enumCases != null) {
-    return t.enumCases.map((kv) => kv[0]);
-  } else {
-    throw new Error(`${t.fullname} is not an enum type`);
-  }
-}
-
-function getEnumCase(t: TypeInfo, v: number | string): EnumCase {
-  if (t.enumCases != null) {
-    if (typeof v === "string") {
-      for (const kv of t.enumCases) {
-        if (kv[0] === v) {
-          return kv;
-        }
-      }
-      throw new Error(`'${v}' was not found in ${t.fullname}`);
-    } else {
-      for (const kv of t.enumCases) {
-        if (kv[1] === v) {
-          return kv;
-        }
-      }
-      // .NET returns the number even if it doesn't match any of the cases
-      return ["", v];
-    }
-  } else {
-    throw new Error(`${t.fullname} is not an enum type`);
-  }
-}
-
-export function parseEnum(t: TypeInfo, str: string): number {
-  // TODO: better int parsing here, parseInt ceils floats: "4.8" -> 4
-  const value = parseInt(str, 10);
-  return getEnumCase(t, isNaN(value) ? str : value)[1];
-}
-
-export function tryParseEnum(t: TypeInfo, str: string): [boolean, number] {
-  try {
-    const v = parseEnum(t, str);
-    return [true, v];
-  } catch {
-    // supress error
-  }
-  return [false, NaN];
-}
-
-export function getEnumName(t: TypeInfo, v: number): string {
-  return getEnumCase(t, v)[0];
-}
-
-export function isEnumDefined(t: TypeInfo, v: string | number): boolean {
-  try {
-    const kv = getEnumCase(t, v);
-    return kv[0] != null && kv[0] !== "";
-  } catch {
-    // supress error
-  }
-  return false;
-}
-
-// FSharpType
->>>>>>> 131704ce
+
+export function enumType(fullname: string, underlyingType: NTypeInfo, enumCases: NEnumCase[]): NTypeInfo {
+  return new NTypeInfo(fullname, 1, false, [underlyingType], (_) => [], null, null, enumCases);
+}
 
 export const obj: NTypeInfo = NTypeInfo.Simple("System.Object");
 export const unit: NTypeInfo = NTypeInfo.Simple("Microsoft.FSharp.Core.Unit");
@@ -1413,6 +1225,85 @@
   return o != null && isMemberInfo(o) && o.getMemberKind() === NReflKind.Constructor;
 }
 
+export function isEnum(t: NTypeInfo) {
+  return t.enumCases != null && t.enumCases.length > 0;
+}
+
+export function getEnumUnderlyingType(t: NTypeInfo) {
+  return t.generics[0];
+}
+
+export function getEnumValues(t: NTypeInfo): number[] {
+  if (t.enumCases) {
+    return t.enumCases.map((kv) => kv[1]);
+  } else {
+    throw new Error(`${t.fullname} is not an enum type`);
+  }
+}
+
+export function getEnumNames(t: NTypeInfo): string[] {
+  if (t.enumCases) {
+    return t.enumCases.map((kv) => kv[0]);
+  } else {
+    throw new Error(`${t.fullname} is not an enum type`);
+  }
+}
+
+function getEnumCase(t: NTypeInfo, v: number | string): NEnumCase {
+  if (t.enumCases) {
+    if (typeof v === "string") {
+      for (const kv of t.enumCases) {
+        if (kv[0] === v) {
+          return kv;
+        }
+      }
+      throw new Error(`'${v}' was not found in ${t.fullname}`);
+    } else {
+      for (const kv of t.enumCases) {
+        if (kv[1] === v) {
+          return kv;
+        }
+      }
+      // .NET returns the number even if it doesn't match any of the cases
+      return ["", v];
+    }
+  } else {
+    throw new Error(`${t.fullname} is not an enum type`);
+  }
+}
+
+export function parseEnum(t: NTypeInfo, str: string): number {
+  // TODO: better int parsing here, parseInt ceils floats: "4.8" -> 4
+  const value = parseInt(str, 10);
+  return getEnumCase(t, isNaN(value) ? str : value)[1];
+}
+
+export function tryParseEnum(t: NTypeInfo, str: string): [boolean, number] {
+  try {
+    const v = parseEnum(t, str);
+    return [true, v];
+  } catch {
+    // supress error
+  }
+  return [false, NaN];
+}
+
+export function getEnumName(t: NTypeInfo, v: number): string {
+  return getEnumCase(t, v)[0];
+}
+
+export function isEnumDefined(t: NTypeInfo, v: string | number): boolean {
+  try {
+    const kv = getEnumCase(t, v);
+    return kv[0] != null && kv[0] !== "";
+  } catch {
+    // supress error
+  }
+  return false;
+}
+
+// FSharpType
+
 export function getUnionCases(t: NTypeInfo): NUnionCaseInfo[] {
   const cases = t.GetAllMembers().filter((m) => isUnionCaseInfo(m)) as NUnionCaseInfo[];
   if (cases.length > 0) {
@@ -1431,26 +1322,16 @@
   }
 }
 
-<<<<<<< HEAD
 export function getTupleElements(t: NTypeInfo): NTypeInfo[] {
   if (isTuple(t)) {
-=======
-export function getTupleElements(t: TypeInfo): TypeInfo[] {
-  if (isTuple(t) && t.generics != null) {
->>>>>>> 131704ce
     return t.generics;
   } else {
     throw new Error(`${t.fullname} is not a tuple type`);
   }
 }
 
-<<<<<<< HEAD
 export function getFunctionElements(t: NTypeInfo): [NTypeInfo, NTypeInfo] {
   if (isFunction(t)) {
-=======
-export function getFunctionElements(t: TypeInfo): [TypeInfo, TypeInfo] {
-  if (isFunction(t) && t.generics != null) {
->>>>>>> 131704ce
     const gen = t.generics;
     return [gen[0], gen[1]];
   } else {
@@ -1496,16 +1377,11 @@
   return [case_, v.fields];
 }
 
-<<<<<<< HEAD
 export function getUnionCaseFields(uci: NUnionCaseInfo): NPropertyInfo[] {
   return uci.Fields;
-=======
-export function getUnionCaseFields(uci: CaseInfo): FieldInfo[] {
-  return uci.fields == null ? [] : uci.fields;
->>>>>>> 131704ce
-}
-
-export function getRecordFields(v: any): FieldInfo[] {
+}
+
+export function getRecordFields(v: any): any[] {
   return Object.keys(v).map((k) => v[k]);
 }
 
@@ -1544,24 +1420,15 @@
   return v[i];
 }
 
-<<<<<<< HEAD
 export function makeUnion(uci: NUnionCaseInfo, values: any[]): any {
   return uci.Invoke.apply(null, values);
-  // const expectedLength = (uci.fields || []).length;
-  // if (values.length !== expectedLength) {
-  //   throw new Error(`Expected an array of length ${expectedLength} but got ${values.length}`);
-  // }
-  // return new uci.declaringType.constructor(uci.tag, uci.name, ...values);
-=======
-export function makeUnion(uci: CaseInfo, values: any[]): any {
-  const expectedLength = (uci.fields || []).length;
-  if (values.length !== expectedLength) {
-    throw new Error(`Expected an array of length ${expectedLength} but got ${values.length}`);
-  }
-  return uci.declaringType.constructor != null
-    ? new uci.declaringType.constructor(uci.tag, uci.name, ...values)
-    : {};
->>>>>>> 131704ce
+//   const expectedLength = (uci.fields || []).length;
+//   if (values.length !== expectedLength) {
+//     throw new Error(`Expected an array of length ${expectedLength} but got ${values.length}`);
+//   }
+//   return uci.declaringType.constructor != null
+//     ? new uci.declaringType.constructor(uci.tag, uci.name, ...values)
+//     : {};
 }
 
 export function makeRecord(t: NTypeInfo, values: any[]): any {
@@ -1569,28 +1436,12 @@
   if (fields.length !== values.length) {
     throw new Error(`Expected an array of length ${fields.length} but got ${values.length}`);
   }
-<<<<<<< HEAD
   const ctor = t.GetAllMembers().find((m) => isConstructorInfo(m)) as NConstructorInfo;
   return ctor.Invoke(values);
 }
 
-export function makeTuple(values: any[], t: NTypeInfo): any {
-=======
-  return t.constructor != null
-    ? new t.constructor(...values)
-    : makeAnonRecord(fields.reduce((obj, [key, _t], i) => {
-      obj[key] = values[i];
-      return obj;
-    }, {} as any));
-}
-
-export function makeTuple(values: any[], _t: TypeInfo): any {
->>>>>>> 131704ce
+export function makeTuple(values: any[], _: NTypeInfo): any {
   return values;
-}
-
-export function getValue(propertyInfo : PropertyInfo, v : any) : any {
-  return v[propertyInfo[0]] ;
 }
 
 // Fable.Core.Reflection
@@ -1629,7 +1480,8 @@
   } else {
     const pp = mpars.map ((n) => getGenericParameter(n));
     const meth = new NMethodInfo(decl, pp, name, declaredArgs.map((a, i) => new NParameterInfo("arg" + i, a)), ret, isStatic, ((_target, _args) => { throw new Error("cannot invoke " + decl.fullname + "." + name); }), []);
-    decl.mems.push(meth);
+    // TODO: Is this necessary? I don't see `createMethod` in use anywhere
+    // decl.cachedMembers.push(meth);
     return meth.get_IsGenericMethod() ? meth.MakeGenericMethod(margs) : meth;
   }
 }