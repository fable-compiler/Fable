--- conflicted
+++ resolved
@@ -9,11 +9,8 @@
 
 ### Fixed
 
-<<<<<<< HEAD
 * [Python] Fix missing type parameters on generic methods (by @dbrattli)
-=======
 * [JS/TS] Fix #4305 DateTimeOffset.Now returns wrong time (by @ncave)
->>>>>>> 7b1d6109
 
 ## 5.0.0-alpha.20 - 2025-12-15
 
