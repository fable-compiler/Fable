--- conflicted
+++ resolved
@@ -10,12 +10,12 @@
 ### Added
 
 * [Python] - Print root module and module function comments (by @alfonsogarciacaro)
-<<<<<<< HEAD
-* [JS/TS] - Fix anonymous record printing (#4029) (by @alfonsogarciacaro)
-=======
 * [Rust] Add support for module comments (by @ncave)
 * [Rust] Add support for null strings (by @ncave)
->>>>>>> ffc6ee93
+
+### Fixed
+
+* [JS/TS] - Fix anonymous record printing (#4029) (by @alfonsogarciacaro)
 
 ## 5.0.0-alpha.9 - 2025-01-28
 
