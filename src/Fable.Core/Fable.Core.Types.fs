--- conflicted
+++ resolved
@@ -239,19 +239,12 @@
     static member op_ErasedCast(x:'h) = Case8 x
     static member op_ErasedCast(x:'i) = Case9 x
     static member inline op_ErasedCast(x:'t) : U9<_, _, _, _, _, _, _, _, ^U> =
-<<<<<<< HEAD
         Case9 (^U: (static member op_ErasedCast: 't -> ^U) x)
 
-// Rust - Allow stuff to be passed by reference
-type ByRefAttribute() =
-    inherit Attribute()
 
 type PtrType =
     | Rc = 0
     | Arc = 1
 // Rust - Defines the pointer type that is to be used to wrap the object (Rc/Arc)
 type PointerTypeAttribute(pointerType: PtrType) =
-    inherit Attribute()
-=======
-        Case9 (^U: (static member op_ErasedCast: 't -> ^U) x)
->>>>>>> 5793c451
+    inherit Attribute()