namespace Fable.Core

open System

[<RequireQualifiedAccess>]
module Py =
    [<Import("Callable", "typing")>]
    [<AllowNullLiteral>]
    type Callable =
        [<Emit "$0.__name__)">]
        abstract name: string

        [<Emit "$0$1...">]
        abstract Invoke: [<ParamArray>] args: obj[] -> obj

        [<Emit "$0">]
        abstract Instance: obj

    [<AbstractClass>]
    type DecoratorAttribute() =
        inherit Attribute()
        abstract Decorate: fn: Callable -> Callable

    [<AbstractClass>]
    type ReflectedDecoratorAttribute() =
        inherit Attribute()

        abstract Decorate: fn: Callable * info: Reflection.MethodInfo -> Callable

    /// <summary>
<<<<<<< HEAD
    /// Adds Python decorators to generated classes, enabling integration with Python
    /// frameworks like dataclasses, attrs, functools, and any other decorator-based
    /// libraries.
    /// </summary>
    /// <remarks>
    /// <para>The [&lt;Decorate&gt;] attribute is purely for Python interop and does NOT
    /// affect F# compilation behavior.</para>
    /// <para>Multiple [&lt;Decorate&gt;] attributes are applied in reverse order
    /// (bottom to top), following Python's standard decorator stacking behavior.</para>
    /// <para>Examples:</para>
    /// <para>[&lt;Decorate("dataclasses.dataclass")&gt;] - Simple decorator</para>
    /// <para>[&lt;Decorate("functools.lru_cache", "maxsize=128")&gt;] - Decorator with
    /// parameters</para>
    /// </remarks>
    [<AttributeUsage(AttributeTargets.Class, AllowMultiple = true)>]
    type DecorateAttribute(decorator: string) =
        inherit Attribute()

        new(decorator: string, parameters: string) = DecorateAttribute(decorator)

        member val Decorator: string = decorator with get, set
        member val Parameters: string = "" with get, set
=======
    /// Used on a class to provide Python-specific control over how F# types are transpiled to Python classes.
    /// This attribute implies member attachment (similar to AttachMembers) while offering Python-specific parameters.
    /// </summary>
    /// <remarks>
    /// <para>When placed on a class, all members are attached without mangling (like AttachMembers).</para>
    /// <para>Additional Python-specific parameters control the generated Python class style and features.</para>
    /// </remarks>
    [<AttributeUsage(AttributeTargets.Class)>]
    type ClassAttributes() =
        inherit Attribute()

        new(style: string) = ClassAttributes()

        new(style: string, init: bool) = ClassAttributes()
>>>>>>> 39c83e85

    // Hack because currently Fable doesn't keep information about spread for anonymous functions
    [<Emit("lambda *args: $0(args)")>]
    let argsFunc (fn: obj[] -> obj) : Callable = nativeOnly

    /// Defines a Jupyter-like code cell. Translates to `# %%`
    /// https://code.visualstudio.com/docs/python/jupyter-support-py
    [<Emit("# %%", isStatement = true)>]
    let NEW_CELL: unit = nativeOnly

    /// Embeds literal Python code into F#. Code will be printed as statements,
    /// if you want to return a value use Python `return` keyword within a function.
    let python (template: string) : 'T = nativeOnly<|MERGE_RESOLUTION|>--- conflicted
+++ resolved
@@ -28,7 +28,6 @@
         abstract Decorate: fn: Callable * info: Reflection.MethodInfo -> Callable
 
     /// <summary>
-<<<<<<< HEAD
     /// Adds Python decorators to generated classes, enabling integration with Python
     /// frameworks like dataclasses, attrs, functools, and any other decorator-based
     /// libraries.
@@ -51,7 +50,7 @@
 
         member val Decorator: string = decorator with get, set
         member val Parameters: string = "" with get, set
-=======
+
     /// Used on a class to provide Python-specific control over how F# types are transpiled to Python classes.
     /// This attribute implies member attachment (similar to AttachMembers) while offering Python-specific parameters.
     /// </summary>
@@ -66,7 +65,6 @@
         new(style: string) = ClassAttributes()
 
         new(style: string, init: bool) = ClassAttributes()
->>>>>>> 39c83e85
 
     // Hack because currently Fable doesn't keep information about spread for anonymous functions
     [<Emit("lambda *args: $0(args)")>]
