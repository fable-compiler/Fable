<Project Sdk="Microsoft.NET.Sdk">
  <PropertyGroup>
    <OutputType>Exe</OutputType>
    <TargetFramework>netcoreapp3.1</TargetFramework>
    <RollForward>Major</RollForward>
    <LangVersion>preview</LangVersion>
  </PropertyGroup>
  <ItemGroup>
    <PackageReference Include="FSharp.Core" Version="4.7.2" />
<<<<<<< HEAD
    <PackageReference Include="Fable.Core" Version="3.1.5" />
=======
>>>>>>> 2a543913
  </ItemGroup>
  <ItemGroup>
    <Compile Include="QuickTest.fs" />
  </ItemGroup>
  <ItemGroup>
    <ProjectReference Include="..\Fable.Core\Fable.Core.fsproj" />
  </ItemGroup>
</Project><|MERGE_RESOLUTION|>--- conflicted
+++ resolved
@@ -7,10 +7,6 @@
   </PropertyGroup>
   <ItemGroup>
     <PackageReference Include="FSharp.Core" Version="4.7.2" />
-<<<<<<< HEAD
-    <PackageReference Include="Fable.Core" Version="3.1.5" />
-=======
->>>>>>> 2a543913
   </ItemGroup>
   <ItemGroup>
     <Compile Include="QuickTest.fs" />
