﻿namespace Fable.JsonConverter.Tests

open Xunit
open Newtonsoft.Json
open Newtonsoft.Json.Serialization
open Newtonsoft.Json.Linq
open System

type Record = {
    Prop1 : string
    Prop2 : int
    Prop3 : int option
    Prop4 : int64
}

module NonValueType =
    type ValueTypeJsonConverter<'a> (toJson: 'a -> string, fromJson: string -> 'a) =
        inherit JsonConverter ()
        override __.CanConvert objType = objType = typeof<'a>
        override __.ReadJson (reader, _, _, _) =
            let rawJson = Linq.JToken.Load (reader) |> string
            (fromJson rawJson) :> obj
        override __.WriteJson (writer, value, _) =
            let value = value :?> 'a
            let json = toJson (value)
            writer.WriteRawValue (json)

    [<Newtonsoft.Json.JsonConverter(typeof<FoobarJsonConverter>)>]
    type T = private Foobar of string
        with
            static member Create (value) =
                Foobar value

            static member ToJson (Foobar value) = JsonConvert.SerializeObject (value, Fable.JsonConverter())
            static member FromJson = T.Create
            static member Value (Foobar s) = s
            override x.ToString () =
                let (Foobar value) = x
                value
    and FoobarJsonConverter () =
        inherit ValueTypeJsonConverter<T> (T.ToJson, T.FromJson)

    let create = T.Create

<<<<<<< HEAD
=======

>>>>>>> e2ee14f7
type RecordWithNonValueTypeOption = {
    Value: NonValueType.T option
    NoValue: NonValueType.T option
}

<<<<<<< HEAD
type RecordWithComplexTypeOption = {
    Value: Record option
    NoValue: Record option
}

=======
>>>>>>> e2ee14f7
type Maybe<'t> =
    | Just of 't
    | Nothing


module JsonConverterTests =

    let converter = Fable.JsonConverter()
    let deserialize<'a> (json : string) = JsonConvert.DeserializeObject(json, typeof<'a>, converter) :?> 'a
    let serialize (value: 'a) = JsonConvert.SerializeObject(value, converter)

    [<Fact>]
    let ``DateTime conversion works``() =
        let date = DateTime(2017, 03, 23, 18, 30, 0)
        let serialized = serialize date
        let deserialized = deserialize<DateTime> serialized
        Assert.Equal(30, deserialized.Minute)
        Assert.Equal(18, deserialized.Hour)
        Assert.Equal(23, deserialized.Day)
        Assert.Equal(3, deserialized.Month)
        Assert.Equal(2017, deserialized.Year)

    [<Fact>]
    let ``TimeSpan conversion works``() =
        let ts = TimeSpan.FromMinutes(45.)
        let serialized = serialize ts
        let deserialized = deserialize<TimeSpan> serialized
        Assert.Equal(45., deserialized.TotalMinutes)

    [<Fact>]
    let ``Option<string> convertion works``() =
        let opt = Some "value"
        let serialized = serialize opt
        let deserialized = deserialize<Option<string>> serialized
        match deserialized with
        | Some input -> Assert.Equal("value", input)
        | None -> Assert.True(false, "Should not happen")

    [<Fact>]
    let ``Option<int> conversion works``() =
        let opt = Some 5
        let serialized = serialize opt
        let deserialized = deserialize<Option<int>> serialized
        match deserialized with
        | Some input -> Assert.Equal(5, input)
        | None -> Assert.True(false, "Should not happen")

    [<Fact>]
    let ``Option<int> deserialization from raw json works``() =
        // what Fable outputs
        match deserialize<Option<int>> "5" with
        | Some input -> Assert.Equal(5, input)
        | None -> Assert.True(false, "Should not happen")

        match deserialize<Option<int>> "null" with
        | Some _ -> Assert.True(false, "Should not happen")
        | None -> ()

    [<Fact>]
    let ``Nested options conversion works``() =
        let nested = Some(Some (Some 5))
        let serialized = serialize nested
        Assert.Equal("5", serialized)
        let deserialized = deserialize<Option<Option<Option<int>>>> serialized
        match deserialized with
        | Some (Some (Some n)) -> Assert.Equal(5, n)
        | _ -> Assert.True(false, "Should not happen")

    [<Fact>]
    let ``Record conversion works``() =
        let input : Record = { Prop1 = "value"; Prop2 = 5; Prop3 = None; Prop4 = 42L }
        let deserialized = deserialize<Record> (serialize input)
        Assert.Equal("value", deserialized.Prop1)
        Assert.Equal(5, deserialized.Prop2)
        match deserialized.Prop3 with
        | None -> ()
        | _ -> Assert.True(false, "Should not happen")
        Assert.Equal(42L, deserialized.Prop4)

    [<Fact>]
    let ``Record deserialization from raw json works``() =
        // let input : Record = { Prop1 = "value"; Prop2 = 5; Prop3 = None; Prop4 = 42 }
        // Fable serializes above record to:
        // "{\"Prop1\":\"value\",\"Prop2\":5,\"Prop3\":null,\"Prop4\":42}"
        let serialized = """{ "Prop1": "value","Prop2":5,"Prop3":null,"Prop4":42}"""
        let deserialized = deserialize<Record> serialized
        Assert.Equal("value", deserialized.Prop1)
        Assert.Equal(5, deserialized.Prop2)
        match deserialized.Prop3 with
        | None -> ()
        | _ -> Assert.True(false, "Should not happen")
        Assert.Equal(42L, deserialized.Prop4)

    [<Fact>]
    let ``Generic union types conversion works``() =
        let input = Just "value"
        let serialized = serialize input
        let deserialized = deserialize<Maybe<string>> serialized
        match deserialized with
        | Just x -> Assert.Equal("value", x)
        | Nothing -> Assert.True(false, "Should not happen")

    [<Fact>]
    let ``Generic union types deserialization from raw json works``() =
        // toJson (Just 5) = "{\"Just\":5}"
        // toJson Nothing = "\"Nothing\""
        // above is Fable output
        match deserialize<Maybe<int>> "{\"Just\":5}" with
        | Just n -> Assert.Equal(5, n)
        | Nothing -> Assert.True(false, "Should not happen")

        match deserialize<Maybe<int>> "\"Nothing\"" with
        | Just _ -> Assert.True(false, "Should not happen")
        | Nothing -> ()

        // Serialized "Nothing" is generic
        match deserialize<Maybe<string>> "\"Nothing\"" with
        | Just _ -> Assert.True(false, "Should not happen")
        | Nothing -> ()

    [<Fact>]
    let ``Deserialization with provided type at runtime works``() =
        let inputType = typeof<Option<int>>
        let json = "5"
        let parameterTypes = [| typeof<string>; typeof<System.Type> ; typeof<JsonConverter array> |]
        let deserialize = typeof<JsonConvert>.GetMethod("DeserializeObject", parameterTypes)
        Assert.NotNull(deserialize)

        let result = deserialize.Invoke(null, [| json; inputType; [| converter |] |])
        match result with
        | :? Option<int> as opt ->
              match opt with
              | Some n -> Assert.Equal(5, n)
              | None -> Assert.True(false, "Should not happen")
        | _ -> Assert.True(false, "Should not happen")

    [<Fact>]
    let ``RecordWithNonValueTypeOption conversion works``() =
        let value = NonValueType.create "foobar"
        let input : RecordWithNonValueTypeOption =
            { Value = Some value
              NoValue = None }
        let deserialized = deserialize<RecordWithNonValueTypeOption> (serialize input)

        Assert.Equal (Some value, deserialized.Value)
        Assert.Equal (None, deserialized.NoValue)

    [<Fact>]
    let ``RecordWithNonValueTypeOption deserialization from raw json works``() =
        let value = NonValueType.create "foobar"
        // let input : RecordWithNonValueTypeOption =
        //     { Value = Some value
        //       NoValue = None }
        // Fable serializes above record to:
        // """{"Value":"foobar","NoValue":null}"""
        let serialized = """{"Value":"foobar","NoValue":null}"""
        let deserialized = deserialize<RecordWithNonValueTypeOption> serialized

        Assert.Equal (Some value, deserialized.Value)
<<<<<<< HEAD
        Assert.Equal (None, deserialized.NoValue)

    [<Fact>]
    let ``RecordWithComplexTypeOption conversion works``() =
        let value = { Prop1 = "value"; Prop2 = 5; Prop3 = None; Prop4 = 42L }
        let input : RecordWithComplexTypeOption =
            { Value = Some value
              NoValue = None }
        let deserialized = deserialize<RecordWithComplexTypeOption> (serialize input)

        Assert.Equal (Some value, deserialized.Value)
        Assert.Equal (None, deserialized.NoValue)

    [<Fact>]
    let ``RecordWithComplexTypeOption deserialization from raw json works``() =
        let value = { Prop1 = "value"; Prop2 = 5; Prop3 = None; Prop4 = 42L }
        // let input : RecordWithComplexTypeOption =
        //     { Value = Some { Prop1 = "value"; Prop2 = 5; Prop3 = None; Prop4 = 42L }
        //       NoValue = None }
        // Fable serializes above record to:
        // """{\"Value\":{\"Prop1\":\"value\",\"Prop2\":5,\"Prop3\":null,\"Prop4\":42},"NoValue":null}"""
        let serialized = """{"Value":{ "Prop1": "value","Prop2":5,"Prop3":null,"Prop4":42},"NoValue":null}"""
        let deserialized = deserialize<RecordWithComplexTypeOption> serialized

        Assert.Equal (Some value, deserialized.Value)
=======
>>>>>>> e2ee14f7
        Assert.Equal (None, deserialized.NoValue)<|MERGE_RESOLUTION|>--- conflicted
+++ resolved
@@ -42,27 +42,19 @@
 
     let create = T.Create
 
-<<<<<<< HEAD
-=======
-
->>>>>>> e2ee14f7
 type RecordWithNonValueTypeOption = {
     Value: NonValueType.T option
     NoValue: NonValueType.T option
 }
 
-<<<<<<< HEAD
 type RecordWithComplexTypeOption = {
     Value: Record option
     NoValue: Record option
 }
 
-=======
->>>>>>> e2ee14f7
 type Maybe<'t> =
     | Just of 't
     | Nothing
-
 
 module JsonConverterTests =
 
@@ -218,7 +210,6 @@
         let deserialized = deserialize<RecordWithNonValueTypeOption> serialized
 
         Assert.Equal (Some value, deserialized.Value)
-<<<<<<< HEAD
         Assert.Equal (None, deserialized.NoValue)
 
     [<Fact>]
@@ -244,6 +235,4 @@
         let deserialized = deserialize<RecordWithComplexTypeOption> serialized
 
         Assert.Equal (Some value, deserialized.Value)
-=======
->>>>>>> e2ee14f7
         Assert.Equal (None, deserialized.NoValue)