--- conflicted
+++ resolved
@@ -344,12 +344,11 @@
     Assert.AreEqual(1, compareTo z x)
 
 [<Test>]
-<<<<<<< HEAD
 let ``bigint equality works``() =
     let a = 9007199254740992I
     let b = 9007199254740993I
-    Assert.AreNotEqual(a, b) 
-=======
+    Assert.AreEqual(false, (a = b)) 
+
 let ``Big integers equality works``() =
     let x = 59823749821707124891298739821798327321028091380980I
     let y = 59823749821707124891298739821798327321028091380980I
@@ -367,5 +366,4 @@
     Assert.AreEqual(0, compare x y)
     Assert.AreEqual(-1, compare y z)
     Assert.AreEqual(0, compareTo y x)
-    Assert.AreEqual(1, compareTo z x)
->>>>>>> 6213f6b0
+    Assert.AreEqual(1, compareTo z x)