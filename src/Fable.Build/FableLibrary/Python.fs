namespace Build.FableLibrary

open System.IO
open Fake.IO
open Build.Utils
open SimpleExec

type BuildFableLibraryPython() =
    inherit
        BuildFableLibrary(
            "python",
            Path.Combine("src", "fable-library-py"),
            Path.Combine("src", "fable-library-py", "fable_library"),
            Path.Combine("temp", "fable-library-py"),
            Path.Combine("temp", "fable-library-py", "fable_library")
        )

    override this.CopyStage() =
        // // Copy all *.rs files to the build directory
        Directory.GetFiles(this.LibraryDir, "*")
        |> Shell.copyFiles this.BuildDir

        Directory.GetFiles(this.SourceDir, "*.py")
        |> Shell.copyFiles this.OutDir

    override this.PostFableBuildStage() =
        // Fix issues with Fable .fsproj not supporting links
        let linkedFileFolder =
            Path.Combine(this.BuildDir, "fable_library", "fable-library")

        Directory.GetFiles(linkedFileFolder, "*") |> Shell.copyFiles this.OutDir

        Shell.deleteDir (this.BuildDir </> "fable_library/fable-library")

<<<<<<< HEAD
        // Run Ruff linter checking import sorting and fix any issues
        Command.Run(
            "poetry",
            "run ruff --select I --fix .",
            this.OutDir
=======
        // Install the python dependencies at the root of the project
        Command.Run(
            "poetry",
            "install"
>>>>>>> 548dd1c2
        )

        // Run Ruff formatter using poetry on all generated files
        Command.Run(
            "poetry",
            $"run ruff format {this.BuildDir}"
        )<|MERGE_RESOLUTION|>--- conflicted
+++ resolved
@@ -32,20 +32,18 @@
 
         Shell.deleteDir (this.BuildDir </> "fable_library/fable-library")
 
-<<<<<<< HEAD
+        // Install the python dependencies at the root of the project
+        Command.Run(
+            "poetry",
+            "install"
+        )
+
         // Run Ruff linter checking import sorting and fix any issues
         Command.Run(
             "poetry",
             "run ruff --select I --fix .",
             this.OutDir
-=======
-        // Install the python dependencies at the root of the project
-        Command.Run(
-            "poetry",
-            "install"
->>>>>>> 548dd1c2
         )
-
         // Run Ruff formatter using poetry on all generated files
         Command.Run(
             "poetry",
