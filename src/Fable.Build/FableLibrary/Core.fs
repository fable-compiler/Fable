--- conflicted
+++ resolved
@@ -79,10 +79,7 @@
             if Directory.Exists buildDir then
                 Directory.Delete(buildDir, true)
 
-<<<<<<< HEAD
-            Calm "Building Fable.Library" |> toConsole
             this.FableBuildStage()
-=======
             "Building Fable.Library" |> toConsole
 
             let args =
@@ -97,7 +94,6 @@
                 >> this.FableArgsBuilder
 
             Command.Fable(args)
->>>>>>> ce0eb124
 
             "Copy stage" |> toConsole
             this.CopyStage()
