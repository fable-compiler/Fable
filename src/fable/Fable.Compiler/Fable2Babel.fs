module Fable.Fable2Babel

open Fable
open Fable.AST
open System
open System.Collections.Generic
open System.Text.RegularExpressions

type ReturnStrategy =
    | Return
    | Assign of Babel.Expression

type Import = {
    path: string
    selector: string
    localIdent: string
    internalFile: string option
}

type ITailCallOpportunity =
    abstract Label: string
    abstract Args: string list
    abstract IsRecursiveRef: Fable.Expr -> bool

type ClassTailCallOpportunity(name, args: Fable.Ident list) =
    interface ITailCallOpportunity with
        member x.Label = name
        member x.Args = args |> List.map (fun a -> a.Name)
        member x.IsRecursiveRef(e) =
            match e with
            | Fable.Apply(Fable.Value Fable.This, [Fable.Value(Fable.StringConst name2)], Fable.ApplyGet, _, _) ->
                name = name2
            | _ -> false

type NamedTailCallOpportunity(name, args: Fable.Ident list) =
    interface ITailCallOpportunity with
        member x.Label = name
        member x.Args = args |> List.map (fun a -> a.Name)
        member x.IsRecursiveRef(e) =
            match e with
            | Fable.Value(Fable.IdentValue id) -> name = id.Name
            | _ -> false

type Context = {
    file: Fable.File
    moduleFullName: string
    rootEntitiesPrivateNames: Map<string, string>
    tailCallOpportunity: ITailCallOpportunity option
    mutable isTailCallOptimized: bool
}

type IBabelCompiler =
    inherit ICompiler
    abstract DeclarePlugins: (string*IDeclarePlugin) list
    abstract GetFileInfo: string -> Fable.FileInfo
    abstract GetImportExpr: Context -> selector: string -> path: string ->
        Fable.ImportKind -> Babel.Expression
    abstract GetAllImports: unit -> seq<Import>
    abstract GetAllJsIncludes: unit -> seq<Babel.JsInclude>
    abstract TransformExpr: Context -> Fable.Expr -> Babel.Expression
    abstract TransformStatement: Context -> Fable.Expr -> Babel.Statement list
    abstract TransformExprAndResolve: Context -> ReturnStrategy -> Fable.Expr -> Babel.Statement list
    abstract TransformFunction: Context -> ITailCallOpportunity option -> Fable.Ident list -> Fable.Expr ->
        (Babel.Pattern list) * U2<Babel.BlockStatement, Babel.Expression>
    abstract TransformClass: Context -> SourceLocation option -> Fable.Expr option ->
        Fable.Declaration list -> Babel.ClassExpression
    abstract TransformObjectExpr: Context -> Fable.ObjExprMember list ->
        Fable.Expr option -> SourceLocation option -> Babel.Expression

and IDeclarePlugin =
    inherit IPlugin
    abstract member TryDeclare:
        com: IBabelCompiler -> ctx: Context -> decl: Fable.Declaration
        -> (Babel.Statement list) option
    abstract member TryDeclareRoot:
        com: IBabelCompiler -> ctx: Context -> file: Fable.File
        -> (U2<Babel.Statement, Babel.ModuleDeclaration> list) option

module Util =
    let inline (|EntKind|) (ent: Fable.Entity) = ent.Kind
    let inline (|ExprType|) (fexpr: Fable.Expr) = fexpr.Type
    let inline (|TransformExpr|) (com: IBabelCompiler) ctx e = com.TransformExpr ctx e
    let inline (|TransformStatement|) (com: IBabelCompiler) ctx e = com.TransformStatement ctx e

    /// Matches a sequence of assignments and a return value: a.b = 1, a.c = 2, a
    let (|Assignments|_|) e =
        match e with
        | Fable.Sequential(exprs, r) ->
            let length = exprs.Length
            ((true, 1), exprs)
            ||> List.fold (fun (areAssignments, i) e ->
                match areAssignments, e with
                | false, _ -> false, 0
                | _, Fable.Set _ when i < length -> true, i + 1
                | _, Fable.Value _ -> true, i + 1
                | _ -> false, 0)
            |> function true, _ -> Some(exprs, r) | _ -> None
        | _ -> None

    let rec deepExists f (expr: Fable.Expr) =
        if f expr
        then true
        else List.exists (deepExists f) expr.ImmediateSubExpressions

    let consBack tail head = head::tail

    let isNull = function
        | Fable.Value Fable.Null | Fable.Wrapped(Fable.Value Fable.Null,_) -> true
        | _ -> false

    let prepareArgs (com: IBabelCompiler) ctx =
        List.map (function
            | Fable.Value (Fable.Spread expr) ->
                Babel.SpreadElement(com.TransformExpr ctx expr) |> U2.Case2
            | expr -> com.TransformExpr ctx expr |> U2.Case1)

    let ident (id: Fable.Ident) =
        Babel.Identifier id.Name

    let identFromName name =
        let name = Naming.sanitizeIdent (fun _ -> false) name
        Babel.Identifier name

    let sanitizeName propName: Babel.Expression * bool =
        if Naming.identForbiddenCharsRegex.IsMatch propName
        then upcast Babel.StringLiteral propName, true
        else upcast Babel.Identifier propName, false

    let sanitizeProp com ctx = function
        | Fable.Value (Fable.StringConst name)
            when not(Naming.identForbiddenCharsRegex.IsMatch name) ->
            Babel.Identifier (name) :> Babel.Expression, false
        | TransformExpr com ctx property -> property, true

    let getCoreLibImport (com: IBabelCompiler) (ctx: Context) coreModule memb =
        com.GetImportExpr ctx memb coreModule Fable.CoreLib

    let getSymbol com ctx name =
        (getCoreLibImport com ctx "Symbol" "default", Babel.Identifier name)
        |> Babel.MemberExpression :> Babel.Expression

    let get left propName =
        let expr, computed = sanitizeName propName
        Babel.MemberExpression(left, expr, computed) :> Babel.Expression

    let getExpr com ctx (TransformExpr com ctx expr) (property: Fable.Expr) =
        let property, computed = sanitizeProp com ctx property
        match expr with
        | :? Babel.EmptyExpression ->
            match property with
            | :? Babel.StringLiteral as lit ->
                identFromName lit.value :> Babel.Expression
            | _ -> property
        | _ -> Babel.MemberExpression (expr, property, computed) :> Babel.Expression

    let rec accessExpr (members: string list) (baseExpr: Babel.Expression option) =
        match baseExpr with
        | Some baseExpr ->
            match members with
            | [] -> baseExpr
            | m::ms -> get baseExpr m |> Some |> accessExpr ms
        | None ->
            match members with
            // Temporary placeholder to be deleted by getExpr
            | [] -> upcast Babel.EmptyExpression()
            | m::ms -> identFromName m :> Babel.Expression |> Some |> accessExpr ms

    let typeRef (com: IBabelCompiler) ctx (ent: Fable.Entity)
                (genArgs: (string*Fable.Expr) list)
                (memb: string option): Babel.Expression =
        let makeGeneric expr =
            match genArgs, memb with
            | [], _ -> expr
            | genArgs, None ->
                genArgs |> List.map (fun (name, expr) ->
                    let m = Fable.Member(name, Fable.Field, Fable.InstanceLoc, [], Fable.Any)
                    m, [], expr)
                |> fun ms -> com.TransformObjectExpr ctx ms None None
                |> fun genArgs ->
                    upcast Babel.CallExpression(
                        getCoreLibImport com ctx "Util" "makeGeneric",
                        [expr; genArgs] |> List.map U2.Case1)
            | _ -> expr
        let getParts ns fullName memb =
            let split (s: string) =
                s.Split('.') |> Array.toList
            let rec removeCommon (xs1: string list) (xs2: string list) =
                match xs1, xs2 with
                | x1::xs1, x2::xs2 when x1 = x2 -> removeCommon xs1 xs2
                | _ -> xs2
            (@) (removeCommon (split ns) (split fullName))
                (match memb with Some memb -> [memb] | None ->  [])
        match ent.File with
        | None ->
            match Replacements.tryReplaceEntity com ent genArgs with
            | Some expr -> com.TransformExpr ctx expr
            | None -> failwithf "Cannot access type: %s" ent.FullName
        | Some file when ctx.file.SourceFile <> file ->
            let fileInfo = com.GetFileInfo file
            let importPath =
                if fileInfo.targetFile.StartsWith("///")
                then fileInfo.targetFile.Substring(3)
                else Path.getRelativeFileOrDirPath false ctx.file.TargetFile false fileInfo.targetFile
                |> fun x -> Path.ChangeExtension(x, Naming.targetFileExtension)
            getParts fileInfo.rootModule ent.FullName memb
            |> function
            | [] -> com.GetImportExpr ctx "*" importPath (Fable.Internal file)
            | memb::parts ->
                com.GetImportExpr ctx memb importPath (Fable.Internal file)
                |> Some |> accessExpr parts
            |> makeGeneric
        | _ ->
            match getParts ctx.moduleFullName ent.FullName memb with
            | rootMemb::parts when Naming.identForbiddenCharsRegex.IsMatch rootMemb ->
                // Check if the root entity is represented internally with a private name
                if ctx.rootEntitiesPrivateNames.ContainsKey(rootMemb)
                then ctx.rootEntitiesPrivateNames.[rootMemb]
                else rootMemb
                |> fun rootMemb -> accessExpr (rootMemb::parts) None
            | parts -> accessExpr parts None
            |> makeGeneric

    let rec typeAnnotation com ctx typ: Babel.TypeAnnotationInfo =
        let (|FullName|) (ent: Fable.Entity) = ent.FullName
        match typ with
        | Fable.Unit -> upcast Babel.VoidTypeAnnotation()
        | Fable.Boolean -> upcast Babel.BooleanTypeAnnotation()
        | Fable.String -> upcast Babel.StringTypeAnnotation()
        | Fable.Number _ -> upcast Babel.NumberTypeAnnotation()
        // TODO: Typed arrays?
        | Fable.Array genArg ->
            upcast Babel.GenericTypeAnnotation(
                Babel.Identifier("Array"),
                Babel.TypeParameterInstantiation([typeAnnotation com ctx genArg]))
        | Fable.Tuple genArgs ->
            List.map (typeAnnotation com ctx) genArgs
            |> Babel.TupleTypeAnnotation
            :> Babel.TypeAnnotationInfo
        | Fable.Function(argTypes, returnType) ->
            argTypes
            |> List.mapi (fun i argType ->
                Babel.FunctionTypeParam(
                    Babel.Identifier("arg" + (string i)),
                    typeAnnotation com ctx argType))
            |> fun argTypes ->
                Babel.FunctionTypeAnnotation(
                    argTypes, typeAnnotation com ctx returnType)
                :> Babel.TypeAnnotationInfo
        | Fable.GenericParam name ->
            upcast Babel.GenericTypeAnnotation(Babel.Identifier(name))
        // TODO: Make union type annotation?
        | Fable.Enum _ ->
            upcast Babel.NumberTypeAnnotation()
        | Fable.Option genArg ->
            upcast Babel.NullableTypeAnnotation(typeAnnotation com ctx genArg)
        | Fable.DeclaredType(FullName "System.Collections.Generic.IEnumerable", [genArg]) ->
            upcast Babel.GenericTypeAnnotation(
                Babel.Identifier("Iterable"),
                Babel.TypeParameterInstantiation([typeAnnotation com ctx genArg]))
        | Fable.DeclaredType(ent, genArgs) ->
            try
                match typeRef com ctx ent [] None with
                | :? Babel.StringLiteral as str ->
                    match str.value with
                    | "number" -> upcast Babel.NumberTypeAnnotation()
                    | "boolean" -> upcast Babel.BooleanTypeAnnotation()
                    | "string" -> upcast Babel.StringTypeAnnotation()
                    | _ -> upcast Babel.AnyTypeAnnotation()
                | :? Babel.Identifier as id ->
                    let typeParams =
                        match List.map (typeAnnotation com ctx) genArgs  with
                        | [] -> None
                        | xs -> Babel.TypeParameterInstantiation(xs) |> Some
                    upcast Babel.GenericTypeAnnotation(id, ?typeParams=typeParams)
                // TODO: Resolve references to types in nested modules
                | _ -> upcast Babel.AnyTypeAnnotation()
            with
            | _ -> upcast Babel.AnyTypeAnnotation()
        | _ -> upcast Babel.AnyTypeAnnotation()

    let buildArray (com: IBabelCompiler) ctx consKind typ =
        match typ with
        | Fable.Number kind when not com.Options.noTypedArrays ->
            let cons =
                Fable.Util.getTypedArrayName com kind
                |> Babel.Identifier
            let args =
                match consKind with
                | Fable.ArrayValues args ->
                    List.map (com.TransformExpr ctx >> U2.Case1 >> Some) args
                    |> Babel.ArrayExpression :> Babel.Expression |> U2.Case1 |> List.singleton
                | Fable.ArrayAlloc arg ->
                    [U2.Case1 (com.TransformExpr ctx arg)]
            Babel.NewExpression(cons, args) :> Babel.Expression
        | _ ->
            match consKind with
            | Fable.ArrayValues args ->
                List.map (com.TransformExpr ctx >> U2.Case1 >> Some) args
                |> Babel.ArrayExpression :> Babel.Expression
            | Fable.ArrayAlloc (TransformExpr com ctx arg) ->
                upcast Babel.NewExpression(Babel.Identifier "Array", [U2.Case1 arg])

    let buildStringArray strings =
        strings
        |> List.map (fun x -> Babel.StringLiteral x :> Babel.Expression |> U2.Case1 |> Some)
        |> Babel.ArrayExpression :> Babel.Expression

    let assign range left right =
        Babel.AssignmentExpression(AssignEqual, left, right, ?loc=range)
        :> Babel.Expression

    /// Immediately Invoked Function Expression
    let iife (com: IBabelCompiler) ctx (expr: Fable.Expr) =
        let _, body = com.TransformFunction ctx None [] expr
        Babel.CallExpression(Babel.ArrowFunctionExpression ([], body, ?loc=expr.Range), [], ?loc=expr.Range)

    let varDeclaration range (var: Babel.Pattern) (isMutable: bool) value =
        let kind = if isMutable then Babel.Let else Babel.Const
        Babel.VariableDeclaration(var, value, kind, ?loc=range)

    let macroExpression range (txt: string) args =
        Babel.MacroExpression(txt, args, ?loc=range) :> Babel.Expression

    let rec flattenSequential = function
        | Fable.Sequential(statements,_) ->
            List.collect flattenSequential statements
        | e -> [e]

    // Sometimes F# compilers access `this` before calling `super` (this happens when using class self identifiers)
    // We need to bring the `super` call to the top of the constructor
    let checkBaseCall consBody =
        let statements = flattenSequential consBody
        ((None, []), statements) ||> List.fold (fun (baseCall, statements) statement ->
            match baseCall, statement with
            | Some baseCall, statement -> Some baseCall, statement::statements
            | None, Fable.Apply(Fable.Value Fable.Super,_,_,_,_) -> Some statement, statements
            | _ -> None, statement::statements)
        |> function
        | Some baseCall, statements -> Fable.Sequential(baseCall::(List.rev statements), consBody.Range)
        | None, statements -> consBody

    let getMemberArgsAndBody (com: IBabelCompiler) ctx tc args (body: Fable.Expr) typeParams hasRestParams =
        let args', body' = com.TransformFunction ctx tc args body
        let args, returnType, typeParams =
            if com.Options.declaration then
                args' |> List.mapi (fun i arg ->
                    match arg with
                    | :? Babel.Identifier as id ->
                        Babel.Identifier(id.name,
                            Babel.TypeAnnotation(typeAnnotation com ctx args.[i].Type))
                        :> Babel.Pattern
                    | arg -> arg),
                Babel.TypeAnnotation(typeAnnotation com ctx body.Type) |> Some,
                typeParams |> List.map Babel.TypeParameter |> Babel.TypeParameterDeclaration |> Some
            else
                args', None, None
        let args =
            if not hasRestParams then args else
            let args = List.rev args
            (Babel.RestElement(args.Head) :> Babel.Pattern) :: args.Tail |> List.rev
        let body =
            match body' with
            | U2.Case1 e -> e
            | U2.Case2 e -> Babel.BlockStatement([Babel.ReturnStatement(e, ?loc=e.loc)], ?loc=e.loc)
        args, body, returnType, typeParams

    /// Wrap int expressions with `| 0` to help optimization of JS VMs
    let wrapIntExpression typ (e: Babel.Expression) =
        match e, typ with
        | :? Babel.NumericLiteral, _ -> e
        // TODO: Unsigned ints seem to cause problems, should we check only Int32 here?
        | _, Fable.Number(Int8 | Int16 | Int32)
        | _, Fable.Enum _ ->
            Babel.BinaryExpression(BinaryOrBitwise, e, Babel.NumericLiteral(0.), ?loc=e.loc)
            :> Babel.Expression
        | _ -> e

    let transformLambda r captureThis args body: Babel.Expression =
        if captureThis
        // Arrow functions capture the enclosing `this` in JS
        then upcast Babel.ArrowFunctionExpression (args, body, ?loc=r)
        else
            match body with
            | U2.Case1 body -> body
            | U2.Case2 e -> Babel.BlockStatement([Babel.ReturnStatement(e, ?loc=e.loc)], ?loc=e.loc)
            |> fun body -> upcast Babel.FunctionExpression (args, body, ?loc=r)

    let transformValue (com: IBabelCompiler) ctx r = function
        | Fable.ImportRef (memb, path, kind) ->
            let memb, parts =
                let parts = Array.toList(memb.Split('.'))
                parts.Head, parts.Tail
            com.GetImportExpr ctx memb path kind
            |> Some |> accessExpr parts
        | Fable.This -> upcast Babel.ThisExpression ()
        | Fable.Super -> upcast Babel.Super ()
        | Fable.Null -> upcast Babel.NullLiteral ()
        | Fable.IdentValue i -> upcast Babel.Identifier (i.Name)
        | Fable.NumberConst (x,_) -> upcast Babel.NumericLiteral x
        | Fable.StringConst x -> upcast Babel.StringLiteral (x)
        | Fable.BoolConst x -> upcast Babel.BooleanLiteral (x)
        | Fable.RegexConst (source, flags) -> upcast Babel.RegExpLiteral (source, flags)
        | Fable.Lambda (args, body, captureThis) ->
            com.TransformFunction ctx None args body
            ||> transformLambda r captureThis
        | Fable.ArrayConst (cons, typ) -> buildArray com ctx cons typ
        | Fable.TupleConst vals -> buildArray com ctx (Fable.ArrayValues vals) Fable.Any
        | Fable.Emit emit -> macroExpression None emit []
        | Fable.TypeRef(typEnt, genArgs) -> typeRef com ctx typEnt genArgs None
        | Fable.Spread _ ->
            "Unexpected array spread" |> Fable.Util.attachRange r |> failwith
        | Fable.LogicalOp _ | Fable.BinaryOp _ | Fable.UnaryOp _ ->
            "Unexpected stand-alone operator detected" |> Fable.Util.attachRange r |> failwith

    let transformObjectExpr (com: IBabelCompiler) ctx
                            (members, baseClass, range): Babel.Expression =
        match baseClass with
        | Some _ as baseClass ->
            members
            |> List.map (fun (m, args, body: Fable.Expr) ->
                Fable.MemberDeclaration(m, None, args, body, body.Range))
            |> com.TransformClass ctx range baseClass
            |> fun c -> upcast Babel.NewExpression(c, [], ?loc=range)
        | None ->
            members |> List.map (fun (m: Fable.Member, args, body: Fable.Expr) ->
                let key, computed =
                    match m.Computed with
                    | Some e -> com.TransformExpr ctx e, true
                    | None -> sanitizeName m.Name
                let makeMethod kind =
                    let args, body', returnType, typeParams =
                        let tc =
                            match key with
                            | :? Babel.Identifier as id ->
                                ClassTailCallOpportunity(id.name, args)
                                :> ITailCallOpportunity |> Some
                            | _ -> None
                        getMemberArgsAndBody com ctx tc args body m.GenericParameters m.HasRestParams
                    Babel.ObjectMethod(kind, key, args, body', ?returnType=returnType,
                        ?typeParams=typeParams, computed=computed, ?loc=body.Range)
                    |> U3.Case2
                match m.Kind with
                | Fable.Constructor ->
                    "Unexpected constructor in Object Expression"
                    |> Fable.Util.attachRange range |> failwith
                | Fable.Method -> makeMethod Babel.ObjectMeth
                | Fable.Setter -> makeMethod Babel.ObjectSetter
                | Fable.Getter -> makeMethod Babel.ObjectGetter
                | Fable.Field ->
                    Babel.ObjectProperty(key, com.TransformExpr ctx body,
                            computed=computed, ?loc=body.Range)
                    |> U3.Case1)
            |> fun props ->
                upcast Babel.ObjectExpression(props, ?loc=range)

    let transformApply com ctx (callee, args, kind, range): Babel.Expression =
        let args =
            match args with
            | [unitArg: Fable.Expr] when unitArg.Type = Fable.Unit -> []
            | args -> args
        match callee, args with
        // Logical, Binary and Unary Operations
        // If the operation has been wrapped in a lambda, there may be arguments in excess,
        // take that into account in matching patterns
        | Fable.Value (Fable.LogicalOp op), (TransformExpr com ctx left)::(TransformExpr com ctx right)::_ ->
            upcast Babel.LogicalExpression (op, left, right, ?loc=range)
        | Fable.Value (Fable.UnaryOp op), (TransformExpr com ctx operand as expr)::_ ->
            upcast Babel.UnaryExpression (op, operand, ?loc=range)
        | Fable.Value (Fable.BinaryOp op), (TransformExpr com ctx left)::(TransformExpr com ctx right)::_ ->
            upcast Babel.BinaryExpression (op, left, right, ?loc=range)
        // Emit expressions
        | Fable.Value (Fable.Emit emit), args ->
            args |> List.map (function
                | Fable.Value(Fable.Spread expr) ->
                    Babel.SpreadElement(com.TransformExpr ctx expr, ?loc=expr.Range) :> Babel.Node
                | expr -> com.TransformExpr ctx expr :> Babel.Node)
            |> macroExpression range emit
        // Module or class static members
        | Fable.Value(Fable.TypeRef(typEnt, _)), [Fable.Value(Fable.StringConst memb)]
            when kind = Fable.ApplyGet ->
            typeRef com ctx typEnt [] (Some memb)
        | _ ->
            match kind with
            | Fable.ApplyMeth ->
                Babel.CallExpression (com.TransformExpr ctx callee, prepareArgs com ctx args, ?loc=range)
                :> Babel.Expression
            | Fable.ApplyCons ->
                Babel.NewExpression (com.TransformExpr ctx callee, prepareArgs com ctx args, ?loc=range)
                :> Babel.Expression
            | Fable.ApplyGet ->
                if List.length args = 1
                then getExpr com ctx callee args.Head
                else FableError("Getter with none or multiple arguments detected", ?range=range) |> raise

    let block r statements =
        Babel.BlockStatement(statements, ?loc=r)

    // When expecting a block, it's usually not necessary to wrap it
    // in a lambda to isolate its variable context
    let transformBlock (com: IBabelCompiler) ctx ret expr: Babel.BlockStatement =
        match ret, expr with
        | None, Fable.Sequential(statements, range) ->
            List.collect (com.TransformStatement ctx) statements |> block range
        | None, _ ->
            com.TransformStatement ctx expr |> block expr.Range
        | Some ret, Fable.Sequential(statements, range) ->
            let lasti = (List.length statements) - 1
            statements
            |> List.mapi (fun i statement ->
                if i < lasti
                then com.TransformStatement ctx statement
                else com.TransformExprAndResolve ctx ret statement)
            |> List.concat
            |> block range
        | Some ret, _ ->
            com.TransformExprAndResolve ctx ret expr |> block expr.Range

    let transformSwitch com ctx range returnStrategy (matchValue, cases, defaultCase) =
        let transformCase test branch =
            let b = transformBlock com ctx returnStrategy branch
            match test with
            | Some(TransformExpr com ctx test) ->
                match returnStrategy with
                | Some Return -> b.body, Some test
                | _ -> b.body@[Babel.BreakStatement()], Some test
            | None -> b.body, None // Default branch
            |> fun (statements, test) ->
                Babel.SwitchCase(statements, ?test=test, ?loc=b.loc)
        let cases =
            cases |> List.collect(fun (tests, branch) ->
                let prev =
                    match List.length tests with
                    | l when l > 1 ->
                        List.take (l - 1) tests
                        |> List.map (fun test ->
                            Babel.SwitchCase([], com.TransformExpr ctx test))
                    | _ -> []
                let case = transformCase (List.last tests |> Some) branch
                prev@[case])
        let cases =
            match defaultCase with
            | Some defaultCase -> cases@[transformCase None defaultCase]
            | None -> cases
        Babel.SwitchStatement(com.TransformExpr ctx matchValue, cases, ?loc=range)

    let transformTryCatch com ctx range returnStrategy (body, catch, finalizer) =
        // try .. catch statements cannot be tail call optimized
        let ctx = { ctx with tailCallOpportunity = None }
        let handler =
            catch |> Option.map (fun (param, body) ->
                Babel.CatchClause (ident param,
                    transformBlock com ctx returnStrategy body, ?loc=body.Range))
        let finalizer =
            finalizer |> Option.map (transformBlock com ctx None)
        [Babel.TryStatement(transformBlock com ctx returnStrategy body,
            ?handler=handler, ?finalizer=finalizer, ?loc=range) :> Babel.Statement]

    // Even if IfStatement doesn't enforce it, compile both branches as blocks
    // to prevent conflict (e.g. `then` doesn't become a block while `else` does)
    let rec transformIfStatement (com: IBabelCompiler) ctx r ret guardExpr thenStmnt elseStmnt =
        let guardExpr = com.TransformExpr ctx guardExpr
        let thenStmnt = transformBlock com ctx ret thenStmnt
        let elseStmnt =
            match elseStmnt with
            | e when Option.isNone ret && isNull e -> None
            | Fable.IfThenElse(guardExpr, thenStmnt, elseStmnt, r) ->
                transformIfStatement com ctx r ret guardExpr thenStmnt elseStmnt
                :> Babel.Statement |> Some
            | e -> transformBlock com ctx ret e :> Babel.Statement |> Some
        Babel.IfStatement(guardExpr, thenStmnt, ?alternate=elseStmnt, ?loc=r)

    // TODO: Experimental support for Quotations
    let transformQuote com ctx r expr =
        FableError("Quotations are not supported", ?range=r) |> raise
        // let rec toJson (expr: obj): Babel.Expression =
        //     match expr with
        //     | :? Babel.Node ->
        //         expr.GetType().GetProperties()
        //         |> Seq.choose (fun p ->
        //             match p.Name with
        //             | "loc" -> None // Remove location to make the object lighter
        //             | key ->
        //                 let key = Babel.StringLiteral key
        //                 let value = p.GetValue(expr) |> toJson
        //                 Some(Babel.ObjectProperty(key, value)))
        //         |> Seq.map U3.Case1
        //         |> Seq.toList
        //         |> fun props -> upcast Babel.ObjectExpression(props)
        //     | :? bool as expr -> upcast Babel.BooleanLiteral(expr)
        //     | :? int as expr -> upcast Babel.NumericLiteral(U2.Case1 expr)
        //     | :? float as expr -> upcast Babel.NumericLiteral(U2.Case2 expr)
        //     | :? string as expr -> upcast Babel.StringLiteral(expr)
        //     | expr when Json.isErasedUnion(expr.GetType()) ->
        //         match Json.getErasedUnionValue expr with
        //         | Some v -> toJson v
        //         | None -> upcast Babel.NullLiteral()
        //     | :? System.Collections.IEnumerable as expr ->
        //         let xs = [for x in expr -> U2.Case1(toJson x) |> Some]
        //         upcast Babel.ArrayExpression(xs)
        //     | _ -> failwithf "Unexpected expression inside quote %O" fExpr.Range
        // toJson expr

    let transformStatement com ctx (expr: Fable.Expr): Babel.Statement list =
        match expr with
        | Fable.Loop (loopKind, range) ->
            match loopKind with
            | Fable.While (TransformExpr com ctx guard, body) ->
                Babel.WhileStatement(guard, transformBlock com ctx None body, ?loc=range) :> Babel.Statement
            | Fable.ForOf (var, TransformExpr com ctx enumerable, body) ->
                // enumerable doesn't go in VariableDeclator.init but in ForOfStatement.right
                let var = Babel.VariableDeclaration(ident var, kind=Babel.Let)
                Babel.ForOfStatement(U2.Case1 var, enumerable, transformBlock com ctx None body, ?loc=range) :> Babel.Statement
            | Fable.For (var, TransformExpr com ctx start, TransformExpr com ctx limit, body, isUp) ->
                let op1, op2 =
                    if isUp
                    then BinaryOperator.BinaryLessOrEqual, UpdateOperator.UpdatePlus
                    else BinaryOperator.BinaryGreaterOrEqual, UpdateOperator.UpdateMinus
                Babel.ForStatement(
                    transformBlock com ctx None body,
                    start |> varDeclaration None (ident var) true |> U2.Case1,
                    Babel.BinaryExpression (op1, ident var, limit),
                    Babel.UpdateExpression (op2, false, ident var), ?loc=range) :> Babel.Statement
            |> List.singleton

        | Fable.Set (callee, property, value, range) ->
            let ret =
                match property with
                | None -> Assign(com.TransformExpr ctx callee)
                | Some property -> Assign(getExpr com ctx callee property)
            com.TransformExprAndResolve ctx ret value

        | Fable.VarDeclaration (var, Fable.Value(Fable.ImportRef(Naming.placeholder, path, kind)), isMutable) ->
            let value = com.GetImportExpr ctx var.Name path kind
            [varDeclaration expr.Range (ident var) isMutable value :> Babel.Statement]

        | Fable.VarDeclaration (var, Fable.Value(Fable.Lambda(args, body, captureThis)), false) ->
            let value =
                let tc = NamedTailCallOpportunity(var.Name, args) :> ITailCallOpportunity |> Some
                com.TransformFunction ctx tc args body
                ||> transformLambda body.Range captureThis
            [varDeclaration expr.Range (ident var) false value :> Babel.Statement]

        | Fable.VarDeclaration (var, value, isMutable) ->
            if value.IsJsStatement
            then
                let var = ident var
                let decl = Babel.VariableDeclaration var :> Babel.Statement
                let body = com.TransformExprAndResolve ctx (Assign var) value
                decl::body
            else
                let value = com.TransformExpr ctx value |> wrapIntExpression value.Type
                [varDeclaration expr.Range (ident var) isMutable value :> Babel.Statement]

        | Fable.TryCatch (body, catch, finalizer, range) ->
            transformTryCatch com ctx range None (body, catch, finalizer)

        | Fable.Throw (TransformExpr com ctx ex, _, range) ->
            [Babel.ThrowStatement(ex, ?loc=range) :> Babel.Statement]

        | Fable.DebugBreak range ->
            [Babel.DebuggerStatement(?loc=range) :> Babel.Statement]

        // Even if IfStatement doesn't enforce it, compile both branches as blocks
        // to prevent conflict (e.g. `then` doesn't become a block while `else` does)
        | Fable.IfThenElse(guardExpr, thenStmnt, elseStmnt, range) ->
            [transformIfStatement com ctx range None guardExpr thenStmnt elseStmnt :> Babel.Statement ]

        | Fable.Switch(matchValue, cases, defaultCase, _, range) ->
            [transformSwitch com ctx range None (matchValue, cases, defaultCase) :> Babel.Statement]

        | Fable.Sequential(statements, range) ->
            statements |> List.collect (com.TransformStatement ctx)

        | Fable.Wrapped (expr, _) ->
            com.TransformStatement ctx expr

        // Expressions become ExpressionStatements
        | Fable.Value _ | Fable.Apply _ | Fable.ObjExpr _ | Fable.Quote _ ->
            [Babel.ExpressionStatement (com.TransformExpr ctx expr, ?loc=expr.Range) :> Babel.Statement]

    let transformExpr (com: IBabelCompiler) ctx (expr: Fable.Expr): Babel.Expression =
        match expr with
        | Fable.Value kind -> transformValue com ctx expr.Range kind

        | Fable.ObjExpr (members, _, baseClass, _) ->
            transformObjectExpr com ctx (members, baseClass, expr.Range)

        | Fable.Wrapped (TransformExpr com ctx expr, _) -> expr

        | Fable.Apply (callee, args, kind, _, range) ->
            transformApply com ctx (callee, args, kind, range)

        | Fable.IfThenElse (TransformExpr com ctx guardExpr,
                            TransformExpr com ctx thenExpr,
                            TransformExpr com ctx elseExpr, range) ->
            upcast Babel.ConditionalExpression (
                guardExpr, thenExpr, elseExpr, ?loc = range)

        | Fable.Set(callee, property, value, range) ->
            let value = com.TransformExpr ctx value |> wrapIntExpression value.Type
            match property with
            | None -> com.TransformExpr ctx callee
            | Some property -> getExpr com ctx callee property
            |> assign range <| value

        // Optimization: Compile sequential as expression if possible
        | Assignments(exprs, r) ->
            List.map (com.TransformExpr ctx) exprs
            |> fun exprs -> upcast Babel.SequenceExpression(exprs, ?loc=r)

        // These cannot appear in expression position in JS
        // They must be wrapped in a lambda
        | Fable.Sequential _ | Fable.TryCatch _ | Fable.Throw _
        | Fable.DebugBreak _ | Fable.Loop _ | Fable.Switch _ ->
            iife com ctx expr :> Babel.Expression

        | Fable.VarDeclaration _ ->
            "Unexpected variable declaration"
            |> Fable.Util.attachRange expr.Range |> failwith

        | Fable.Quote quote ->
            transformQuote com ctx expr.Range quote

    let transformExprAndResolve (com: IBabelCompiler) ctx ret
                                 (expr: Fable.Expr): Babel.Statement list =
        let resolve strategy expr: Babel.Statement =
            match strategy with
            | Return -> upcast Babel.ReturnStatement(expr, ?loc=expr.loc)
            | Assign left -> upcast Babel.ExpressionStatement(assign expr.loc left expr, ?loc=expr.loc)
        match expr with
        | Fable.Value kind ->
            transformValue com ctx expr.Range kind
            |> wrapIntExpression expr.Type |> resolve ret |> List.singleton

        | Fable.ObjExpr (members, _, baseClass, _) ->
            transformObjectExpr com ctx (members, baseClass, expr.Range)
            |> resolve ret |> List.singleton

        | Fable.Wrapped (TransformExpr com ctx expr, _) ->
            resolve ret expr |> List.singleton

        | Fable.Apply (callee, args, kind, _, range) ->
            match ctx.tailCallOpportunity, kind, ret with
            | Some tc, Fable.ApplyMeth, Return
                when tc.Args.Length = args.Length && tc.IsRecursiveRef callee ->
                ctx.isTailCallOptimized <- true
                let zippedArgs = List.zip tc.Args args
                let tempVars =
                    let rec checkCrossRefs acc = function
                        | [] | [_] -> acc
                        | (argId, arg)::rest ->
                            rest |> List.exists (snd >> deepExists
                                (function Fable.Value(Fable.IdentValue i) -> argId = i.Name | _ -> false))
                            |> function true -> Map.add argId (com.GetUniqueVar()) acc | false -> acc
                            |> checkCrossRefs <| rest
                    checkCrossRefs Map.empty zippedArgs
                [ for (argId, arg) in zippedArgs do
                    let arg = transformExpr com ctx arg
                    match Map.tryFind argId tempVars with
                    | Some tempVar ->
                        yield varDeclaration None (identFromName tempVar) false arg :> Babel.Statement
                    | None ->
                        yield assign None (identFromName argId) arg |> Babel.ExpressionStatement :> Babel.Statement
                  for KeyValue(argId,tempVar) in tempVars do
                    yield assign None (identFromName argId) (identFromName tempVar) |> Babel.ExpressionStatement :> Babel.Statement
                  yield upcast Babel.ContinueStatement(identFromName tc.Label) ]
            | _ ->
                transformApply com ctx (callee, args, kind, range)
                |> wrapIntExpression expr.Type |> resolve ret |> List.singleton

        // Even if IfStatement doesn't enforce it, compile both branches as blocks
        // to prevent conflict (e.g. `then` doesn't become a block while `else` does)
        | Fable.IfThenElse(guardExpr, thenStmnt, elseStmnt, range) ->
            [transformIfStatement com ctx range (Some ret) guardExpr thenStmnt elseStmnt :> Babel.Statement ]

        | Fable.Sequential (statements, range) ->
            let lasti = (List.length statements) - 1
            statements |> List.mapi (fun i statement ->
                if i < lasti
                then com.TransformStatement ctx statement
                else com.TransformExprAndResolve ctx ret statement)
            |> List.concat

        | Fable.TryCatch (body, catch, finalizer, range) ->
            transformTryCatch com ctx range (Some ret) (body, catch, finalizer)

        | Fable.Switch(matchValue, cases, defaultCase, _, range) ->
            [transformSwitch com ctx range (Some ret) (matchValue, cases, defaultCase) :> Babel.Statement]

        // These cannot be resolved (don't return anything)
        // Just compile as a statement
        | Fable.Throw _ | Fable.DebugBreak _ | Fable.Loop _
        | Fable.Set _ | Fable.VarDeclaration _ ->
            com.TransformStatement ctx expr

        | Fable.Quote quote ->
            transformQuote com ctx expr.Range quote |> resolve ret |> List.singleton

<<<<<<< HEAD
    let transformFunction com ctx tailcallChance (args: Fable.Ident list) (body: Fable.Expr) =
        let ctx, args =
            match args with
            | [unitArg] when unitArg.Type = Fable.Unit ->
                { ctx with isTailCallOptimized = false; tailCallOpportunity = None }, []
            | args ->
                let args = List.map (fun x -> ident x :> Babel.Pattern) args
                { ctx with isTailCallOptimized = false; tailCallOpportunity = tailcallChance }, args
=======
    let transformFunction com ctx tailcallChance args (body: Fable.Expr) =
        let args2: Babel.Pattern list =
            List.map (fun x -> upcast ident x) args
        let ctx =
            let tailcallChance =
                // Function arguments may contain delayed references to old arguments (see #681)
                args |> List.exists (fun a ->
                    match a.Type with Fable.Function _ -> true | _ -> false)
                |> function true -> None | false -> tailcallChance
            { ctx with isTailCallOptimized = false; tailCallOpportunity = tailcallChance }
>>>>>>> 1e8cd8b8
        let body: U2<Babel.BlockStatement, Babel.Expression> =
            match body with
            | ExprType Fable.Unit
            | Fable.Throw _ | Fable.DebugBreak _ | Fable.Loop _ | Fable.Set _ ->
                transformBlock com ctx None body |> U2.Case1
            | Fable.Sequential _ | Fable.TryCatch _ | Fable.Switch _ ->
                transformBlock com ctx (Some Return) body |> U2.Case1
            | Fable.IfThenElse _ when body.IsJsStatement ->
                transformBlock com ctx (Some Return) body |> U2.Case1
            | _ ->
                if Option.isSome tailcallChance
                then transformBlock com ctx (Some Return) body |> U2.Case1
                else transformExpr com ctx body |> U2.Case2
        let body =
            match ctx.isTailCallOptimized, tailcallChance, body with
            | true, Some tailcallChance, U2.Case1 body ->
                Babel.LabeledStatement(Babel.Identifier tailcallChance.Label,
                    Babel.WhileStatement(Babel.BooleanLiteral true, body, ?loc=body.loc), ?loc=body.loc)
                :> Babel.Statement |> List.singleton |> block body.loc |> U2.Case1
            | _ -> body
        args, body

    let transformClass com ctx range (ent: Fable.Entity option) baseClass decls =
        let declareProperty com ctx name typ =
            let typ = Babel.TypeAnnotation(typeAnnotation com ctx typ)
            Babel.ClassProperty(Babel.Identifier(name), typeAnnotation=typ)
            |> U2<Babel.ClassMethod,_>.Case2
        let declareMethod range kind name args (body: Fable.Expr)
                          typeParams hasRestParams isStatic computed =
            let name, computed =
                match computed with
                | Some e -> transformExpr com ctx e, true
                | None -> sanitizeName name
            let args, body, returnType, typeParams =
                let tc =
                    match name with
                    | :? Babel.Identifier as id -> ClassTailCallOpportunity(id.name, args) :> ITailCallOpportunity |> Some
                    | _ -> None
                getMemberArgsAndBody com ctx tc args body typeParams hasRestParams
            Babel.ClassMethod(kind, name, args, body, computed, isStatic,
                ?returnType=returnType, ?typeParams=typeParams, ?loc=range)
            |> U2<_,Babel.ClassProperty>.Case1
        let baseClass = baseClass |> Option.map (transformExpr com ctx)
        let interfaces = match ent with | Some e -> e.Interfaces | None -> []
        decls
        |> List.map (function
            | Fable.MemberDeclaration(m, _, args, body, range) ->
                let kind, name, loc, computed, body =
                    match m.Kind with
                    | Fable.Constructor ->
                        let body =
                            match ent with
                            | Some(EntKind(Fable.Class(Some _, _))) -> checkBaseCall body
                            | _ -> body
                        Babel.ClassConstructor, "constructor", Fable.InstanceLoc, None, body
                    | Fable.Method -> Babel.ClassFunction, m.OverloadName, m.Location, m.Computed, body
                    | Fable.Getter | Fable.Field -> Babel.ClassGetter, m.Name, m.Location, m.Computed, body
                    | Fable.Setter -> Babel.ClassSetter, m.Name, m.Location, m.Computed, body
                let isStatic = loc = Fable.StaticLoc
                declareMethod range kind name args body m.GenericParameters m.HasRestParams isStatic computed
            | Fable.ActionDeclaration _
            | Fable.EntityDeclaration _ as decl ->
                failwithf "Unexpected declaration in class: %A" decl)
        |> fun members ->
            let id = ent |> Option.map (fun x -> identFromName x.Name)
            let typeParams, members =
                match com.Options.declaration, ent with
                | true, Some ent ->
                    let typeParams =
                        ent.GenericParameters
                        |> List.map Babel.TypeParameter
                        |> Babel.TypeParameterDeclaration |> Some
                    let props =
                        match ent.Kind with
                        | Fable.Union _ ->
                            ["Case", Fable.String; "Fields", Fable.Array Fable.Any]
                            |> List.map (fun (name, typ) -> declareProperty com ctx name typ)
                        | Fable.Record fields | Fable.Exception fields ->
                            fields |> List.map (fun (name, typ) -> declareProperty com ctx name typ)
                        | _ -> []
                    typeParams, props@members
                | _ -> None, members
            Babel.ClassExpression(Babel.ClassBody(members, ?loc=range),
                    ?id=id, ?typeParams=typeParams, ?super=baseClass, ?loc=range)

    let declareType (com: IBabelCompiler) ctx (ent: Fable.Entity) =
        Babel.CallExpression(
            getCoreLibImport com ctx "Symbol" "setType",
            [Babel.StringLiteral ent.FullName :> Babel.Expression |> U2.Case1
            ; typeRef com ctx ent [] None |> U2.Case1])
        |> Babel.ExpressionStatement :> Babel.Statement

    let declareEntryPoint com ctx (funcExpr: Babel.Expression) =
        let argv = macroExpression None "process.argv.slice(2)" []
        let main = Babel.CallExpression (funcExpr, [U2.Case1 argv], ?loc=funcExpr.loc) :> Babel.Expression
        // Don't exit the process after leaving main, as there may be a server running
        // Babel.ExpressionStatement(macroExpression funcExpr.loc "process.exit($0)" [main], ?loc=funcExpr.loc)
        Babel.ExpressionStatement(main, ?loc=funcExpr.loc) :> Babel.Statement

    let declareNestedModMember range publicName privateName isPublic isMutable modIdent expr =
        let privateName = defaultArg privateName publicName
        match isPublic, modIdent with
        | true, Some modIdent ->
            // TODO: Define also get-only properties for non-mutable values?
            if isMutable then
                let macro = sprintf "Object.defineProperty($0,'%s',{get:()=>$1,set:x=>$1=x}),$2" publicName
                macroExpression range macro [modIdent; identFromName privateName; expr]
            else
                assign range (get modIdent publicName) expr
        | _ -> expr
        |> varDeclaration range (identFromName privateName) isMutable :> Babel.Statement
        |> U2.Case1 |> List.singleton

    let declareRootModMember range publicName privateName isPublic isMutable _
                             (expr: Babel.Expression) =
        let privateName = defaultArg privateName publicName
        let privateIdent = identFromName privateName
        let decl: Babel.Declaration =
            match expr with
            | :? Babel.ClassExpression as e ->
                upcast Babel.ClassDeclaration(e.body, privateIdent,
                    ?super=e.superClass, ?typeParams=e.typeParameters, ?loc=e.loc)
            | :? Babel.FunctionExpression as e ->
                upcast Babel.FunctionDeclaration(privateIdent, e.``params``, e.body,
                    ?returnType=e.returnType, ?typeParams=e.typeParameters, ?loc=e.loc)
            | _ -> upcast varDeclaration range privateIdent isMutable expr
        match isPublic with
        | false -> U2.Case1 (decl :> Babel.Statement) |> List.singleton
        | true when publicName = privateName ->
            Babel.ExportNamedDeclaration(decl, ?loc=range)
            :> Babel.ModuleDeclaration |> U2.Case2 |> List.singleton
        | true ->
            // Replace ident forbidden chars of root members, see #207
            let publicName = Naming.replaceIdentForbiddenChars publicName
            let expSpec = Babel.ExportSpecifier(privateIdent, Babel.Identifier publicName)
            let expDecl = Babel.ExportNamedDeclaration(specifiers=[expSpec])
            [expDecl :> Babel.ModuleDeclaration |> U2.Case2; decl :> Babel.Statement |> U2.Case1]

    let transformModMember (com: IBabelCompiler) ctx declareMember modIdent
                           (m: Fable.Member, privName, args, body, range) =
        let expr =
            match m.Kind with
            | Fable.Getter | Fable.Field ->
                match body with
                | Fable.Value(Fable.ImportRef(Naming.placeholder, path, kind)) ->
                    com.GetImportExpr ctx m.Name path kind
                | _ -> transformExpr com ctx body
            | Fable.Method ->
                let bodyRange = body.Range
                let id = defaultArg privName m.OverloadName
                let args, body, returnType, typeParams =
                    let tc = NamedTailCallOpportunity(id, args) :> ITailCallOpportunity
                    getMemberArgsAndBody com ctx (Some tc) args body m.GenericParameters false
                // Don't lexically bind `this` (with arrow function) or
                // it will fail with extension members
                upcast Babel.FunctionExpression (args, body, id=Babel.Identifier id,
                    ?returnType=returnType, ?typeParams=typeParams, ?loc=bodyRange)
            | Fable.Constructor | Fable.Setter ->
                failwithf "Unexpected member in module %O: %A" modIdent m.Kind
        let memberRange =
            match range, expr.loc with Some r1, Some r2 -> Some(r1 + r2) | _ -> None
        if m.TryGetDecorator("EntryPoint").IsSome
        then declareEntryPoint com ctx expr |> U2.Case1 |> List.singleton
        else declareMember memberRange m.OverloadName privName m.IsPublic m.IsMutable modIdent expr

    let declareInterfaceEntity (com: IBabelCompiler) (ent: Fable.Entity) =
        // TODO: Add `extends` (inherited interfaces)
        // TODO: Add generic parameters
        // TODO: Add abstract methods
        if not com.Options.declaration then [] else
        let id = Babel.Identifier ent.Name
        let body = Babel.ObjectTypeAnnotation []
        Babel.InterfaceDeclaration(body, id, []) :> Babel.Statement
        |> U2.Case1 |> List.singleton

    let declareClass com ctx declareMember modIdent
                     (ent: Fable.Entity) privateName
                     entDecls entRange baseClass isClass =
        let classDecl =
            // Don't create a new context for class declarations
            transformClass com ctx entRange (Some ent) baseClass entDecls
            |> declareMember entRange ent.Name (Some privateName) ent.IsPublic false modIdent
        let classDecl =
            (declareType com ctx ent |> U2.Case1)::classDecl
        // Check if there's a static constructor
        entDecls |> Seq.exists (function
            | Fable.MemberDeclaration(m,_,_,_,_) ->
                match m.Name, m.Kind, m.Location with
                | ".cctor", Fable.Method, Fable.StaticLoc -> true
                | _ -> false
            | _ -> false)
        |> function
        | false -> classDecl
        | true ->
            let cctor = Babel.MemberExpression(
                            typeRef com ctx ent [] None, Babel.StringLiteral ".cctor", true)
            Babel.ExpressionStatement(Babel.CallExpression(cctor, [])) :> Babel.Statement
            |> U2.Case1 |> consBack classDecl

    let rec transformNestedModule com ctx (ent: Fable.Entity) entDecls entRange =
        let modIdent = Babel.Identifier Naming.exportsIdent
        let modDecls =
            let ctx = { ctx with moduleFullName = ent.FullName }
            transformModDecls com ctx declareNestedModMember (Some modIdent) entDecls
            |> List.map (function
                | U2.Case1 statement -> statement
                | U2.Case2 _ -> failwith "Unexpected export in nested module")
        Babel.CallExpression(
            Babel.FunctionExpression([modIdent],
                block entRange modDecls, ?loc=entRange),
            [U2.Case1 (upcast Babel.ObjectExpression [])],
            ?loc=entRange)

    and transformModDecls (com: IBabelCompiler) ctx declareMember modIdent decls =
        let pluginDeclare (decl: Fable.Declaration) =
            com.DeclarePlugins
            |> Plugins.tryPlugin decl.Range (fun p -> p.TryDeclare com ctx decl)
        decls |> List.fold (fun acc decl ->
            match decl with
            | Patterns.Try pluginDeclare statements ->
                (statements |> List.map U2.Case1) @ acc
            | Fable.ActionDeclaration (e,_) ->
                transformStatement com ctx e
                |> List.map U2.Case1
                |> List.append <| acc
            | Fable.MemberDeclaration(m,privName,args,body,r) ->
                match m.Kind with
                | Fable.Constructor | Fable.Setter _ -> acc // Only happens for VS tests
                | _ -> transformModMember com ctx declareMember modIdent (m,privName,args,body,r) @ acc
            | Fable.EntityDeclaration (ent, privateName, entDecls, entRange) ->
                match ent.Kind with
                | Fable.Interface ->
                    declareInterfaceEntity com ent
                | Fable.Class(baseClass, _) ->
                    let baseClass = baseClass |> Option.map snd
                    declareClass com ctx declareMember modIdent
                        ent privateName entDecls entRange baseClass true
                | Fable.Exception _ ->
                    let baseClass = Some(Fable.Value(Fable.IdentValue(Fable.Ident("Error"))))
                    declareClass com ctx declareMember modIdent
                        ent privateName entDecls entRange baseClass true
                | Fable.Union _ | Fable.Record _ ->
                    declareClass com ctx declareMember modIdent
                        ent privateName entDecls entRange None false
                | Fable.Module ->
                    transformNestedModule com ctx ent entDecls entRange
                    |> declareMember entRange ent.Name (Some privateName)
                        ent.IsPublic false modIdent
                |> List.append <| acc) []
        |> fun decls ->
            match modIdent with
            | None -> decls
            | Some modIdent ->
                Babel.ReturnStatement modIdent
                :> Babel.Statement |> U2.Case1
                |> consBack decls
            |> List.rev

    let makeCompiler (com: ICompiler) (prevJsIncludes: Babel.JsInclude seq)
                     (projectMaps: Dictionary<string,Map<string, Fable.FileInfo>>) =
        let prevJsIncludes = prevJsIncludes |> Seq.toList
        let jsIncludes = ResizeArray<Babel.JsInclude>()
        let imports = Dictionary<string*string,Import>()
        let declarePlugins =
            com.Plugins |> List.choose (function
                | path, (:? IDeclarePlugin as plugin) -> Some (path, plugin)
                | _ -> None)
        { new IBabelCompiler with
            member bcom.DeclarePlugins =
                declarePlugins
            member bcom.GetFileInfo fileName =
                projectMaps |> Seq.tryPick (fun kv ->
                    Map.tryFind fileName kv.Value)
                |> function
                | Some info -> info
                | None -> failwithf "Cannot find info for file: %s" fileName
            // TODO: Create a cache to optimize imports
            member bcom.GetImportExpr ctx selector path kind =
                let sanitizeSelector selector =
                    if selector = "*"
                    then selector
                    elif selector = Naming.placeholder
                    then FableError("`importMember` must be assigned to a variable") |> raise
                    // Replace ident forbidden chars of root members, see #207
                    else Naming.replaceIdentForbiddenChars selector
                let getLocalIdent (ctx: Context) (selector: string) =
                    match selector with
                    | "*" | "default" | "" ->
                        let x = path.TrimEnd('/')
                        x.Substring(x.LastIndexOf '/' + 1)
                    | _ -> selector
                    |> Naming.sanitizeIdent (fun s ->
                        ctx.file.UsedVarNames.Contains s
                            || (imports.Values |> Seq.exists (fun i -> i.localIdent = s)))
                let includeJs (sourcePath: string) =
                    let getRelativePath name =
                        Path.Combine3(bcom.Options.outDir, "js_includes", name + ".js")
                        |> Path.getRelativeFileOrDirPath false ctx.file.TargetFile false
                    Seq.append prevJsIncludes jsIncludes
                    |> Seq.tryFind (fun x -> x.sourcePath = sourcePath)
                    |> function
                    | Some jsInclude -> getRelativePath jsInclude.name
                    | None ->
                        let name =
                            Path.GetFileNameWithoutExtension(sourcePath)
                            |> Naming.preventConflicts (fun name ->
                                Seq.append prevJsIncludes jsIncludes
                                |> Seq.exists (fun x -> x.name = name))
                        jsIncludes.Add({ sourcePath=sourcePath; name=name })
                        getRelativePath name
                let resolvePath (com: ICompiler) (ctx: Context) (importPath: string) =
                    let resolveRelative (ctx: Context) (importPath: string) =
                        let fileDir = Path.GetDirectoryName(ctx.file.SourceFile)
                        Path.GetFullPath(Path.Combine(fileDir, importPath))
                    match com.Options.includeJs, importPath with
                    | true, Naming.StartsWith "." _ ->
                        resolveRelative ctx importPath |> includeJs
                    | false, Naming.StartsWith "." _ ->
                        // Resolve relative paths with `outDir` if they don't point to an internal file: see #472
                        resolveRelative ctx importPath
                        |> Path.getRelativeFileOrDirPath false ctx.file.TargetFile false
                    | _ -> importPath
                match imports.TryGetValue((selector, path)) with
                | true, i -> upcast Babel.Identifier(i.localIdent)
                | false, _ ->
                    let localId = getLocalIdent ctx selector
                    let i = {
                        selector = sanitizeSelector selector
                        localIdent = localId
                        internalFile =
                            match kind with
                            | Fable.Internal file -> Some file
                            | _ -> None
                        path =
                            match kind with
                            | Fable.CustomImport -> resolvePath com ctx path
                            | Fable.Internal _ -> path
                            | Fable.CoreLib ->
                                let path = com.Options.coreLib + "/" + path + Naming.targetFileExtension
                                if not(path.StartsWith ".") then path else
                                Path.GetFullPath path
                                |> Path.getRelativePath ctx.file.TargetFile
                                |> fun path -> path.TrimEnd('/')
                    }
                    imports.Add((selector,path), i)
                    upcast Babel.Identifier (localId)
            member bcom.GetAllImports () = upcast imports.Values
            member bcom.GetAllJsIncludes () = upcast jsIncludes
            member bcom.TransformExpr ctx e = transformExpr bcom ctx e
            member bcom.TransformStatement ctx e = transformStatement bcom ctx e
            member bcom.TransformExprAndResolve ctx ret e = transformExprAndResolve bcom ctx ret e
            member bcom.TransformFunction ctx tc args body = transformFunction bcom ctx tc args body
            member bcom.TransformClass ctx r baseClass members =
                transformClass bcom ctx r None baseClass members
            member bcom.TransformObjectExpr ctx membs baseClass r =
                transformObjectExpr bcom ctx (membs, baseClass, r)
        interface ICompiler with
            member __.Options = com.Options
            member __.ProjDir = com.ProjDir
            member __.Plugins = com.Plugins
            member __.AddLog msg = com.AddLog msg
            member __.GetLogs() = com.GetLogs()
            member __.GetUniqueVar() = com.GetUniqueVar() }

module Compiler =
    open Util
    open System.IO

    let transformFiles (com: ICompiler) (extra: Map<string, obj>, files) =
        let projectMaps: Dictionary<string, Map<string, Fable.FileInfo>> =
            ("projectMaps", extra)
            ||> Map.findOrRun (fun () -> failwith "Expected project maps")
        let prevJsIncludes = ResizeArray<Babel.JsInclude>()
        let newCache = fun () -> Dictionary<string, string list>()
        let dependenciesDic = Map.findOrRun newCache "dependencies" extra
        files |> Seq.map (fun (file: Fable.File) ->
            try
                // let t = PerfTimer("Fable > Babel")
                let curProjMap = projectMaps.[Naming.current]
                let com = makeCompiler com prevJsIncludes projectMaps
                let ctx = {
                    file = file
                    tailCallOpportunity = None
                    isTailCallOptimized = false
                    moduleFullName = curProjMap.[file.SourceFile].rootModule
                    rootEntitiesPrivateNames =
                        file.Declarations
                        |> Seq.choose (function
                            | Fable.EntityDeclaration(ent, privName, _, _) when ent.Name <> privName ->
                                Some(ent.Name, privName)
                            | _ -> None)
                        |> Map
                }
                let rootDecls =
                    com.DeclarePlugins
                    |> Plugins.tryPlugin (Some file.Range) (fun p ->
                        p.TryDeclareRoot com ctx file)
                    |> function
                    | Some rootDecls -> rootDecls
                    | None -> transformModDecls com ctx declareRootModMember None file.Declarations
                // Add imports
                let rootDecls, dependencies =
                    let dependencies = HashSet()
                    com.GetAllImports()
                    |> Seq.mapi (fun ident import ->
                        import.internalFile |> Option.iter (dependencies.Add >> ignore)
                        let localId = Babel.Identifier(import.localIdent)
                        let specifier =
                            match import.selector with
                            | "default" | "" -> Babel.ImportDefaultSpecifier(localId) |> U3.Case2
                            | "*" -> Babel.ImportNamespaceSpecifier(localId) |> U3.Case3
                            | memb -> Babel.ImportSpecifier(localId, Babel.Identifier memb) |> U3.Case1
                        import.path, specifier)
                    |> Seq.groupBy (fun (path, _) -> path)
                    |> Seq.collect (fun (path, specifiers) ->
                        let mems, defs, alls =
                            (([], [], []), Seq.map snd specifiers)
                            ||> Seq.fold (fun (mems, defs, alls) x ->
                                match x with
                                | U3.Case1 _ -> x::mems, defs, alls
                                | U3.Case2 _ -> mems, x::defs, alls
                                | U3.Case3 _ -> mems, defs, x::alls)
                        [mems; defs; alls]
                        |> Seq.choose (function
                            | [] -> None
                            | specifiers ->
                                Babel.ImportDeclaration(specifiers, Babel.StringLiteral path)
                                :> Babel.ModuleDeclaration |> U2.Case2 |> Some))
                    |> Seq.toList |> fun importDecls ->
                        (importDecls@rootDecls), Seq.toList dependencies
                dependenciesDic.AddOrUpdate(
                    Path.normalizeFullPath file.SourceFile,
                    (fun _ -> dependencies), (fun _ _ -> dependencies))
                |> ignore
                let jsIncludes = com.GetAllJsIncludes() |> Seq.toList
                prevJsIncludes.AddRange(jsIncludes)
                // Return the Babel file
                Babel.Program(file.TargetFile, file.SourceFile, jsIncludes,
                                file.Range, rootDecls, isEntry=file.IsEntry)
            with
            | :? FableError as e -> FableError(e.Message, ?range=e.Range, file=file.SourceFile) |> raise
            | ex -> exn (sprintf "%s (%s)" ex.Message file.SourceFile, ex) |> raise
        )
        |> fun seq ->
            let extra = Map.add "dependencies" (box dependenciesDic) extra
            extra, seq<|MERGE_RESOLUTION|>--- conflicted
+++ resolved
@@ -796,27 +796,19 @@
         | Fable.Quote quote ->
             transformQuote com ctx expr.Range quote |> resolve ret |> List.singleton
 
-<<<<<<< HEAD
     let transformFunction com ctx tailcallChance (args: Fable.Ident list) (body: Fable.Expr) =
         let ctx, args =
             match args with
             | [unitArg] when unitArg.Type = Fable.Unit ->
                 { ctx with isTailCallOptimized = false; tailCallOpportunity = None }, []
             | args ->
+                // Function arguments may contain delayed references to old arguments (see #681)
+                let tailcallChance =
+                    args |> List.exists (fun a ->
+                        match a.Type with Fable.Function _ -> true | _ -> false)
+                    |> function true -> None | false -> tailcallChance
                 let args = List.map (fun x -> ident x :> Babel.Pattern) args
                 { ctx with isTailCallOptimized = false; tailCallOpportunity = tailcallChance }, args
-=======
-    let transformFunction com ctx tailcallChance args (body: Fable.Expr) =
-        let args2: Babel.Pattern list =
-            List.map (fun x -> upcast ident x) args
-        let ctx =
-            let tailcallChance =
-                // Function arguments may contain delayed references to old arguments (see #681)
-                args |> List.exists (fun a ->
-                    match a.Type with Fable.Function _ -> true | _ -> false)
-                |> function true -> None | false -> tailcallChance
-            { ctx with isTailCallOptimized = false; tailCallOpportunity = tailcallChance }
->>>>>>> 1e8cd8b8
         let body: U2<Babel.BlockStatement, Babel.Expression> =
             match body with
             | ExprType Fable.Unit
