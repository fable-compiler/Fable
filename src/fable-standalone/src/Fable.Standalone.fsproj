--- conflicted
+++ resolved
@@ -22,11 +22,8 @@
     <Compile Include="../../Fable.Transforms/Global/Fable.Core.fs" />
     <Compile Include="../../Fable.Transforms/Global/Metadata.fs" />
     <Compile Include="../../Fable.Transforms/Global/Prelude.fs" />
-<<<<<<< HEAD
     <Compile Include="../../Fable.Transforms/Python/Prelude.fs" />
     <Compile Include="../../Fable.Transforms/Go/Prelude.fs" />
-=======
->>>>>>> 746c9d98
     <Compile Include="../../Fable.Transforms/Global/Compiler.fs" />
     <Compile Include="../../Fable.Transforms/Global/Naming.fs" />
     <Compile Include="../../Fable.Transforms/Python/Prelude.fs" />
