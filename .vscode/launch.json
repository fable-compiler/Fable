{
<<<<<<< HEAD
    // Use IntelliSense to learn about possible Node.js debug attributes.
    // Hover to view descriptions of existing attributes.
    // For more information, visit: https://go.microsoft.com/fwlink/?linkid=830387
    "version": "0.2.0",
    "configurations": [
        {
            "name": "Quicktest",
            "type": "coreclr",
            "request": "launch",
            "preLaunchTask": "build",
            "program": "${workspaceFolder}/src/Fable.Cli/bin/Debug/net6.0/fable.dll",
            // "args": ["watch", "--cwd", "src/quicktest", "--exclude", "Fable.Core", "--noCache", "--runScript"],
            "args": ["src/fable-library", "--outDir", "build/fable-library-ts", "--fableLib", "build/fable-library-ts", "--lang", "TypeScript", "--typedArrays", "false", "--exclude", "Fable.Core", "--define", "FX_NO_BIGINT", "--define", "FABLE_LIBRARY"],
            "cwd": "${workspaceFolder}",
            "stopAtEntry": true,
            "console": "internalConsole"
        },
        {
            "name": "BuildLuaTest",
            "type": "coreclr",
            "request": "launch",
            "preLaunchTask": "build",
            "program": "${workspaceFolder}/src/Fable.Cli/bin/Debug/net6.0/fable.dll",
            "args": ["watch", "--cwd", "tests/Lua", "--exclude", "Fable.Core", "--outDir", "build/tests/Lua", "--lang", "Lua", "--fableLib", "build/tests/Lua/fable-lib"],
            "cwd": "${workspaceFolder}",
            "stopAtEntry": true,
            "console": "internalConsole"
        },
        {
            "name": "Attach to Node",
            "port": 9229,
            "request": "attach",
            "skipFiles": [
                "<node_internals>/**"
            ],
            "type": "node"
        },
        {
            "args": [
                "${workspaceFolder}/build/tests",
                "--reporter",
                "dot",
                "--timeout",
                "10000"
            ],
            "internalConsoleOptions": "openOnSessionStart",
            "name": "Run Mocha tests",
            "program": "${workspaceFolder}/node_modules/mocha/bin/_mocha",
            "request": "launch",
            "skipFiles": [
                "<node_internals>/**"
            ],
            "type": "node"
        },
        {
            "args": [
                "${workspaceFolder}/build/tests/TypeScriptCompiled/build/tests/TypeScript",
                "--reporter",
                "dot",
                "--timeout",
                "10000"
            ],
            "internalConsoleOptions": "openOnSessionStart",
            "name": "Run Mocha TS tests",
            "program": "${workspaceFolder}/node_modules/mocha/bin/_mocha",
            "request": "launch",
            "skipFiles": [
                "<node_internals>/**"
            ],
            "type": "node"
        },
        {
            "name": "Run Fable.Cli",
            "type": "coreclr",
            "request": "launch",
            "program": "${workspaceRoot}/src/Fable.Cli/bin/Debug/net6.0/fable.dll",
            "args": ["watch", "--exclude", "Fable.Core"],
            "cwd": "${workspaceRoot}/src/quicktest",
            "stopAtEntry": false,
            "console": "internalConsole"
        },
        {
            "type": "node",
            "request": "launch",
            "name": "Run bench-compiler JS test",
            "program": "${workspaceFolder}/src/fable-standalone/test/bench-compiler/out-test/src/test.js"
        },
        {
            "type": "node",
            "request": "launch",
            "name": "Run bench-compiler JS tests",
            "program": "${workspaceFolder}/node_modules/mocha/bin/_mocha",
            "args": ["out-tests"],
            "cwd": "${workspaceRoot}/src/fable-standalone/test/bench-compiler"
        },
        {
            "type": "node",
            "request": "launch",
            "name": "Run bench-compiler (Node)",
            "program": "${workspaceRoot}/src/fable-standalone/test/bench-compiler/out-node/app.js",
            "args": ["${workspaceRoot}/../fable-test/fable-test.fsproj", "out-test", "--fableLib", "out-lib"],
            // "args": ["${workspaceRoot}/tests/Main/Fable.Tests.fsproj", "out-tests", "--fableLib", "out-lib"],
            // "args": ["${workspaceRoot}/src/fcs-fable/fcs-fable.fsproj", "out-fcs", "--fableLib", "out-lib"],
            "cwd": "${workspaceRoot}/src/fable-standalone/test/bench-compiler"
        },
        {
            "type": "coreclr",
            "request": "launch",
            "name": "Run bench-compiler (.NET)",
            "program": "${workspaceFolder}/src/fable-standalone/test/bench-compiler/bin/Debug/net7.0/bench-compiler.dll",
            "args": ["${workspaceRoot}/../fable-test/fable-test.fsproj", "out-test", "--fableLib", "out-lib"],
            // "args": ["${workspaceRoot}/tests/Main/Fable.Tests.fsproj", "out-tests", "--fableLib", "out-lib"],
            // "args": ["${workspaceRoot}/src/fcs-fable/fcs-fable.fsproj", "out-fcs", "--fableLib", "out-lib"],
            "cwd": "${workspaceFolder}/src/fable-standalone/test/bench-compiler"
        },
        {
            // src/fable-compiler-js/ tests/Main/Fable.Tests.fsproj build/tests-js
            "type": "node",
            "request": "launch",
            "name": "Run compiler-js",
            "program": "${workspaceRoot}/build/fable-compiler-js/src/fable-compiler-js/dist/app.js",
            "args": ["${workspaceRoot}/tests/Main/Fable.Tests.fsproj", "build/tests-js"],
            "stopOnEntry": true
        },
        {
            "name": "Run Fable.Cli on fable-test",
            "type": "coreclr",
            "request": "launch",
            "preLaunchTask": "build",
            "program": "${workspaceRoot}/src/Fable.Cli/bin/Debug/net6.0/fable.dll",
            "args": ["--outDir", "${workspaceRoot}/../fable-test", "--fableLib", "../../Fable/build/fable-library-rust", "--exclude", "Fable.Core", "--lang", "Rust", "--noCache"],
            "cwd": "${workspaceRoot}/../fable-test",
            "stopAtEntry": false,
            "console": "internalConsole"
        },
        {
            "name": "Run Fable.Cli on tests/Rust",
            "type": "coreclr",
            "request": "launch",
            "preLaunchTask": "build",
            "program": "${workspaceRoot}/src/Fable.Cli/bin/Debug/net6.0/fable.dll",
            "args": ["--outDir", "${workspaceRoot}/build/tests/Rust", "--exclude", "Fable.Core", "--lang", "Rust", "--noCache"],
            "cwd": "${workspaceRoot}/tests/Rust",
            "stopAtEntry": false,
            "console": "internalConsole"
        },
        {
            "name": "Run Fable.Cli on library-rust",
            "type": "coreclr",
            "request": "launch",
            "preLaunchTask": "build",
            "program": "${workspaceRoot}/src/Fable.Cli/bin/Debug/net6.0/fable.dll",
            "args": ["--outDir", "${workspaceRoot}/build/fable-library-rust/src", "--fableLib", ".", "--exclude", "Fable.Core", "--lang", "Rust", "--noCache", "--define", "FABLE_LIBRARY"],
            "cwd": "${workspaceRoot}/src/fable-library-rust/src",
            "stopAtEntry": false,
            "console": "internalConsole"
        },

    ]
=======
  // Use IntelliSense to learn about possible Node.js debug attributes.
  // Hover to view descriptions of existing attributes.
  // For more information, visit: https://go.microsoft.com/fwlink/?linkid=830387
  "version": "0.2.0",
  "configurations": [
    {
      "name": "Quicktest - Dart",
      "type": "coreclr",
      "request": "launch",
      "preLaunchTask": "build",
      "program": "${workspaceFolder}/src/Fable.Cli/bin/Debug/net6.0/fable.dll",
      "args": [
        "src/quicktest-dart",
        "--lang",
        "dart",
        "--extension",
        ".dart",
        "--exclude",
        "Fable.Core",
        "--noCache",
        "--runScript"
      ],
      "cwd": "${workspaceFolder}",
      "console": "internalConsole"
    },
    {
      "name": "Quicktest - JavaScript",
      "type": "coreclr",
      "request": "launch",
      "preLaunchTask": "build",
      "program": "${workspaceFolder}/src/Fable.Cli/bin/Debug/net6.0/fable.dll",
      "args": [
        "src/quicktest",
        "--exclude",
        "Fable.Core",
        "--noCache",
        "--runScript"
      ],
      "cwd": "${workspaceFolder}",
      "console": "internalConsole"
    },
    {
      "name": "Quicktest - TypeScript",
      "type": "coreclr",
      "request": "launch",
      "preLaunchTask": "build",
      "program": "${workspaceFolder}/src/Fable.Cli/bin/Debug/net6.0/fable.dll",
      "args": [
        "src/quicktest",
        "--lang",
        "TypeScript",
        "--exclude",
        "Fable.Core",
        "--noCache"
      ],
      "cwd": "${workspaceFolder}",
      "console": "internalConsole"
    },
    {
      "name": "Quicktest - Python",
      "type": "coreclr",
      "request": "launch",
      "preLaunchTask": "build",
      "program": "${workspaceFolder}/src/Fable.Cli/bin/Debug/net6.0/fable.dll",
      "args": [
        "src/quicktest-py",
        "--lang",
        "python",
        "--extension",
        ".py",
        "--exclude",
        "Fable.Core",
        "--noCache",
        "--runScript"
      ],
      "cwd": "${workspaceFolder}",
      "console": "internalConsole"
    },
    {
      "name": "Quicktest - Rust (default)",
      "type": "coreclr",
      "request": "launch",
      "preLaunchTask": "build",
      "program": "${workspaceFolder}/src/Fable.Cli/bin/Debug/net6.0/fable.dll",
      "args": [
        "src/quicktest-rust",
        "--lang",
        "rust",
        "--extension",
        ".rs",
        "--exclude",
        "Fable.Core",
        "--noCache",
        "--runScript"
      ],
      "cwd": "${workspaceFolder}",
      "console": "internalConsole"
    },
    {
      "name": "Quicktest - Rust (no_std)",
      "type": "coreclr",
      "request": "launch",
      "preLaunchTask": "build",
      "program": "${workspaceFolder}/src/Fable.Cli/bin/Debug/net6.0/fable.dll",
      "args": [
        "src/quicktest-rust",
        "--lang",
        "rust",
        "--extension",
        ".rs",
        "--exclude",
        "Fable.Core",
        "--noCache",
        "--runScript",
        "--features",
        "no_std"
      ],
      "cwd": "${workspaceFolder}",
      "console": "internalConsole"
    },
    {
      "name": "Quicktest - Rust (threaded)",
      "type": "coreclr",
      "request": "launch",
      "preLaunchTask": "build",
      "program": "${workspaceFolder}/src/Fable.Cli/bin/Debug/net6.0/fable.dll",
      "args": [
        "src/quicktest-rust",
        "--lang",
        "rust",
        "--extension",
        ".rs",
        "--exclude",
        "Fable.Core",
        "--noCache",
        "--runScript",
        "--features",
        "threaded"
      ],
      "cwd": "${workspaceFolder}",
      "console": "internalConsole"
    },
    // {
    //     "type": "node",
    //     "request": "launch",
    //     "name": "Run bench-compiler JS test",
    //     "program": "${workspaceFolder}/src/fable-standalone/test/bench-compiler/out-test/src/test.js"
    // },
    // {
    //     "type": "node",
    //     "request": "launch",
    //     "name": "Run bench-compiler JS tests",
    //     "program": "${workspaceFolder}/node_modules/mocha/bin/_mocha",
    //     "args": ["out-tests"],
    //     "cwd": "${workspaceRoot}/src/fable-standalone/test/bench-compiler"
    // },
    // {
    //     "type": "node",
    //     "request": "launch",
    //     "name": "Run bench-compiler (Node)",
    //     "program": "${workspaceRoot}/src/fable-standalone/test/bench-compiler/out-node/app.js",
    //     "args": ["${workspaceRoot}/../fable-test/fable-test.fsproj", "out-test", "--fableLib", "out-lib"],
    //     // "args": ["${workspaceRoot}/tests/Main/Fable.Tests.fsproj", "out-tests", "--fableLib", "out-lib"],
    //     // "args": ["${workspaceRoot}/src/fcs-fable/fcs-fable.fsproj", "out-fcs", "--fableLib", "out-lib"],
    //     "cwd": "${workspaceRoot}/src/fable-standalone/test/bench-compiler"
    // },
    // {
    //   "name": "Run bench-compiler (.NET)",
    //   "type": "coreclr",
    //   "request": "launch",
    //   "preLaunchTask": "build bench-compiler",
    //   "program": "${workspaceRoot}/src/fable-standalone/test/bench-compiler/src/bin/Debug/net8.0/bench-compiler.dll",
    //   "args": ["${workspaceRoot}/../fable-test/fable-test.fsproj", "--outDir", "./out-test", "--fableLib", "./out-lib-js"],
    //   "cwd": "${workspaceRoot}/src/fable-standalone/test/bench-compiler",
    //   "stopAtEntry": false,
    //   "console": "internalConsole"
    // },
    // {
    //   "name": "Run bench-compiler (native)",
    //   "type": "lldb",
    //   "request": "launch",
    //   "preLaunchTask": "publish bench-compiler",
    //   "program": "${workspaceRoot}/src/fable-standalone/test/bench-compiler/src/bin/Debug/net8.0/linux-x64/native/bench-compiler",
    //   "args": ["${workspaceRoot}/../fable-test/fable-test.fsproj", "--outDir", "./out-test", "--fableLib", "./out-lib-js"],
    //   "cwd": "${workspaceRoot}/src/fable-standalone/test/bench-compiler",
    //   "console": "internalConsole"
    // },
    {
      "name": "Fable.Cli - fable-library-dart",
      "type": "coreclr",
      "request": "launch",
      "preLaunchTask": "build",
      "program": "${workspaceFolder}/src/Fable.Cli/bin/Debug/net6.0/fable.dll",
      "args": [
        "--",
        "src/fable-library-dart",
        "--outDir",
        "temp/fable-library-dart",
        "--fableLib",
        "./temp/fable-library-dart",
        "--lang",
        "dart",
        "--exclude",
        "Fable.Core",
        "--define",
        "FABLE_LIBRARY",
        "--noCache"
      ]
    },
    {
      "name": "Fable.Cli - fable-library-ts",
      "type": "coreclr",
      "request": "launch",
      "preLaunchTask": "build",
      "program": "${workspaceFolder}/src/Fable.Cli/bin/Debug/net6.0/fable.dll",
      "args": [
        "src/fable-library-ts",
        "--outDir",
        "temp/fable-library-ts",
        "--fableLib",
        "./temp/fable-library-ts",
        "--lang",
        "typescript",
        "--exclude",
        "Fable.Core",
        "--define",
        "FABLE_LIBRARY",
        "--noCache",
        "--typedArrays",
        "false",
        "--define",
        "FX_NO_BIGINT"
      ]
    },
    {
      "name": "Fable.Cli - fable-library-py",
      "type": "coreclr",
      "request": "launch",
      "preLaunchTask": "build",
      "program": "${workspaceFolder}/src/Fable.Cli/bin/Debug/net6.0/fable.dll",
      "args": [
        "src/fable-library-py/fable_library",
        "--outDir",
        "temp/fable-library-py/fable_library",
        "--fableLib",
        ".",
        "--lang",
        "python",
        "--exclude",
        "Fable.Core",
        "--define",
        "FABLE_LIBRARY",
        "--noCache"
      ]
    },
    {
      "name": "Fable.Cli - fable-library-rust",
      "type": "coreclr",
      "request": "launch",
      "preLaunchTask": "build",
      "program": "${workspaceFolder}/src/Fable.Cli/bin/Debug/net6.0/fable.dll",
      "args": [
        "src/fable-library-rust/src",
        "--outDir",
        "temp/fable-library-rust/src",
        "--fableLib",
        ".",
        "--lang",
        "rust",
        "--exclude",
        "Fable.Core",
        "--define",
        "FABLE_LIBRARY",
        "--noCache"
      ]
    },
    {
        "name": "Fable.Cli on ../fable-test",
        "type": "coreclr",
        "request": "launch",
        "preLaunchTask": "build",
        "program": "${workspaceRoot}/src/Fable.Cli/bin/Debug/net6.0/fable.dll",
        "args": ["--outDir", "${workspaceRoot}/../fable-test", "--fableLib", "${workspaceRoot}/temp/fable-library-rust", "--exclude", "Fable.Core", "--lang", "Rust", "--noCache", "--noParallelTypeCheck", "--test:MSBuildCracker"],
        "cwd": "${workspaceRoot}/../fable-test",
        "stopAtEntry": false,
        "console": "internalConsole"
    }
  ]
>>>>>>> 1a1854ac
}<|MERGE_RESOLUTION|>--- conflicted
+++ resolved
@@ -1,165 +1,4 @@
 {
-<<<<<<< HEAD
-    // Use IntelliSense to learn about possible Node.js debug attributes.
-    // Hover to view descriptions of existing attributes.
-    // For more information, visit: https://go.microsoft.com/fwlink/?linkid=830387
-    "version": "0.2.0",
-    "configurations": [
-        {
-            "name": "Quicktest",
-            "type": "coreclr",
-            "request": "launch",
-            "preLaunchTask": "build",
-            "program": "${workspaceFolder}/src/Fable.Cli/bin/Debug/net6.0/fable.dll",
-            // "args": ["watch", "--cwd", "src/quicktest", "--exclude", "Fable.Core", "--noCache", "--runScript"],
-            "args": ["src/fable-library", "--outDir", "build/fable-library-ts", "--fableLib", "build/fable-library-ts", "--lang", "TypeScript", "--typedArrays", "false", "--exclude", "Fable.Core", "--define", "FX_NO_BIGINT", "--define", "FABLE_LIBRARY"],
-            "cwd": "${workspaceFolder}",
-            "stopAtEntry": true,
-            "console": "internalConsole"
-        },
-        {
-            "name": "BuildLuaTest",
-            "type": "coreclr",
-            "request": "launch",
-            "preLaunchTask": "build",
-            "program": "${workspaceFolder}/src/Fable.Cli/bin/Debug/net6.0/fable.dll",
-            "args": ["watch", "--cwd", "tests/Lua", "--exclude", "Fable.Core", "--outDir", "build/tests/Lua", "--lang", "Lua", "--fableLib", "build/tests/Lua/fable-lib"],
-            "cwd": "${workspaceFolder}",
-            "stopAtEntry": true,
-            "console": "internalConsole"
-        },
-        {
-            "name": "Attach to Node",
-            "port": 9229,
-            "request": "attach",
-            "skipFiles": [
-                "<node_internals>/**"
-            ],
-            "type": "node"
-        },
-        {
-            "args": [
-                "${workspaceFolder}/build/tests",
-                "--reporter",
-                "dot",
-                "--timeout",
-                "10000"
-            ],
-            "internalConsoleOptions": "openOnSessionStart",
-            "name": "Run Mocha tests",
-            "program": "${workspaceFolder}/node_modules/mocha/bin/_mocha",
-            "request": "launch",
-            "skipFiles": [
-                "<node_internals>/**"
-            ],
-            "type": "node"
-        },
-        {
-            "args": [
-                "${workspaceFolder}/build/tests/TypeScriptCompiled/build/tests/TypeScript",
-                "--reporter",
-                "dot",
-                "--timeout",
-                "10000"
-            ],
-            "internalConsoleOptions": "openOnSessionStart",
-            "name": "Run Mocha TS tests",
-            "program": "${workspaceFolder}/node_modules/mocha/bin/_mocha",
-            "request": "launch",
-            "skipFiles": [
-                "<node_internals>/**"
-            ],
-            "type": "node"
-        },
-        {
-            "name": "Run Fable.Cli",
-            "type": "coreclr",
-            "request": "launch",
-            "program": "${workspaceRoot}/src/Fable.Cli/bin/Debug/net6.0/fable.dll",
-            "args": ["watch", "--exclude", "Fable.Core"],
-            "cwd": "${workspaceRoot}/src/quicktest",
-            "stopAtEntry": false,
-            "console": "internalConsole"
-        },
-        {
-            "type": "node",
-            "request": "launch",
-            "name": "Run bench-compiler JS test",
-            "program": "${workspaceFolder}/src/fable-standalone/test/bench-compiler/out-test/src/test.js"
-        },
-        {
-            "type": "node",
-            "request": "launch",
-            "name": "Run bench-compiler JS tests",
-            "program": "${workspaceFolder}/node_modules/mocha/bin/_mocha",
-            "args": ["out-tests"],
-            "cwd": "${workspaceRoot}/src/fable-standalone/test/bench-compiler"
-        },
-        {
-            "type": "node",
-            "request": "launch",
-            "name": "Run bench-compiler (Node)",
-            "program": "${workspaceRoot}/src/fable-standalone/test/bench-compiler/out-node/app.js",
-            "args": ["${workspaceRoot}/../fable-test/fable-test.fsproj", "out-test", "--fableLib", "out-lib"],
-            // "args": ["${workspaceRoot}/tests/Main/Fable.Tests.fsproj", "out-tests", "--fableLib", "out-lib"],
-            // "args": ["${workspaceRoot}/src/fcs-fable/fcs-fable.fsproj", "out-fcs", "--fableLib", "out-lib"],
-            "cwd": "${workspaceRoot}/src/fable-standalone/test/bench-compiler"
-        },
-        {
-            "type": "coreclr",
-            "request": "launch",
-            "name": "Run bench-compiler (.NET)",
-            "program": "${workspaceFolder}/src/fable-standalone/test/bench-compiler/bin/Debug/net7.0/bench-compiler.dll",
-            "args": ["${workspaceRoot}/../fable-test/fable-test.fsproj", "out-test", "--fableLib", "out-lib"],
-            // "args": ["${workspaceRoot}/tests/Main/Fable.Tests.fsproj", "out-tests", "--fableLib", "out-lib"],
-            // "args": ["${workspaceRoot}/src/fcs-fable/fcs-fable.fsproj", "out-fcs", "--fableLib", "out-lib"],
-            "cwd": "${workspaceFolder}/src/fable-standalone/test/bench-compiler"
-        },
-        {
-            // src/fable-compiler-js/ tests/Main/Fable.Tests.fsproj build/tests-js
-            "type": "node",
-            "request": "launch",
-            "name": "Run compiler-js",
-            "program": "${workspaceRoot}/build/fable-compiler-js/src/fable-compiler-js/dist/app.js",
-            "args": ["${workspaceRoot}/tests/Main/Fable.Tests.fsproj", "build/tests-js"],
-            "stopOnEntry": true
-        },
-        {
-            "name": "Run Fable.Cli on fable-test",
-            "type": "coreclr",
-            "request": "launch",
-            "preLaunchTask": "build",
-            "program": "${workspaceRoot}/src/Fable.Cli/bin/Debug/net6.0/fable.dll",
-            "args": ["--outDir", "${workspaceRoot}/../fable-test", "--fableLib", "../../Fable/build/fable-library-rust", "--exclude", "Fable.Core", "--lang", "Rust", "--noCache"],
-            "cwd": "${workspaceRoot}/../fable-test",
-            "stopAtEntry": false,
-            "console": "internalConsole"
-        },
-        {
-            "name": "Run Fable.Cli on tests/Rust",
-            "type": "coreclr",
-            "request": "launch",
-            "preLaunchTask": "build",
-            "program": "${workspaceRoot}/src/Fable.Cli/bin/Debug/net6.0/fable.dll",
-            "args": ["--outDir", "${workspaceRoot}/build/tests/Rust", "--exclude", "Fable.Core", "--lang", "Rust", "--noCache"],
-            "cwd": "${workspaceRoot}/tests/Rust",
-            "stopAtEntry": false,
-            "console": "internalConsole"
-        },
-        {
-            "name": "Run Fable.Cli on library-rust",
-            "type": "coreclr",
-            "request": "launch",
-            "preLaunchTask": "build",
-            "program": "${workspaceRoot}/src/Fable.Cli/bin/Debug/net6.0/fable.dll",
-            "args": ["--outDir", "${workspaceRoot}/build/fable-library-rust/src", "--fableLib", ".", "--exclude", "Fable.Core", "--lang", "Rust", "--noCache", "--define", "FABLE_LIBRARY"],
-            "cwd": "${workspaceRoot}/src/fable-library-rust/src",
-            "stopAtEntry": false,
-            "console": "internalConsole"
-        },
-
-    ]
-=======
   // Use IntelliSense to learn about possible Node.js debug attributes.
   // Hover to view descriptions of existing attributes.
   // For more information, visit: https://go.microsoft.com/fwlink/?linkid=830387
@@ -446,7 +285,17 @@
         "cwd": "${workspaceRoot}/../fable-test",
         "stopAtEntry": false,
         "console": "internalConsole"
+    },
+    {
+      "name": "BuildLuaTest",
+      "type": "coreclr",
+      "request": "launch",
+      "preLaunchTask": "build",
+      "program": "${workspaceFolder}/src/Fable.Cli/bin/Debug/net6.0/fable.dll",
+      "args": ["watch", "--cwd", "tests/Lua", "--exclude", "Fable.Core", "--outDir", "build/tests/Lua", "--lang", "Lua", "--fableLib", "build/tests/Lua/fable-lib"],
+      "cwd": "${workspaceFolder}",
+      "stopAtEntry": true,
+      "console": "internalConsole"
     }
   ]
->>>>>>> 1a1854ac
 }