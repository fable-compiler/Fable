--- conflicted
+++ resolved
@@ -18,14 +18,6 @@
 open Fable.Core
 open Fable.Import.Browser
 
-<<<<<<< HEAD
-let incr r = r := !r + 1
-let decr r = r := !r - 1
-let min a b = if a > b then b else a
-let max a b = if a > b then a else b
-
-=======
->>>>>>> 9faca642
 [<Emit("Math.random()")>]
 let random (): float = failwith "JS only"
 (**
@@ -43,7 +35,7 @@
 The following block embeds the ghosts and other parts of graphics as Base64 encoded strings.
 This way, we can load them without making additional server requests:
 *)
-module Images = 
+module Images =
   let cyand = (*[omit:"data:image/png;base64,iVBOR..."]*)"data:image/png;base64,iVBORw0KGgoAAAANSUhEUgAAAA4AAAAOCAYAAAAfSC3RAAAAiUlEQVQoU8WSURKAIAhE8Sh6Fc/tVfQoJdqiMDTVV4wfufAAmw3kxEHUz4pA1I8OJVjAKZZ6+XiC0ATTB/gW2mEFtlpHLqaktrQ6TxUQSRCAPX2AWPMLyM0VmPOcV8palxt6uoAMpDjfWJt+o6cr0DPDnfYjyL94NwIcYjXcR/FuYklcxrZ3OO0Ep4dJ/3dR5jcAAAAASUVORK5CYII="(*[/omit]*)
   let oranged = (*[omit:"data:image/png;base64,iVBOR..."]*)"data:image/png;base64,iVBORw0KGgoAAAANSUhEUgAAAA4AAAAOCAYAAAAfSC3RAAAAgklEQVQoU8WS0RGAIAxDZRRYhblZBUZBsBSaUk/9kj9CXlru4g7r1FxBdsFpGwoa2NwrYIFPEIeM6QS+hQQMYC70EjzuuOlt6gT5kRGGTf0Cx5qfwJYOYIw0L6W1bg+09Al2wAcCS8Y/WjqAZhluxD/B3ghZBO6n1sadzLLEbNSg8pzXIVLvbNvPwAAAAABJRU5ErkJggg=="(*[/omit]*)
   (*[omit:(Other images omitted)]*)
@@ -76,7 +68,7 @@
 `!|-_` represent walls (left, right, top, bottom)` and `o.` represent two kinds of pills in the maze.
 *)
 // Define the structure of the maze using ASCII
-let maze = 
+let maze =
   (*[omit:"##|./__7./___7.|!./___7./__7.|##,"...]*)
   ("\
 ##/------------7/------------7##,\
@@ -111,10 +103,10 @@
 ##|..........................|##,\
 ##L--------------------------J##").Split(',') (*[/omit]*)
 
-let tileBits = 
+let tileBits =
  [| [|0b00000000;0b00000000;0b00000000;
       0b00000000;0b00000011;0b00000100;
-      0b00001000;0b00001000|] 
+      0b00001000;0b00001000|]
     (*[omit:[|0b00000000;0b00000000;...]*) // tl
     [|0b00000000;0b00000000;0b00000000;0b00000000;0b11111111;0b00000000;0b00000000;0b00000000|] // top
     [|0b00000000;0b00000000;0b00000000;0b00000000;0b11000000;0b00100000;0b00010000;0b00010000|] // tr
@@ -128,7 +120,7 @@
     [|0b00000000;0b00011000;0b00111100;0b01111110;0b01111110;0b00111100;0b00011000;0b00000000|] // power
   (*[/omit]*) |]
 
-let blank = 
+let blank =
   [| 0b00000000;0b00000000;0b00000000;
      (*[omit:0b00000000;0b00000000; ...]*) 0b00000000;0b00000000;0b00000000;0b00000000;0b00000000 (*[/omit]*)|]
 (**
@@ -138,15 +130,15 @@
 Those are used for rendering, but also for checking whether Pacman can go in a given direction.
 *)
 /// Characters _|!/7LJ represent different walls
-let isWall (c:char) = 
+let isWall (c:char) =
   "_|!/7LJ-".IndexOf(c) <> -1
 
 /// Returns ' ' for positions outside of range
-let tileAt (x,y) = 
+let tileAt (x,y) =
   if x < 0 || x > 30 then ' ' else maze.[y].[x]
 
 /// Is the maze tile at x,y a wall?
-let isWallAt (x,y) = 
+let isWallAt (x,y) =
   tileAt(x,y) |> isWall
 
 // Is Pacman at a point where it can turn?
@@ -318,7 +310,7 @@
   flood canFill fill (16,15)
   numbers
 
-/// Find the shortest way home from specified location 
+/// Find the shortest way home from specified location
 /// (adjusted by offset in which ghosts start)
 let fillValue (x,y) (ex,ey) =
   let bx = int (floor(float ((x+6+ex)/8)))
@@ -357,7 +349,7 @@
     v
   else
     // Other ghosts pick one direction twoards Pacman
-    let xs = 
+    let xs =
       directions
       |> Array.map fst
       |> Array.filter (not << isBackwards)
@@ -367,7 +359,7 @@
       xs.[int (floor i)]
 
 (**
-## Input and output helpers 
+## Input and output helpers
 
 ### Keyboard input
 The `Keyboard` module records the keys that are currently pressed in a set and
@@ -401,16 +393,16 @@
 *)
 
 module Pacman =
-  // Load the different Pacman images 
-  let private pu1, pu2 = 
+  // Load the different Pacman images
+  let private pu1, pu2 =
     createImage Images.pu1, createImage Images.pu2
-  let private pd1, pd2 = 
+  let private pd1, pd2 =
     createImage Images.pd1, createImage Images.pd2
-  let private pl1, pl2 = 
+  let private pl1, pl2 =
     createImage Images.pl1, createImage Images.pl2
-  let private pr1, pr2 = 
+  let private pr1, pr2 =
     createImage Images.pr1, createImage Images.pr2
-  
+
   // Represent Pacman's mouth state
   let private lastp = ref pr1
 
@@ -445,7 +437,6 @@
     line.ToCharArray()
     |> Array.sumBy (function '.' -> 1 | 'o' -> 1 | _ -> 0))
 
-<<<<<<< HEAD
 (**
 ## The game play function
 
@@ -481,10 +472,7 @@
 creates other graphical elements - namely the game background, ghosts and eyes:
 *)
   // Fill the canvas element
-  let canvas = document.getElementsByTagName_canvas().[0.]
-=======
   let canvas = document.getElementsByTagName_canvas().[0]
->>>>>>> 9faca642
   canvas.width <- 256.
   canvas.height <- 256.
   let context = canvas.getContext_2d()
@@ -493,7 +481,7 @@
   let bonusImages =
     [| createImage Images._200; createImage Images._400;
        createImage Images._800; createImage Images._1600 |]
-  
+
   // Load images for rendering
   let background = createBackground()
   let ghosts = createGhosts(context)
@@ -601,7 +589,7 @@
        (x < px + 13 && x >= px)) &&
       ((py >= y && py < y + 13) ||
        (y < py + 13 && y >= py)) )
-(** 
+(**
 The `collisionDetection` function implements the right response to collision with a ghost:
 *)
   /// Handle collision detections between Pacman and ghosts
@@ -626,7 +614,7 @@
         flashCountdown := 30
     if !flashCountdown > 0 then decr flashCountdown
 
-  /// Updates bonus points 
+  /// Updates bonus points
   let updateBonus () =
     let removals,remainders =
       !bonuses
@@ -682,7 +670,7 @@
   let renderBonus () =
     !bonuses |> List.iter (fun (_,(image,x,y)) ->
       context.drawImage(U3.Case1 image, float x, float y))
-(** 
+(**
 Finally, the `render` function puts everything together - note that this needs
 to be done in the right order so that we do not accidentally draw dots over a Pacman!
 *)
@@ -706,7 +694,6 @@
 (**
 ## Game entry point
 
-<<<<<<< HEAD
 Now we have everything we need to start the game, so the last step is to define the
 `levelCompleted` and `gameOver` functions (that are called when the game ends), render
 the starting state of the game (with "CLICK TO START" text) and start the game!
@@ -714,12 +701,7 @@
 let rec game () =
   // Initialize keyboard and canvas
   Keyboard.reset()
-  let canvas = document.getElementsByTagName_canvas().[0.]
-=======
-let rec game (keys:Keys) =
-  keys.Reset()
   let canvas = document.getElementsByTagName_canvas().[0]
->>>>>>> 9faca642
   let context = canvas.getContext_2d()
 
   // A helper function to draw text
@@ -727,7 +709,7 @@
     context.fillStyle <- U3.Case1 "white"
     context.font <- "bold 8px";
     context.fillText(text, x, y)
-  
+
   // Called when level is completed
   let levelCompleted () =
     drawText("COMPLETED",96.,96.)
@@ -749,12 +731,8 @@
       playLevel (levelCompleted, gameOver)
       box true )
 
-<<<<<<< HEAD
   // Resize canvas and get ready for a game
-  let canvas = document.getElementsByTagName_canvas().[0.]
-=======
   let canvas = document.getElementsByTagName_canvas().[0]
->>>>>>> 9faca642
   canvas.width <- 256.
   canvas.height <- 256.
   start()
