#load "src/Fable.PublishUtils/PublishUtils.fs"

open System
open System.Text.RegularExpressions
open PublishUtils

// ncave FCS fork
let FCS_REPO = "https://github.com/ncave/fsharp"
let FCS_REPO_LOCAL = "../fsharp_fable"
let FCS_REPO_FABLE_BRANCH = "fable"
let FCS_REPO_SERVICE_SLIM_BRANCH = "service_slim"

let BUILD_ARGS =
    fsi.CommandLineArgs
    |> Array.skip 1
    |> List.ofArray

let BUILD_ARGS_LOWER =
    BUILD_ARGS
    |> List.map (fun x -> x.ToLower())

module Util =
    let cleanDirs dirs =
        for dir in dirs do
            printfn $"Clean {dir}"
            removeDirRecursive dir

    // TODO: move to PublishUtils.fs ?
    let copyFiles sourceDir searchPattern destDir =
        printfn $"Copy {sourceDir </> searchPattern} to {destDir}"
        for source in IO.Directory.GetFiles(sourceDir, searchPattern) do
            let fileName = IO.Path.GetFileName(source)
            let target = destDir </> fileName
            IO.File.Copy(source, target, true)

    let resolveDir dir =
        __SOURCE_DIRECTORY__ </> dir

    let updateVersionsInFableTransforms compilerVersion (libraryVersions: (string * string) list) =
        let mutable updated = Set.empty

        let replaceVersion (lang: string option) version fileContent =
            let prefix =
                match lang with
                | None -> ""
                | Some lang -> $"{lang.ToUpperInvariant()}_LIBRARY_"

            Regex.Replace(
                fileContent,
                $@"^(\s*)let \[<Literal>] {prefix}VERSION = ""(.*?)""",
                (fun (m: Match) ->
                    match lang with
                    | Some lang when m.Groups[2].Value <> version ->
                        updated <- Set.add lang updated
                    | _ -> ()
                    m.Groups[1].Value + $"let [<Literal>] {prefix}VERSION = \"{version}\""
                ),
                RegexOptions.Multiline)

        let filePath = "src/Fable.Transforms/Global/Compiler.fs"
        readFile filePath
        |> replaceVersion None compilerVersion
        |> List.foldBack (fun (lang, version) fileContent ->
            replaceVersion (Some lang) version fileContent) libraryVersions
        |> writeFile filePath

        updated

    let updatePkgVersionInFsproj projFile version =
        readFile projFile
        |> replaceRegex Publish.NUGET_PACKAGE_VERSION (fun m ->
            m.Groups[1].Value + version + m.Groups[3].Value)
        |> writeFile projFile

    let runTSLint projectDir =
        run ("npm run tslint -- --project " + projectDir)

    let runTypeScript projectDir =
        run ("npm run tsc -- --project " + projectDir)

    let runTypeScriptWithArgs projectDir args =
        run ("npm run tsc -- --project " + projectDir + " " + String.concat " " args)

    let runFableWithArgs projectDir args =
        run ("dotnet run -c Release --project src/Fable.Cli -- " + projectDir + " " + String.concat " " args)

    let watchFableWithArgs projectDir args =
        run ("dotnet watch --project src/Fable.Cli run -- " + projectDir + " --cwd ../.. " + String.concat " " args)

    let runFableWithArgsInDirAs release projectDir args =
        let cliDir = resolveDir "src/Fable.Cli"
        let cliArgs = args |> String.concat " "
        let cliCmd = $"""dotnet run {if release then "-c Release" else ""} --project {cliDir} -- {cliArgs}"""
        runInDir (resolveDir projectDir) cliCmd

    let runFableWithArgsInDir projectDir args =
        runFableWithArgsInDirAs true projectDir args

    let runFableWithArgsAsync projectDir args =
        runAsync ("dotnet run -c Release --project src/Fable.Cli -- " + projectDir + " " + String.concat " " args)

    let runNpx command args =
        run ("npx " + command + " " + (String.concat " " args))

    let runNpmScript script args =
        run ("npm run " + script + " -- " + (String.concat " " args))

    let runNpmScriptAsync script args =
        runAsync ("npm run " + script + " -- " + (String.concat " " args))

    let runFable projectDir =
        runFableWithArgs projectDir []

    let runMocha testDir =
        runNpmScript "mocha" [$"{testDir} --reporter dot -t 10000"]

open Util

module Unused =
    let downloadAndExtractTo (url: string) (targetDir: string) =
        $"npx download --extract --out %s{targetDir} \"%s{url}\"" |> run

    let coverage() =
        // report converter
        // https://github.com/danielpalme/ReportGenerator
        // dotnet tool install dotnet-reportgenerator-globaltool --tool-path tools
        if not (pathExists "./bin/tools/reportgenerator") && not (pathExists "./bin/tools/reportgenerator.exe") then
            runInDir "." "dotnet tool install dotnet-reportgenerator-globaltool --tool-path bin/tools"
        let reportGen =
            if pathExists "./bin/tools/reportgenerator" then "bin/tools/reportgenerator"
            else "bin\\tools\\reportgenerator.exe"

        // if not (pathExists "build/fable-library") then
        //     buildLibrary()

        cleanDirs ["build/tests"]
        runFable "tests"

        // JS
        run "npx nyc mocha build/tests --require source-map-support/register --reporter dot -t 10000"
        runInDir "." (reportGen + " \"-reports:build/coverage/nyc/lcov.info\" -reporttypes:Html \"-targetdir:build/coverage/nyc/html\" ")

        // .NET
        //runInDir "tests/Main" "dotnet build /t:Collect_Coverage"
        cleanDirs ["build/coverage/netcoreapp2.0/out"]
        runInDir "." (reportGen + " \"-reports:build/coverage/netcoreapp2.0/coverage.xml\" -reporttypes:Html \"-targetdir:build/coverage/netcoreapp2.0/html\" ")

// TARGETS ---------------------------

// let buildLibraryJsWithOptions (opts: {| watch: bool |}) =
//     let baseDir = __SOURCE_DIRECTORY__

//     let projectDir = baseDir </> "src/fable-library"
//     let buildDir = baseDir </> "build/fable-library"
//     let fableOpts = [
//         "--outDir " + buildDir
//         "--fableLib " + buildDir
//         "--exclude Fable.Core"
//         "--define FX_NO_BIGINT"
//         "--define FABLE_LIBRARY"
//         if opts.watch then "--watch"
//     ]

//     cleanDirs [buildDir]
//     runInDir baseDir "npm install"
//     makeDirRecursive buildDir

//     copyFile (projectDir </> "package.json") buildDir

//     if opts.watch then
//         Async.Parallel [
//             runNpmScriptAsync "tsc" [
//                 "--project " + projectDir
//                 "--watch"
//             ]
//             runFableWithArgsAsync projectDir fableOpts
//         ] |> runAsyncWorkflow
//     else
//         runTSLint projectDir
//         runTypeScript projectDir
//         runFableWithArgs projectDir fableOpts
//         removeDirRecursive (buildDir </> ".fable")

// let buildLibraryJs() = buildLibraryJsWithOptions {| watch = false |}

// let buildLibraryJsIfNotExists() =
//     if not (pathExists (__SOURCE_DIRECTORY__ </> "build/fable-library")) then
//         buildLibraryJs()

let buildLibraryTs() =
    let baseDir = __SOURCE_DIRECTORY__
    let sourceDir = "./src/fable-library"
    let buildDirTs = "./build/fable-library-ts"
    let buildDirJs = "./build/fable-library"

    cleanDirs [buildDirTs; buildDirJs]
    runInDir baseDir "npm install"

    runFableWithArgs sourceDir [
        "--outDir " + buildDirTs
        "--fableLib " + buildDirTs
        "--lang TypeScript"
        "--typedArrays false"
        "--exclude Fable.Core"
        "--define FX_NO_BIGINT"
        "--define FABLE_LIBRARY"
    ]

    copyFiles sourceDir "*.ts" buildDirTs
    copyFiles (sourceDir </> "ts") "*.json" buildDirTs
    copyDirRecursive (sourceDir </> "lib") (buildDirTs </> "lib")
    copyFile (sourceDir </> "package.json") buildDirTs

    // runTSLint buildDirTs
    runTypeScriptWithArgs buildDirTs ["--outDir " + buildDirJs]
    copyFile (buildDirTs </> "lib/big.d.ts") (buildDirJs </> "lib/big.d.ts")
    copyFile (buildDirTs </> "package.json") buildDirJs

    copyFile (sourceDir </> "README.md") buildDirJs

let buildLibraryTsIfNotExists() =
    if not (pathExists (__SOURCE_DIRECTORY__ </> "build/fable-library-ts")) then
        buildLibraryTs()

let buildLibraryPy() =
    let libraryDir = "./src/fable-library-py"
    let projectDir = libraryDir </> "fable_library"
    let buildDirPy = "./build/fable-library-py"

    cleanDirs [buildDirPy]

    runFableWithArgs projectDir [
        "--outDir " + buildDirPy </> "fable_library"
        "--fableLib " + buildDirPy </> "fable_library"
        "--lang Python"
        "--exclude Fable.Core"
        "--define FABLE_LIBRARY"
    ]

    // Copy python related files from projectDir to buildDir
    copyFiles libraryDir "*" buildDirPy
    copyFiles projectDir "*.py" (buildDirPy </> "fable_library")

    // Fix issues with Fable .fsproj not supporting links
    copyDirNonRecursive (buildDirPy </> "fable_library/fable-library") (buildDirPy </> "fable_library")
    removeDirRecursive (buildDirPy </> "fable_library/fable-library")

let buildLibraryLua() =
    let libraryDir = "src/fable-library-lua"
    let projectDir = libraryDir + "/fable"
    let buildDirLua = "build/fable-library-lua"

    cleanDirs [buildDirLua]

    runFableWithArgs projectDir [
        "--outDir " + buildDirLua </> "fable"
        "--fableLib " + buildDirLua </> "fable"
        "--lang Lua"
        "--exclude Fable.Core"
        "--define FABLE_LIBRARY"
    ]
    // Copy *.lua from projectDir to buildDir
    copyDirRecursive libraryDir buildDirLua

    runInDir buildDirLua ("lua -v")
    //runInDir buildDirLua ("lua ./setup.lua develop")



let buildLibraryPyIfNotExists() =
    let baseDir = __SOURCE_DIRECTORY__
    if not (pathExists (baseDir </> "build/fable-library-py")) then
        buildLibraryPy()

let buildLuaLibraryIfNotExists() =
    let baseDir = __SOURCE_DIRECTORY__
    if not (pathExists (baseDir </> "build/fable-library-lua")) then
        buildLibraryLua()


let buildLibraryRust() =
    let libraryDir = "src/fable-library-rust"
    let sourceDir = libraryDir </> "src"
    let buildDir = "build/fable-library-rust"
    let outDir = buildDir </> "src"
    let fableLib = "."

    cleanDirs [buildDir]

    runFableWithArgsInDir sourceDir [
        "--outDir " + resolveDir outDir
        "--fableLib " + fableLib
        "--lang Rust"
        "--exclude Fable.Core"
        "--define FABLE_LIBRARY"
        "--noCache"
    ]

    copyFiles libraryDir "*.toml" buildDir
    copyFiles sourceDir "*.rs" outDir
    copyDirRecursive (libraryDir </> "vendored") (buildDir </> "vendored")

    runInDir buildDir "cargo fmt"
    runInDir buildDir "cargo fix --allow-no-vcs"
    runInDir buildDir "cargo build"

let buildLibraryRustIfNotExists() =
    if not (pathExists (__SOURCE_DIRECTORY__ </> "build/fable-library-rust")) then
        buildLibraryRust()

let buildLibraryDart(clean: bool) =
    let sourceDir = resolveDir "src/fable-library-dart"
    let buildDir = resolveDir "build/fable-library-dart"

    if clean then
        cleanDirs [buildDir]
        makeDirRecursive buildDir
        copyFiles sourceDir "pubspec.*" buildDir
        copyFiles sourceDir "analysis_options.yaml" buildDir

    copyFiles sourceDir "*.dart" buildDir

    runFableWithArgsInDir sourceDir [
        "--outDir " + buildDir
        "--fableLib " + buildDir
        "--lang Dart"
        "--exclude Fable.Core"
        "--define FABLE_LIBRARY"
        if clean then "--noCache"
    ]

let buildLibraryDartIfNotExists() =
    if not (pathExists (__SOURCE_DIRECTORY__ </> "build/fable-library-dart")) then
        buildLibraryDart(true)

// Like testStandalone() but doesn't create bundles/packages for fable-standalone & friends
// Mainly intended for CI
let testStandaloneFast() =
    runFableWithArgs "src/fable-standalone/src" [
        "--noCache"
    ]

    runFableWithArgs "src/fable-compiler-js/src" [
        "--exclude Fable.Core"
        "--define LOCAL_TEST"
    ]

    let fableJs = "./src/fable-compiler-js/src/app.fs.js"
    let testProj = "tests/Js/Main/Fable.Tests.fsproj"
    let buildDir = "build/tests/Standalone"
    run $"node {fableJs} {testProj} {buildDir}"
    runMocha buildDir

let buildWorker (opts: {| minify: bool; watch: bool |}) =
    printfn "Building worker%s..." (if opts.minify then "" else " (no minification)")

    let projectDir = "src/fable-standalone/src"
    let buildDir = "build/fable-standalone"
    let distDir = "src/fable-standalone/dist"

    runFableWithArgs (projectDir + "/Worker") [
        "--outDir " + buildDir + "/worker"
    ]

    let rollupTarget =
        match opts.minify with
        | true -> buildDir </> "worker.js"
        | false -> distDir </> "worker.min.js"

    // make standalone worker dist
    runNpmScript "rollup" [$"""{buildDir}/worker/Worker.js -o {rollupTarget} --format iife"""]

    if opts.minify then
        // runNpx "webpack" [sprintf "--entry ./%s/worker.js --output ./%s/worker.min.js --config ./%s/../worker.config.js" buildDir distDir projectDir]
        runNpmScript "terser" [$"{buildDir}/worker.js -o {distDir}/worker.min.js --mangle --compress"]

    // Put fable-library files next to bundle
    printfn "Copying fable-library..."
    buildLibraryTsIfNotExists()
    let libraryDir = "build/fable-library"
    let libraryTarget = distDir </> "fable-library"
    copyDirRecursive libraryDir libraryTarget

let buildStandalone (opts: {| minify: bool; watch: bool |}) =
    buildLibraryTs()

    printfn "Building standalone%s..." (if opts.minify then "" else " (no minification)")

    let projectDir = "src/fable-standalone/src"
    let buildDir = "build/fable-standalone"
    let distDir = "src/fable-standalone/dist"

    let rollupTarget =
        match opts.watch, opts.minify with
        | true, _ ->
            match BUILD_ARGS with
            | _::rollupTarget::_ -> rollupTarget
            | _ -> failwith "Pass the bundle output, e.g.: npm run build watch-standalone ../repl3/public/js/repl/bundle.min.js"
        | false, true -> buildDir </> "bundle.js"
        | false, false -> distDir </> "bundle.min.js"

    let rollupArgs = [
        buildDir </> "bundle/Main.js"
        "-o " + rollupTarget
        "--format umd"
        "--name __FABLE_STANDALONE__"
    ]

    // cleanup
    if not opts.watch then
        cleanDirs [buildDir; distDir]
        makeDirRecursive distDir

    // build standalone bundle
    runFableWithArgs projectDir [
        "--outDir " + buildDir </> "bundle"
        if opts.watch then
            "--watch"
            "--run rollup"
            yield! rollupArgs
            "--watch"
    ]

    // make standalone bundle dist
    runNpmScript "rollup" rollupArgs
    if opts.minify then
        runNpmScript "terser" [
            buildDir </> "bundle.js"
            "-o " + distDir </> "bundle.min.js"
            "--mangle"
            "--compress"
        ]

    // build standalone worker
    buildWorker opts

    // print bundle size
    fileSizeInBytes (distDir </> "bundle.min.js") / 1000. |> printfn "Bundle size: %fKB"
    fileSizeInBytes (distDir </> "worker.min.js") / 1000. |> printfn "Worker size: %fKB"

let buildCompilerJs(minify: bool) =
    let projectDir = "src/fable-compiler-js/src"
    let buildDir = "build/fable-compiler-js"
    let distDir = "src/fable-compiler-js/dist"

    if not (pathExists "build/fable-standalone") then
        buildStandalone {|minify=minify; watch=false|}

    cleanDirs [buildDir; distDir]
    makeDirRecursive distDir

    runFableWithArgs projectDir [
        "--outDir " + buildDir
        "--exclude Fable.Core"
    ]

    let rollupTarget = if minify then distDir </> "app.js" else distDir </> "app.min.js"
    run $"npx rollup {buildDir}/app.js -o {rollupTarget} --format umd --name Fable"
    if minify then
        run $"npx terser {distDir}/app.js -o {distDir}/app.min.js --mangle --compress"

    // Copy fable-library
    copyDirRecursive ("build/fable-library") (distDir </> "fable-library")
    // Copy fable-metadata
    copyDirRecursive ("src/fable-metadata/lib") (distDir </> "fable-metadata")

let testStandalone(minify) =
    let fableDir = "src/fable-compiler-js"
    let buildDir = "build/tests/Standalone"

    if not (pathExists "build/fable-compiler-js") then
        buildCompilerJs(minify)

    cleanDirs [buildDir]

    // Link fable-compiler-js to local packages
    runInDir fableDir "npm link ../fable-metadata"
    runInDir fableDir "npm link ../fable-standalone"

    // Test fable-compiler-js locally
    run $"node {fableDir} tests/Js/Main/Fable.Tests.fsproj {buildDir}"
    runMocha buildDir

    // // Another local fable-compiler-js test
    // runInDir (fableDir </> "test") "node .. test_script.fsx"
    // runInDir (fableDir </> "test") "node test_script.fsx.js"

    // Unlink local packages after test
    runInDir fableDir "npm unlink ../fable-metadata && cd ../fable-metadata && npm unlink"
    runInDir fableDir "npm unlink ../fable-standalone && cd ../fable-standalone && npm unlink"

let testReact() =
    runFableWithArgs "tests/React" ["--noCache"]
    runInDir "tests/React" "npm i && npm test"

let compileAndRunTestsWithMocha clean projectName =
    let projectDir = "tests/Js/" + projectName
    let buildDir = "build/tests/Js/" + projectName

    if clean then
        cleanDirs [buildDir]

    runFableWithArgs projectDir [
        "--outDir " + buildDir
        "--exclude Fable.Core"
    ]

    runMocha buildDir

let testProjectConfigs() =
    [ "tests/Integration/ProjectConfigs/DebugWithExtraDefines", "Debug"
      "tests/Integration/ProjectConfigs/CustomConfiguration", "Test"
      "tests/Integration/ProjectConfigs/ReleaseNoExtraDefines", String.Empty
      "tests/Integration/ProjectConfigs/ConsoleApp", String.Empty
    ]
    |> List.iter (fun (projectDir, configuration) ->
        let buildDir = "build/"+ projectDir

        cleanDirs [ buildDir ]
        runFableWithArgs projectDir [
            "--outDir " + buildDir
            "--exclude Fable.Core"
            if not(String.IsNullOrEmpty configuration) then
                "--configuration " + configuration
        ]

        runMocha buildDir
    )

let testIntegration() =
    runInDir "tests/Integration/Integration" "dotnet run -c Release"

    buildLibraryTsIfNotExists()
    runInDir "tests/Integration/Compiler" "dotnet run -c Release"
    testProjectConfigs()

let testJs() =
    buildLibraryTsIfNotExists()

    compileAndRunTestsWithMocha true "Main"

    runInDir "tests/Js/Main" "dotnet run -c Release"

    // Adaptive tests must go in a different project to avoid conflicts with Queue shim, see #2559
    compileAndRunTestsWithMocha true "Adaptive"

    testReact()

    if envVarOrNone "CI" |> Option.isSome then
        testStandaloneFast()

let testTypeScript isWatch =
    buildLibraryTsIfNotExists()

    let projectDir = "tests/TypeScript"
    let buildDir = "build/tests/TypeScript"
    let buildDir2 = "build/tests/TypeScriptCompiled"

    cleanDirs [buildDir; buildDir2]

    copyFile (projectDir </> "tsconfig.json") (buildDir </> "tsconfig.json")

    runFableWithArgsInDirAs (not isWatch) "." [
        projectDir
        "--lang ts"
        "--outDir " + buildDir
        "--exclude Fable.Core"
        if isWatch then
            "--watch"
            $"--runWatch npm run test-ts"
    ]

    runNpmScript "test-ts" []

let testPython() =
    buildLibraryPyIfNotExists() // NOTE: fable-library-py needs to be built separately.

    let projectDir = "tests/Python"
    let buildDir = "build/tests/Python"

    cleanDirs [buildDir]
    runInDir projectDir "dotnet test -c Release"
    runFableWithArgs projectDir [
        "--outDir " + buildDir
        "--exclude Fable.Core"
        "--lang Python"
    ]

    runInDir buildDir "poetry run pytest -x"
    // Testing in Windows
    // runInDir buildDir "python -m pytest -x"

let testLua() =
    buildLuaLibraryIfNotExists() // NOTE: fable-library-py needs to be built separately.

    let projectDir = "tests/Lua"
    let buildDir = "build/tests/Lua"

    cleanDirs [buildDir]
    copyDirRecursive ("build" </> "fable-library-lua" </> "fable") (buildDir </> "fable-lib")
    runInDir projectDir "dotnet test"
    runFableWithArgs projectDir [
        "--outDir " + buildDir
        "--exclude Fable.Core"
        "--lang Lua"
        "--fableLib " + buildDir </> "fable-lib" //("fable-library-lua" </> "fable") //cannot use relative paths in lua. Copy to subfolder?
    ]

    copyFile (projectDir </> "luaunit.lua") (buildDir </> "luaunit.lua")
    copyFile (projectDir </> "runtests.lua") (buildDir </> "runtests.lua")
    runInDir buildDir "lua runtests.lua"
type RustTestMode =
    | NoStd
    | Default
    | Threaded
    | Everything

let testRust testMode =
    // buildLibraryRustIfNotExists()
    buildLibraryRust()

    let testAstDir = "src/Fable.Transforms/Rust/AST/Tests"
    let projectDir = "tests/Rust"
    let buildDir = "build/tests/Rust"

    // limited cleanup to reduce IO churn, speed up rebuilds,
    // and save the ssd (target folder can get huge)
    cleanDirs [buildDir </> "src"]
    cleanDirs [buildDir </> "tests"]
    cleanDirs [buildDir </> ".fable"]

    // copy rust only tests files (these must be present when running dotnet test as import expr tests for file presence)
    makeDirRecursive (buildDir </> "tests" </> "src")
    copyFiles (projectDir </> "tests/src") "*.rs" (buildDir </> "tests/src")

    // run .NET tests
    runInDir testAstDir "dotnet test -c Release"
    runInDir projectDir "dotnet test -c Release"

    // build Fable Rust tests
    runFableWithArgs projectDir [
        "--outDir " + buildDir
        "--exclude Fable.Core"
        "--lang Rust"
        "--fableLib fable-library-rust"
        "--noCache"
        if testMode = NoStd then "--define NO_STD_NO_EXCEPTIONS"
    ]

    // copy project file
    copyFile (projectDir </> "Cargo.toml") buildDir

    // rustfmt all tests
    runInDir buildDir "cargo fmt"
    // runInDir buildDir "cargo fix --allow-no-vcs"
    runInDir buildDir "cargo build"

    // run Fable Rust tests
    match testMode with
    | Default ->
        runInDir buildDir "cargo test"
    | NoStd ->
        runInDir buildDir "cargo test --features no_std"
    | Threaded ->
        runInDir buildDir "cargo test --features threaded"
    | Everything ->
        runInDir buildDir "cargo test"
        runInDir buildDir "cargo test --features no_std"
        runInDir buildDir "cargo test --features threaded"

let testDart isWatch =
    if not (pathExists "build/fable-library-dart") then
        buildLibraryDart(true)

    let buildDir = resolveDir "build/tests/Dart"
    let sourceDir = resolveDir "tests/Dart"

    cleanDirs [buildDir]
    makeDirRecursive buildDir
    copyFiles sourceDir "pubspec.*" buildDir
    copyFiles sourceDir "analysis_options.yaml" buildDir
    copyFiles sourceDir "*.dart" buildDir

    runFableWithArgsInDirAs (not isWatch) sourceDir [
        "src"
        "--outDir " + (buildDir </> "src")
        "--exclude Fable.Core"
        "--lang Dart"
        "--noCache"
        if isWatch then
            "--watch"
            $"--runWatch dart test {buildDir}/main.dart"
    ]
    runInDir buildDir "dart test main.dart"

let buildLocalPackageWith pkgDir pkgCommand fsproj action =
    let version = Publish.loadReleaseVersion "src/Fable.Cli" + "-local-build-" + DateTime.Now.ToString("yyyyMMdd-HHmm")
    action version
    updatePkgVersionInFsproj fsproj version
    run $"dotnet pack {fsproj} -p:Pack=true -c Release -o {pkgDir}"

    // Return install command
    $"""dotnet {pkgCommand} --version "{version}" --add-source {fullPath pkgDir}"""

let buildLocalPackage pkgDir =
    buildLocalPackageWith pkgDir
        "tool install fable"
        (resolveDir "src/Fable.Cli/Fable.Cli.fsproj") (fun version ->
            updateVersionsInFableTransforms version [] |> ignore
            buildLibraryTs())

let testRepos() =
    let repos = [
        "https://github.com/alfonsogarciacaro/FsToolkit.ErrorHandling:update-fable-3", "npm i && npm test"
        "https://github.com/fable-compiler/fable-promise:master", "npm i && npm test"
        "https://github.com/alfonsogarciacaro/Thoth.Json:nagareyama", "dotnet paket restore && npm i && dotnet fable tests -o tests/bin --run mocha tests/bin"
        "https://github.com/alfonsogarciacaro/FSharp.Control.AsyncSeq:nagareyama", "cd tests/fable && npm i && npm test"
        "https://github.com/alfonsogarciacaro/Fable.Extras:nagareyama", "dotnet paket restore && npm i && npm test"
        "https://github.com/alfonsogarciacaro/Fable.Jester:nagareyama", "npm i && npm test"
        "https://github.com/Zaid-Ajaj/Fable.SimpleJson:master", "npm i && npm run test-nagareyama"
    ]

    let testDir = tempPath() </> "fable-repos"
    printfn $"Cloning repos to: {testDir}"

    cleanDirs [testDir]
    makeDirRecursive testDir
    let pkgInstallCmd = buildLocalPackage (testDir </> "pkg")

    for (repo, command) in repos do
        let url, branch = let i = repo.LastIndexOf(":") in repo[..i-1], repo[i+1..]
        let name = url[url.LastIndexOf("/") + 1..]
        runInDir testDir $"git clone {url} {name}"
        let repoDir = testDir </> name
        runInDir repoDir ("git checkout " + branch)
        runInDir repoDir "dotnet tool uninstall fable"
        runInDir repoDir pkgInstallCmd
        runInDir repoDir "dotnet tool restore"
        runInDir repoDir command

let githubRelease() =
    match envVarOrNone "GITHUB_USER", envVarOrNone "GITHUB_TOKEN" with
    | Some user, Some token ->
        try
            let version, notes = Publish.loadReleaseVersionAndNotes "src/Fable.Cli"
            let notes = notes |> Array.map (fun n -> $"""'{n.Replace("'", @"\'").Replace("`", @"\`")}'""") |> String.concat ","
            run $"git commit -am \"Release {version}\" && git push"
            runSilent $"""node --eval "require('ghreleases').create({{ user: '{user}', token: '{token}', }}, 'fable-compiler', 'Fable', {{ tag_name: '{version}', name: '{version}', body: [{notes}].join('\n'), }}, (err, res) => {{ if (err != null) {{ console.error(err) }} }})" """
            printfn $"Github release %s{version} created successfully"
        with ex ->
            printfn $"Github release failed: %s{ex.Message}"
    | _ -> failwith "Expecting GITHUB_USER and GITHUB_TOKEN enviromental variables"

let copyFcsRepo sourceDir =
    let targetDir = "src/fcs-fable"
    let path1 = "fcs/fcs-fable"
    let path2 = "src/Compiler"
    cleanDirs [targetDir]
    copyDirRecursive (sourceDir </> path1) targetDir
    copyDirRecursive (sourceDir </> path2) (targetDir </> path2)
    removeFile (targetDir </> ".gitignore")
    let projPath = (targetDir </> "fcs-fable.fsproj")
    let projText = readFile projPath
    let projText =
        Regex.Replace(projText,
            @"(<FSharpSourcesRoot>\$\(MSBuildProjectDirectory\)).*?(<\/FSharpSourcesRoot>)",
            "$1/src/Compiler$2")
    // let projText =
    //     Regex.Replace(projText,
    //         @"artifacts\/bin\/FSharp.Core\/Release\/netstandard2.0",
    //         "lib/fcs")
    projText |> writeFile projPath

let syncFcsRepo() =
    // FAKE is giving lots of problems with the dotnet SDK version, ignore it
    let cheatWithDotnetSdkVersion dir f =
        let path = dir </> "build.fsx"
        let script = readFile path
        Regex.Replace(script, @"let dotnetExePath =[\s\S]*DotNetCli\.InstallDotNetSDK", "let dotnetExePath = \"dotnet\" //DotNetCli.InstallDotNetSDK") |> writeFile path
        f ()
        runInDir dir "git reset --hard"

    printfn $"Expecting %s{FCS_REPO} repo to be cloned at %s{FCS_REPO_LOCAL}"

    // TODO: Prompt to reset --hard changes
    // service_slim
    runInDir FCS_REPO_LOCAL ("git checkout " + FCS_REPO_SERVICE_SLIM_BRANCH)
    runInDir FCS_REPO_LOCAL "git pull"
    cheatWithDotnetSdkVersion (FCS_REPO_LOCAL </> "fcs") (fun () ->
        runBashOrCmd (FCS_REPO_LOCAL </> "fcs") "build" "")
    copyFile (FCS_REPO_LOCAL </> "artifacts/bin/FSharp.Compiler.Service/Release/netstandard2.0/FSharp.Compiler.Service.dll")  "../fable/lib/fcs/"
    copyFile (FCS_REPO_LOCAL </> "artifacts/bin/FSharp.Compiler.Service/Release/netstandard2.0/FSharp.Compiler.Service.xml")  "../fable/lib/fcs/"
    copyFile (FCS_REPO_LOCAL </> "artifacts/bin/FSharp.Compiler.Service/Release/netstandard2.0/FSharp.Core.dll")  "../fable/lib/fcs/"
    copyFile (FCS_REPO_LOCAL </> "artifacts/bin/FSharp.Compiler.Service/Release/netstandard2.0/FSharp.Core.xml")  "../fable/lib/fcs/"

    // fcs-fable
    runInDir FCS_REPO_LOCAL ("git checkout " + FCS_REPO_FABLE_BRANCH)
    runInDir FCS_REPO_LOCAL "git pull"
    cheatWithDotnetSdkVersion (FCS_REPO_LOCAL </> "fcs") (fun () ->
        runBashOrCmd (FCS_REPO_LOCAL </> "fcs") "build" "CodeGen.Fable")
    copyFcsRepo FCS_REPO_LOCAL

let packages() =
    ["Fable.AST", doNothing
     "Fable.Core", doNothing
     "Fable.Cli", (fun () ->
        // TODO: Add library versions for other languages
        let compilerVersion = Publish.loadReleaseVersion "src/Fable.Cli"
        let updatedLibs = updateVersionsInFableTransforms compilerVersion [
            "js", getNpmVersion "src/fable-library"
        ]
        buildLibraryTs()
        buildLibraryPy()
        buildLibraryRust()
        buildLibraryDart true
        if updatedLibs.Contains("js") then
            pushNpmWithoutReleaseNotesCheck "build/fable-library"
     )
     "Fable.PublishUtils", doNothing
     "fable-metadata", doNothing
     "fable-standalone", fun () -> buildStandalone {|minify=true; watch=false|}
     "fable-compiler-js", fun () -> buildCompilerJs true
    ]

let publishPackages restArgs =
    let packages =
        match List.tryHead restArgs with
        | Some pkg -> packages() |> List.filter (fun (name,_) -> name = pkg)
        | None -> packages()
    for (pkg, buildAction) in packages do
        if Char.IsUpper pkg[0] then
            let projFile = "src" </> pkg </> pkg + ".fsproj"
            pushFableNuget projFile ["Pack", "true"] buildAction
        else
            pushNpm ("src" </> pkg) buildAction

let hasFlag flag =
    BUILD_ARGS_LOWER |> List.contains flag

match BUILD_ARGS_LOWER with
// | "check-sourcemaps"::_ ->
//     ("src/quicktest/Quicktest.fs", "src/quicktest/bin/Quicktest.js", "src/quicktest/bin/Quicktest.js.map")
//     |||> sprintf "nodemon --watch src/quicktest/bin/Quicktest.js --exec 'source-map-visualization --sm=\"%s;%s;%s\"'"
//     |> List.singleton |> quicktest
// | "coverage"::_ -> coverage()
| ("test"|"test-js")::_ -> testJs()
| "test-mocha"::_ -> compileAndRunTestsWithMocha true "Main"
| "test-mocha-fast"::_ -> compileAndRunTestsWithMocha false "Main"
| "test-react"::_ -> testReact()
| "test-standalone"::_ ->
    let minify = hasFlag "--no-minify" |> not
    testStandalone(minify)
| "test-standalone-fast"::_ -> testStandaloneFast()
| "test-configs"::_ -> testProjectConfigs()
| "test-integration"::_ -> testIntegration()
| "test-repos"::_ -> testRepos()
| ("test-ts"|"test-typescript")::_ -> testTypeScript(false)
| ("watch-test-ts"|"watch-test-typescript")::_ -> testTypeScript(true)
| "test-py"::_ -> testPython()
<<<<<<< HEAD
| "test-lua"::_ -> testLua()
| "test-rust"::_ -> testRust SingleThreaded
| "test-rust-default"::_ -> testRust SingleThreaded
| "test-rust-threaded"::_ -> testRust MultiThreaded
=======
| "test-rust"::_ -> testRust Default
| "test-rust-no_std"::_ -> testRust NoStd
| "test-rust-default"::_ -> testRust Default
| "test-rust-threaded"::_ -> testRust Threaded
>>>>>>> 875c7c4a
| "test-rust-all"::_ -> testRust Everything
| "test-dart"::_ -> testDart(false)
| "watch-test-dart"::_ -> testDart(true)

| "quicktest"::_ ->
    buildLibraryTsIfNotExists()
    watchFableWithArgs "src/quicktest" ["--watch --exclude Fable.Core --noCache --runScript"]
| "quicktest-ts"::_ ->
    buildLibraryTsIfNotExists()
    let srcDir = "src/quicktest"
    let outPath = "build/quicktest-ts/Quicktest.fs.js"
    // Make sure outPath exists so nodemon doesn't complain
    if not(pathExists outPath) then
        makeDirRecursive (dirname outPath)
        writeFile outPath ""
    let runCmd = $"npx concurrently \"tsc -w -p {srcDir} --outDir {dirname outPath}\" \"nodemon -w {outPath} {outPath}\""
    watchFableWithArgs srcDir ["--lang ts --watch --exclude Fable.Core --noCache --run"; runCmd]
| ("quicktest-py"|"quicktest-python")::_ ->
    buildLibraryPyIfNotExists()
    watchFableWithArgs "src/quicktest-py" ["--lang py --watch --exclude Fable.Core --noCache --runScript"]
| "quicktest-dart"::_ ->
    buildLibraryDartIfNotExists()
    watchFableWithArgs "src/quicktest-dart" ["--lang dart --watch --exclude Fable.Core --noCache --runScript"]
| ("quicktest-rs"|"quicktest-rust")::_ ->
    buildLibraryRustIfNotExists()
    watchFableWithArgs "src/quicktest-rust" ["--lang rs -e .rs --watch --exclude Fable.Core --noCache --runScript"]
| "run"::_ ->
    buildLibraryTsIfNotExists()
    // Don't take args from pattern matching because they're lowered
    let restArgs = BUILD_ARGS |> List.skip 1 |> String.concat " "
    run $"""dotnet run -c Release --project {resolveDir "src/Fable.Cli"} -- {restArgs}"""

| "package"::_ ->
    let pkgInstallCmd = buildLocalPackage (resolveDir "temp/pkg")
    printfn $"\nPackage has been created, use the following command to install it:\n    {pkgInstallCmd}\n"
| "package-core"::_ ->
    let pkgInstallCmd = buildLocalPackageWith (resolveDir "temp/pkg") "add package Fable.Core" (resolveDir "src/Fable.Core/Fable.Core.fsproj") ignore
    printfn $"\nFable.Core package has been created, use the following command to install it:\n    {pkgInstallCmd}\n"

| ("fable-library"|"library")::_
| ("fable-library-ts"|"library-ts")::_ -> buildLibraryTs()
| ("fable-library-py"|"library-py")::_ -> buildLibraryPy()
| ("fable-library-rust" | "library-rust")::_ -> buildLibraryRust()
| ("fable-library-dart" | "library-dart")::_ ->
    let clean = hasFlag "--no-clean" |> not
    buildLibraryDart(clean)
| ("fable-library-lua" | "library-lua")::_ -> buildLibraryLua()

| ("fable-compiler-js"|"compiler-js")::_ ->
    let minify = hasFlag "--no-minify" |> not
    buildCompilerJs(minify)
| ("fable-standalone"|"standalone")::_ ->
    let minify = hasFlag "--no-minify" |> not
    buildStandalone {|minify=minify; watch=false|}
| ("fable-worker"|"worker")::_ ->
    let minify = hasFlag "--no-minify" |> not
    buildWorker {|minify=minify; watch=false|}
| "watch-standalone"::_ -> buildStandalone {|minify=false; watch=true|}

| "sync-fcs-repo"::_ -> syncFcsRepo()
| "copy-fcs-repo"::_ -> copyFcsRepo FCS_REPO_LOCAL

| "publish"::restArgs -> publishPackages restArgs
| "github-release"::_ ->
    publishPackages []
    githubRelease ()

| _ ->
    printfn """Please pass a target name. Examples:

- Use `test` to run tests:
    dotnet fsi build.fsx test

- Use `package` to build a local package:
    dotnet fsi build.fsx package

- Use `run` to compile a project with development version:
    dotnet fsi build.fsx run ../path/to/my/project [Fable options]

- Use `quicktest` to quickly test development version with src/quicktest project:
    dotnet fsi build.fsx quicktest
"""

printfn "Build finished successfully"<|MERGE_RESOLUTION|>--- conflicted
+++ resolved
@@ -857,17 +857,11 @@
 | ("test-ts"|"test-typescript")::_ -> testTypeScript(false)
 | ("watch-test-ts"|"watch-test-typescript")::_ -> testTypeScript(true)
 | "test-py"::_ -> testPython()
-<<<<<<< HEAD
 | "test-lua"::_ -> testLua()
-| "test-rust"::_ -> testRust SingleThreaded
-| "test-rust-default"::_ -> testRust SingleThreaded
-| "test-rust-threaded"::_ -> testRust MultiThreaded
-=======
 | "test-rust"::_ -> testRust Default
 | "test-rust-no_std"::_ -> testRust NoStd
 | "test-rust-default"::_ -> testRust Default
 | "test-rust-threaded"::_ -> testRust Threaded
->>>>>>> 875c7c4a
 | "test-rust-all"::_ -> testRust Everything
 | "test-dart"::_ -> testDart(false)
 | "watch-test-dart"::_ -> testDart(true)
