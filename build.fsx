#r "packages/FAKE/tools/FakeLib.dll"

open System
open System.IO
open System.Text.RegularExpressions
open Fake
open Fake.AssemblyInfoFile

// version info
let fableCompilerVersion = "0.4.0"
let fableCoreVersion = "0.2.0"
let minimumFableCoreVersion = "0.2.0"

module Util =
    open System.Net
    
    let join pathParts =
        Path.Combine(Array.ofSeq pathParts)

    let run workingDir fileName args =
        let ok = 
            execProcess (fun info ->
                info.FileName <- fileName
                info.WorkingDirectory <- workingDir
                info.Arguments <- args) TimeSpan.MaxValue
        if not ok then failwith (sprintf "'%s> %s %s' task failed" workingDir fileName args)

    let runAndReturn workingDir fileName args =
        ExecProcessAndReturnMessages (fun info ->
            info.FileName <- fileName
            info.WorkingDirectory <- workingDir
            info.Arguments <- args) TimeSpan.MaxValue
        |> fun p -> p.Messages |> String.concat "\n"

    let runWrapped workingDir fileName args =
        let newFileName, newArgs = 
            if EnvironmentHelper.isUnix
            then fileName, args
            else "cmd", ("/C " + fileName + " " + args)
        run workingDir newFileName newArgs

    let downloadArtifact path =
        let url = "https://ci.appveyor.com/api/projects/alfonsogarciacaro/fable/artifacts/build/fable.zip"
        let tempFile = Path.ChangeExtension(Path.GetTempFileName(), ".zip")
        use client = new WebClient()
        use stream = client.OpenRead(url)
        use writer = new StreamWriter(tempFile)
        stream.CopyTo(writer.BaseStream)
        FileUtils.mkdir path
        CleanDir path
        run path "unzip" (sprintf "-q %s" tempFile)
        File.Delete tempFile

    let rmdir dir =
        if EnvironmentHelper.isUnix
        then FileUtils.rm_rf dir
        // Use this in Windows to prevent conflicts with paths too long
        else run "." "cmd" ("/C rmdir /s /q " + Path.GetFullPath dir)

    let visitFile (visitor: string->string) (fileName : string) = 
        File.ReadAllLines(fileName)
        |> Array.map (visitor)
        |> fun lines -> File.WriteAllLines(fileName, lines)

        // This code is supposed to prevent OutOfMemory exceptions but it outputs wrong BOM
        // use reader = new StreamReader(fileName, encoding)
        // let tempFileName = Path.GetTempFileName()
        // use writer = new StreamWriter(tempFileName, false, encoding)
        // while not reader.EndOfStream do
        //     reader.ReadLine() |> visitor |> writer.WriteLine
        // reader.Close()
        // writer.Close()
        // File.Delete(fileName)
        // File.Move(tempFileName, fileName)
        
    let compileScript symbols outDir fsxPath =
        let dllFile = Path.ChangeExtension(Path.GetFileName fsxPath, ".dll")
        let opts = [
            yield FscHelper.Out (Path.Combine(outDir, dllFile))
            yield FscHelper.Target FscHelper.TargetType.Library
            yield! symbols |> List.map FscHelper.Define
        ]
        FscHelper.compile opts [fsxPath]
        |> function 0 -> () | _ -> failwithf "Cannot compile %s" fsxPath

    let assemblyInfo projectDir version extra =
        let asmInfoPath = projectDir </> "AssemblyInfo.fs"
        (Attribute.Version version)::extra
        |> CreateFSharpAssemblyInfo asmInfoPath

module Npm =
    let npmFilePath args =
        if EnvironmentHelper.isUnix
        then "npm", args
        else "cmd", ("/C npm " + args)

    let script workingDir script args =
        sprintf "run %s -- %s" script (String.concat " " args)
        |> npmFilePath ||> Util.run workingDir

    let install workingDir modules =
        sprintf "install %s" (String.concat " " modules)
        |> npmFilePath ||> Util.run workingDir

    let command workingDir command args =
        sprintf "%s %s" command (String.concat " " args)
        |> npmFilePath ||> Util.run workingDir

    let commandAndReturn workingDir command args =
        sprintf "%s %s" command (String.concat " " args)
        |> npmFilePath ||> Util.runAndReturn workingDir

module Node =
    let run workingDir script args =
        let args = sprintf "%s %s" script (String.concat " " args)
        Util.run workingDir "node" args

module Fake = 
    let fakePath = "packages" </> "docs" </> "FAKE" </> "tools" </> "FAKE.exe"
    let fakeStartInfo script workingDirectory args fsiargs environmentVars =
        (fun (info: System.Diagnostics.ProcessStartInfo) ->
            info.FileName <- System.IO.Path.GetFullPath fakePath
            info.Arguments <- sprintf "%s --fsiargs -d:FAKE %s \"%s\"" args fsiargs script
            info.WorkingDirectory <- workingDirectory
            let setVar k v = info.EnvironmentVariables.[k] <- v
            for (k, v) in environmentVars do setVar k v
            setVar "MSBuild" msBuildExe
            setVar "GIT" Git.CommandHelper.gitPath
            setVar "FSI" fsiPath)

    /// Run the given buildscript with FAKE.exe
    let executeFAKEWithOutput workingDirectory script fsiargs envArgs =
        let exitCode =
            ExecProcessWithLambdas
                (fakeStartInfo script workingDirectory "" fsiargs envArgs)
                TimeSpan.MaxValue false ignore ignore
        System.Threading.Thread.Sleep 1000
        exitCode

// Targets
Target "Clean" (fun _ ->
    // In the development machine, don't delete node_modules for faster builds
    if environVar "DEV_MACHINE" = "1" then
        !! "build/fable/bin" ++ "src/**/bin/" ++ "src/**/obj/"
        |> CleanDirs
        !! "build/fable/**/*.*" -- "build/fable/node_modules/**/*.*"
        |> Seq.iter FileUtils.rm
        !! "build/tests/**/*.*" -- "build/tests/node_modules/**/*.*"
        |> Seq.iter FileUtils.rm
    else
        !! "build/" ++ "src/**/bin/" ++ "src/**/obj/"
        |> CleanDirs
)

Target "FableCompilerRelease" (fun _ ->
    Util.assemblyInfo "src/fable/Fable.Core" fableCoreVersion []
    Util.assemblyInfo "src/fable/Fable.Compiler" fableCompilerVersion []
    Util.assemblyInfo "src/fable/Fable.Client.Node" fableCompilerVersion [
        Attribute.Metadata ("minimumFableCoreVersion", minimumFableCoreVersion)
    ]

    let buildDir = "build/fable"

    [ "src/fable/Fable.Core/Fable.Core.fsproj"
      "src/fable/Fable.Compiler/Fable.Compiler.fsproj"
      "src/fable/Fable.Client.Node/Fable.Client.Node.fsproj" ]
    |> MSBuildRelease (buildDir + "/bin") "Build"
    |> Log "Fable-Compiler-Release-Output: "
    
    // For some reason, ProjectCracker targets are not working after updating the package
    !! "packages/FSharp.Compiler.Service.ProjectCracker/utilities/net45/FSharp.Compiler.Service.ProjectCrackerTool.exe*"
    |> Seq.iter (fun x -> FileUtils.cp x "build/fable/bin")

    FileUtils.cp_r "src/fable/Fable.Client.Node/js" buildDir
    FileUtils.cp "README.md" buildDir
    Npm.command buildDir "version" [fableCompilerVersion]
    Npm.install buildDir []
)

Target "FableCompilerDebug" (fun _ ->
    let buildDir = "build/fable"

    [ "src/fable/Fable.Core/Fable.Core.fsproj"
      "src/fable/Fable.Compiler/Fable.Compiler.fsproj"
      "src/fable/Fable.Client.Node/Fable.Client.Node.fsproj" ]
    |> MSBuildDebug (buildDir + "/bin") "Build"
    |> Log "Fable-Compiler-Debug-Output: "

    FileUtils.cp_r "src/fable/Fable.Client.Node/js" buildDir
    Npm.command buildDir "version" [fableCompilerVersion]
)

// Target "FableSuave" (fun _ ->
//     let buildDir = "build/suave"
//     !! "src/fable-client-suave/Fable.Client.Suave.fsproj"
//     |> MSBuildDebug buildDir "Build"
//     |> Log "Debug-Output: "
//     // Copy Fable.Core.dll to buildDir so it can be referenced by F# code
//     FileUtils.cp "import/core/Fable.Core.dll" buildDir
// )

Target "NUnitTest" (fun _ ->
    let testsBuildDir = "build/tests"
    
    !! "src/tests/Fable.Tests.fsproj"
    |> MSBuildRelease testsBuildDir "Build"
    |> Log "Release-Output: "
    
    [Path.Combine(testsBuildDir, "Fable.Tests.dll")]
    |> NUnit (fun p -> { p with DisableShadowCopy = true 
                                OutputFile = Path.Combine(testsBuildDir, "TestResult.xml") })
)

Target "MochaTest" (fun _ ->
    let testsBuildDir = "build/tests"
    MSBuildDebug "src/tests/DllRef/bin" "Build" ["src/tests/DllRef/Fable.Tests.DllRef.fsproj"] |> ignore
    Node.run "." "build/fable" ["src/tests/DllRef"]
    Node.run "." "build/fable" ["src/tests/Other"]
    Node.run "." "build/fable" ["src/tests/"]
    FileUtils.cp "src/tests/package.json" testsBuildDir
    Npm.install testsBuildDir []
    // Copy the development version of fable-core.js
    if environVar "DEV_MACHINE" = "1" then
        FileUtils.cp "src/fable/Fable.Core/npm/fable-core.js" "build/tests/node_modules/fable-core/"
    Npm.script testsBuildDir "test" []
)

Target "Plugins" (fun _ ->
    !! "src/plugins/nunit/*.fsx"
    |> Seq.iter (fun fsx -> Util.compileScript [] (Path.GetDirectoryName fsx) fsx)
)

Target "Providers" (fun _ ->
    !! "src/providers/**/*.fsx"
    |> Seq.filter (fun path -> path.Contains("test") |> not)    
    |> Seq.iter (fun fsxPath ->
        let buildDir = Path.GetDirectoryName(Path.GetDirectoryName(fsxPath))
        Util.compileScript ["NO_GENERATIVE"] buildDir fsxPath)
)

Target "MakeArtifactLighter" (fun _ ->
    Util.rmdir "build/fable/node_modules"
    !! "build/fable/bin/*.pdb" ++ "build/fable/bin/*.xml"
    |> Seq.iter FileUtils.rm
)

Target "PublishFableCompiler" (fun _ ->
    let workingDir = "temp/build"
    Util.downloadArtifact workingDir
    // Npm.command workingDir "version" [version]
    Npm.command workingDir "publish" []
)

Target "FableCore" (fun _ ->
    let targetDir = "src/fable/Fable.Core"
    let babelPlugin = "../../../build/fable/node_modules/babel-plugin-transform-es2015-modules"
<<<<<<< HEAD
    let runWrapped cmd = Util.runWrapped targetDir cmd
=======
    let run cmd args = 
      if EnvironmentHelper.isUnix
      then Util.run targetDir cmd args
      else Util.run targetDir "cmd" ("/C " + cmd + " " + args)
>>>>>>> a246d621

    targetDir + "/package.json"
    |> File.ReadAllLines
    |> Seq.fold (fun found line ->
        match found with
        | false ->
            let m = Regex.Match(line, "\"version\": \"(.*?)\"")
            if m.Success && m.Groups.[1].Value <> fableCoreVersion then
                Npm.command targetDir "version" [fableCoreVersion]
            m.Success
        | true -> true) false
    |> ignore

    // FIXME: added --no-babelrc
    sprintf "es2015.js -o fable-core.js --plugins %s-umd --no-babelrc" babelPlugin |> runWrapped "babel"
    sprintf "es2015.js -o commonjs.js --plugins %s-commonjs --no-babelrc" babelPlugin |> runWrapped "babel"
    "fable-core.js -c -m -o fable-core.min.js" |> runWrapped "uglifyjs"

    // FIXME: [Temporary] Builds fable-core.tsc.js from TypeScript sources.
    //   Requires 'npm install babel-preset-es2015' in src/fable/Fable.Core
    //   Uses .babelrc file in that folder to pass plugin options 
    "fable-core.tsc.ts --target ES2015 --declaration" |> runWrapped "tsc"
    "fable-core.tsc.js -o fable-core.tsc.js" |> runWrapped "babel"

    Util.assemblyInfo (targetDir + "/src") fableCoreVersion []
    !! (targetDir + "/src/Fable.Core.fsproj")
    |> MSBuildRelease targetDir "Build"
    |> Log "Fable-Core-Output: "
)

Target "UpdateSampleRequirements" (fun _ ->
    !! "samples/**/package.json"
    |> Seq.iter (Util.visitFile (fun line ->
        match Regex.Match(line, "^(\s*)\"(fable(?:-core)?)\": \".*?\"(,)?") with
        | m when m.Success ->
            match m.Groups.[2].Value with
            | "fable" -> sprintf "%s\"fable\": \"^%s\"%s" m.Groups.[1].Value fableCompilerVersion m.Groups.[3].Value
            | "fable-core" -> sprintf "%s\"fable-core\": \"^%s\"%s" m.Groups.[1].Value fableCoreVersion m.Groups.[3].Value
            | _ -> line                 
        | _ -> line))
)

Target "BrowseDocs" (fun _ ->
    let exit = Fake.executeFAKEWithOutput "docs" "docs.fsx" "" ["target", "BrowseDocs"]
    if exit <> 0 then failwith "Browsing documentation failed"
)

Target "GenerateDocs" (fun _ ->
    let exit = Fake.executeFAKEWithOutput "docs" "docs.fsx" "" ["target", "GenerateDocs"]
    if exit <> 0 then failwith "Generating documentation failed"
)

Target "PublishDocs" (fun _ ->
    let exit = Fake.executeFAKEWithOutput "docs" "docs.fsx" "" ["target", "PublishDocs"]
    if exit <> 0 then failwith "Publishing documentation failed"
)

Target "All" ignore
Target "AllAndCore" ignore

// Build order
"Clean"
  ==> "FableCompilerRelease"
  ==> "Plugins"
  ==> "MochaTest"
  =?> ("MakeArtifactLighter", environVar "APPVEYOR" = "True")
  ==> "All"

"All" ?=> "FableCore"

"All" ==> "AllAndCore"
"FableCore" ==> "AllAndCore"

// Start build
RunTargetOrDefault "All"<|MERGE_RESOLUTION|>--- conflicted
+++ resolved
@@ -31,13 +31,6 @@
             info.WorkingDirectory <- workingDir
             info.Arguments <- args) TimeSpan.MaxValue
         |> fun p -> p.Messages |> String.concat "\n"
-
-    let runWrapped workingDir fileName args =
-        let newFileName, newArgs = 
-            if EnvironmentHelper.isUnix
-            then fileName, args
-            else "cmd", ("/C " + fileName + " " + args)
-        run workingDir newFileName newArgs
 
     let downloadArtifact path =
         let url = "https://ci.appveyor.com/api/projects/alfonsogarciacaro/fable/artifacts/build/fable.zip"
@@ -254,14 +247,10 @@
 Target "FableCore" (fun _ ->
     let targetDir = "src/fable/Fable.Core"
     let babelPlugin = "../../../build/fable/node_modules/babel-plugin-transform-es2015-modules"
-<<<<<<< HEAD
-    let runWrapped cmd = Util.runWrapped targetDir cmd
-=======
     let run cmd args = 
       if EnvironmentHelper.isUnix
       then Util.run targetDir cmd args
       else Util.run targetDir "cmd" ("/C " + cmd + " " + args)
->>>>>>> a246d621
 
     targetDir + "/package.json"
     |> File.ReadAllLines
@@ -276,15 +265,15 @@
     |> ignore
 
     // FIXME: added --no-babelrc
-    sprintf "es2015.js -o fable-core.js --plugins %s-umd --no-babelrc" babelPlugin |> runWrapped "babel"
-    sprintf "es2015.js -o commonjs.js --plugins %s-commonjs --no-babelrc" babelPlugin |> runWrapped "babel"
-    "fable-core.js -c -m -o fable-core.min.js" |> runWrapped "uglifyjs"
+    sprintf "es2015.js -o fable-core.js --plugins %s-umd --no-babelrc" babelPlugin |> run "babel"
+    sprintf "es2015.js -o commonjs.js --plugins %s-commonjs --no-babelrc" babelPlugin |> run "babel"
+    "fable-core.js -c -m -o fable-core.min.js" |> run "uglifyjs"
 
     // FIXME: [Temporary] Builds fable-core.tsc.js from TypeScript sources.
     //   Requires 'npm install babel-preset-es2015' in src/fable/Fable.Core
     //   Uses .babelrc file in that folder to pass plugin options 
-    "fable-core.tsc.ts --target ES2015 --declaration" |> runWrapped "tsc"
-    "fable-core.tsc.js -o fable-core.tsc.js" |> runWrapped "babel"
+    "fable-core.tsc.ts --target ES2015 --declaration" |> run "tsc"
+    "fable-core.tsc.js -o fable-core.tsc.js" |> run "babel"
 
     Util.assemblyInfo (targetDir + "/src") fableCoreVersion []
     !! (targetDir + "/src/Fable.Core.fsproj")
