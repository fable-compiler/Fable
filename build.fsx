--- conflicted
+++ resolved
@@ -106,7 +106,7 @@
             else "bin\\tools\\reportgenerator.exe"
 
         // if not (pathExists "build/fable-library") then
-        //     buildLibraryJs()
+        //     buildLibrary()
 
         cleanDirs ["build/tests"]
         runFable "tests"
@@ -122,7 +122,7 @@
 
 // TARGETS ---------------------------
 
-let buildLibraryJsWithOptions (opts: {| watch: bool |}) =
+let buildLibraryWithOptions (opts: {| watch: bool |}) =
     let baseDir = __SOURCE_DIRECTORY__
 
     let projectDir = baseDir </> "src/fable-library"
@@ -156,13 +156,13 @@
         runFableWithArgs projectDir fableOpts
         removeDirRecursive (buildDir </> ".fable")
 
-let buildLibraryJs() = buildLibraryJsWithOptions {| watch = false |}
-let watchLibraryJs() = buildLibraryJsWithOptions {| watch = true |}
-
-let buildLibraryJsIfNotExists() =
+let buildLibrary() = buildLibraryWithOptions {| watch = false |}
+let watchLibraryJs() = buildLibraryWithOptions {| watch = true |}
+
+let buildLibraryIfNotExists() =
     let baseDir = __SOURCE_DIRECTORY__
     if not (pathExists (baseDir </> "build/fable-library")) then
-        buildLibraryJs()
+        buildLibrary()
 
 let buildLibraryTs() =
     let projectDir = "src/fable-library"
@@ -240,7 +240,7 @@
 
 
 let buildStandalone (opts: {| minify: bool; watch: bool |}) =
-    buildLibraryJsIfNotExists()
+    buildLibraryIfNotExists()
 
     printfn "Building standalone%s..." (if opts.minify then "" else " (no minification)")
 
@@ -425,11 +425,7 @@
     )
 
 let test() =
-<<<<<<< HEAD
-    buildLibraryJsIfNotExists()
-=======
     buildLibraryIfNotExists()
->>>>>>> dd821e8e
 
     testMocha()
 
@@ -438,14 +434,8 @@
     // Adaptive tests must go in a different project to avoid conflitcts with Queue shim, see #2559
     compileAndRunTestsWithMocha "Adaptive" "tests-adaptive"
 
-<<<<<<< HEAD
     // TODO: Re-enable React tests after updating Feliz ReactComponent plugin
     // testReact()
-
-    testProjectConfigs()
-=======
-    testReact()
->>>>>>> dd821e8e
 
     testProjectConfigs()
 
@@ -486,7 +476,7 @@
     buildLocalPackageWith pkgDir
         "tool install fable"
         (resolveDir "src/Fable.Cli/Fable.Cli.fsproj") (fun version ->
-            buildLibraryJs()
+            buildLibrary()
             updateVersionInFableTransforms version)
 
 let testRepos() =
@@ -590,11 +580,7 @@
      "Fable.Core", doNothing
      "Fable.Cli", (fun () ->
         Publish.loadReleaseVersion "src/Fable.Cli" |> updateVersionInFableTransforms
-<<<<<<< HEAD
-        buildLibraryJs())
-=======
         buildLibrary())
->>>>>>> dd821e8e
      "Fable.PublishUtils", doNothing
      "fable-metadata", doNothing
      "fable-standalone", fun () -> buildStandalone {|minify=true; watch=false|}
@@ -633,13 +619,13 @@
 | "test-integration"::_ -> testIntegration()
 | "test-py"::_ -> testPython()
 | "quicktest"::_ ->
-    buildLibraryJsIfNotExists()
+    buildLibraryIfNotExists()
     run "dotnet watch -p src/Fable.Cli run -- watch --cwd ../quicktest --exclude Fable.Core --noCache --runScript"
 | "quicktest-py"::_ ->
     buildPyLibraryIfNotExists()
     run "dotnet watch -p src/Fable.Cli run -- watch --cwd ../quicktest --lang Python --exclude Fable.Core --noCache"
 | "run"::_ ->
-    buildLibraryJsIfNotExists()
+    buildLibraryIfNotExists()
     // Don't take it from pattern matching as that one uses lowered args
     let restArgs = BUILD_ARGS |> List.skip 1 |> String.concat " "
     run $"""dotnet run -c Release -p {resolveDir "src/Fable.Cli"} -- {restArgs}"""
@@ -653,7 +639,7 @@
     printfn $"\nFable.Core package has been created, use the following command to install it:\n    {pkgInstallCmd}\n"
 
 | ("watch-library")::_ -> watchLibraryJs()
-| ("fable-library"|"library")::_ -> buildLibraryJs()
+| ("fable-library"|"library")::_ -> buildLibrary()
 | ("fable-library-ts"|"library-ts")::_ -> buildLibraryTs()
 | ("fable-library-py"|"library-py")::_ -> buildLibraryPy()
 | ("fable-compiler-js"|"compiler-js")::_ -> buildCompilerJs(minify)
