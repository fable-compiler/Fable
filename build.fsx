#load "src/Fable.PublishUtils/PublishUtils.fs"

open System
open System.Text.RegularExpressions
open PublishUtils

// ncave FCS fork
let FCS_REPO = "https://github.com/ncave/fsharp"
let FCS_REPO_LOCAL = "../fsharp_fable"
let FCS_REPO_FABLE_BRANCH = "fable"
let FCS_REPO_SERVICE_SLIM_BRANCH = "service_slim"

let BUILD_ARGS =
    fsi.CommandLineArgs
    |> Array.skip 1
    |> List.ofArray

let BUILD_ARGS_LOWER =
    BUILD_ARGS
    |> List.map (fun x -> x.ToLower())

module Util =
    let cleanDirs dirs =
        for dir in dirs do
            printfn $"Clean {dir}"
            removeDirRecursive dir

    // TODO: move to PublishUtils.fs ?
    let copyFiles sourceDir searchPattern destDir =
        printfn $"Copy {sourceDir </> searchPattern} to {destDir}"
        for source in IO.Directory.GetFiles(sourceDir, searchPattern) do
            let fileName = IO.Path.GetFileName(source)
            let target = destDir </> fileName
            IO.File.Copy(source, target, true)

    let resolveDir dir =
        __SOURCE_DIRECTORY__ </> dir

    let updateVersionInFableTransforms version =
        let filePath = "src/Fable.Transforms/Global/Compiler.fs"
        // printfn "VERSION %s" version
        Regex.Replace(
            readFile filePath,
            @"let \[<Literal>] VERSION = "".*?""",
            $"let [<Literal>] VERSION = \"{version}\"")
        |> writeFile filePath

    let updatePkgVersionInFsproj projFile version =
        readFile projFile
        |> replaceRegex Publish.NUGET_PACKAGE_VERSION (fun m ->
            m.Groups[1].Value + version + m.Groups[3].Value)
        |> writeFile projFile

    let runTSLint projectDir =
        run ("npm run tslint -- --project " + projectDir)

    let runTypeScript projectDir =
        run ("npm run tsc -- --project " + projectDir)

    let runFableWithArgs projectDir args =
        run ("dotnet run -c Release --project src/Fable.Cli -- " + projectDir + " " + String.concat " " args)

    let watchFableWithArgs projectDir args =
        run ("dotnet watch --project src/Fable.Cli run -- " + projectDir + " --cwd ../.. " + String.concat " " args)

    let runFableWithArgsInDirAs release projectDir args =
        let cliDir = resolveDir "src/Fable.Cli"
        let cliArgs = args |> String.concat " "
        let cliCmd = $"""dotnet run {if release then "-c Release" else ""} --project {cliDir} -- {cliArgs}"""
        runInDir (resolveDir projectDir) cliCmd

    let runFableWithArgsInDir projectDir args =
        runFableWithArgsInDirAs true projectDir args

    let runFableWithArgsAsync projectDir args =
        runAsync ("dotnet run -c Release --project src/Fable.Cli -- " + projectDir + " " + String.concat " " args)

    let runNpx command args =
        run ("npx " + command + " " + (String.concat " " args))

    let runNpmScript script args =
        run ("npm run " + script + " -- " + (String.concat " " args))

    let runNpmScriptAsync script args =
        runAsync ("npm run " + script + " -- " + (String.concat " " args))

    let runFable projectDir =
        runFableWithArgs projectDir []

    let runMocha testDir =
        runNpmScript "mocha" [$"{testDir} --reporter dot -t 10000"]

open Util

module Unused =
    let downloadAndExtractTo (url: string) (targetDir: string) =
        $"npx download --extract --out %s{targetDir} \"%s{url}\"" |> run

    let coverage() =
        // report converter
        // https://github.com/danielpalme/ReportGenerator
        // dotnet tool install dotnet-reportgenerator-globaltool --tool-path tools
        if not (pathExists "./bin/tools/reportgenerator") && not (pathExists "./bin/tools/reportgenerator.exe") then
            runInDir "." "dotnet tool install dotnet-reportgenerator-globaltool --tool-path bin/tools"
        let reportGen =
            if pathExists "./bin/tools/reportgenerator" then "bin/tools/reportgenerator"
            else "bin\\tools\\reportgenerator.exe"

        // if not (pathExists "build/fable-library") then
        //     buildLibrary()

        cleanDirs ["build/tests"]
        runFable "tests"

        // JS
        run "npx nyc mocha build/tests --require source-map-support/register --reporter dot -t 10000"
        runInDir "." (reportGen + " \"-reports:build/coverage/nyc/lcov.info\" -reporttypes:Html \"-targetdir:build/coverage/nyc/html\" ")

        // .NET
        //runInDir "tests/Main" "dotnet build /t:Collect_Coverage"
        cleanDirs ["build/coverage/netcoreapp2.0/out"]
        runInDir "." (reportGen + " \"-reports:build/coverage/netcoreapp2.0/coverage.xml\" -reporttypes:Html \"-targetdir:build/coverage/netcoreapp2.0/html\" ")

// TARGETS ---------------------------

let buildLibraryJsWithOptions (opts: {| watch: bool |}) =
    let baseDir = __SOURCE_DIRECTORY__

    let projectDir = baseDir </> "src/fable-library"
    let buildDir = baseDir </> "build/fable-library"
    let fableOpts = [
        "--outDir " + buildDir
        "--fableLib " + buildDir
        "--exclude Fable.Core"
        "--define FX_NO_BIGINT"
        "--define FABLE_LIBRARY"
        if opts.watch then "--watch"
    ]

    cleanDirs [buildDir]
    runInDir baseDir "npm install"
    makeDirRecursive buildDir

    copyFile (projectDir </> "package.json") buildDir

    if opts.watch then
        Async.Parallel [
            runNpmScriptAsync "tsc" [
                "--project " + projectDir
                "--watch"
            ]
            runFableWithArgsAsync projectDir fableOpts
        ] |> runAsyncWorkflow
    else
        runTSLint projectDir
        runTypeScript projectDir
        runFableWithArgs projectDir fableOpts
        removeDirRecursive (buildDir </> ".fable")

let buildLibraryJs() = buildLibraryJsWithOptions {| watch = false |}
let watchLibraryJs() = buildLibraryJsWithOptions {| watch = true |}

let buildLibraryJsIfNotExists() =
    if not (pathExists (__SOURCE_DIRECTORY__ </> "build/fable-library")) then
        buildLibraryJs()

let buildLibraryTs() =
    let baseDir = __SOURCE_DIRECTORY__
    let sourceDir = "src/fable-library"
    let buildDirTs = "build/fable-library-ts"
    let buildDirJs = "build/temp/fable-library-js"

    cleanDirs [buildDirTs; buildDirJs]
    runInDir baseDir "npm install"

    runFableWithArgs sourceDir [
        "--outDir " + buildDirTs
        "--fableLib " + buildDirTs
        "--lang TypeScript"
        "--typedArrays false"
        "--exclude Fable.Core"
        "--define FX_NO_BIGINT"
        "--define FABLE_LIBRARY"
    ]

    copyFiles sourceDir "*.ts" buildDirTs
    copyFiles (sourceDir </> "ts") "*.json" buildDirTs
    copyDirRecursive (sourceDir </> "lib") (buildDirTs </> "lib")

    // Remove extra d.ts files (like Choice.d.s)
    for file in IO.Directory.GetFiles buildDirTs do
        if file.EndsWith(".d.ts") then removeFile file

    // runTSLint buildDirTs
    runInDir baseDir ("npm run tsc -- --project " + buildDirTs + " --outDir " + buildDirJs)

let buildLibraryTsIfNotExists() =
    if not (pathExists (__SOURCE_DIRECTORY__ </> "build/fable-library-ts")) then
        buildLibraryTs()

let buildLibraryPy() =
    let libraryDir = "src/fable-library-py"
    let projectDir = libraryDir </> "fable_library"
    let buildDirPy = "build/fable-library-py"

    cleanDirs [buildDirPy]

    runFableWithArgs projectDir [
        "--outDir " + buildDirPy </> "fable_library"
        "--fableLib " + buildDirPy </> "fable_library"
        "--lang Python"
        "--exclude Fable.Core"
        "--define FABLE_LIBRARY"
    ]
<<<<<<< HEAD
    // Copy *.py from projectDir to buildDir
    copyDirRecursive libraryDir buildDirPy
    copyDirNonRecursive (buildDirPy </> "fable/fable-library") (buildDirPy </> "fable")
    //copyFile (buildDirPy </> "fable/fable-library/*.py") (buildDirPy </> "fable")
    copyFile (buildDirPy </> "fable/system.text.py") (buildDirPy </> "fable/system_text.py")
    copyFile (buildDirPy </> "fable/fsharp.core.py") (buildDirPy </> "fable/fsharp_core.py")
    copyFile (buildDirPy </> "fable/fsharp.collections.py") (buildDirPy </> "fable/fsharp_collections.py")
    copyFile (buildDirPy </> "fable/system.collections.generic.py") (buildDirPy </> "fable/system_collections_generic.py")
    removeFile (buildDirPy </> "fable/system.text.py")

    runInDir buildDirPy ("python3 --version")
    runInDir buildDirPy ("python3 ./setup.py develop")

let buildLibraryLua() =
    let libraryDir = "src/fable-library-lua"
    let projectDir = libraryDir + "/fable"
    let buildDirLua = "build/fable-library-lua"

    cleanDirs [buildDirLua]

    runFableWithArgs projectDir [
        "--outDir " + buildDirLua </> "fable"
        "--fableLib " + buildDirLua </> "fable"
        "--lang Lua"
        "--exclude Fable.Core"
        "--define FABLE_LIBRARY"
    ]
    // Copy *.lua from projectDir to buildDir
    copyDirRecursive libraryDir buildDirLua

    runInDir buildDirLua ("lua52 -v")
    //runInDir buildDirLua ("lua ./setup.lua develop")

let buildPyLibraryIfNotExists() =
=======

    // Copy python related files from projectDir to buildDir
    copyFiles libraryDir "*" buildDirPy
    copyFiles projectDir "*.py" (buildDirPy </> "fable_library")

    // Fix issues with Fable .fsproj not supporting links
    copyDirNonRecursive (buildDirPy </> "fable_library/fable-library") (buildDirPy </> "fable_library")
    removeDirRecursive (buildDirPy </> "fable_library/fable-library")

let buildLibraryPyIfNotExists() =
>>>>>>> 69089158
    let baseDir = __SOURCE_DIRECTORY__
    if not (pathExists (baseDir </> "build/fable-library-py")) then
        buildLibraryPy()

<<<<<<< HEAD
let buildLuaLibraryIfNotExists() =
    let baseDir = __SOURCE_DIRECTORY__
    if not (pathExists (baseDir </> "build/fable-library-lua")) then
        buildLibraryLua()


// Like testJs() but doesn't create bundles/packages for fable-standalone & friends
=======
let buildLibraryRust() =
    let libraryDir = "src/fable-library-rust"
    let sourceDir = libraryDir </> "src"
    let buildDir = "build/fable-library-rust"
    let outDir = buildDir </> "src"
    let fableLib = "."

    cleanDirs [buildDir]

    runFableWithArgsInDir sourceDir [
        "--outDir " + resolveDir outDir
        "--fableLib " + fableLib
        "--lang Rust"
        "--exclude Fable.Core"
        "--define FABLE_LIBRARY"
        "--noCache"
    ]

    copyFiles libraryDir "*.toml" buildDir
    copyFiles sourceDir "*.rs" outDir
    copyDirRecursive (libraryDir </> "vendored") (buildDir </> "vendored")

    runInDir buildDir ("cargo fmt")
    runInDir buildDir ("cargo build")

let buildLibraryRustIfNotExists() =
    if not (pathExists (__SOURCE_DIRECTORY__ </> "build/fable-library-rust")) then
        buildLibraryRust()

let buildLibraryDart(clean: bool) =
    let sourceDir = resolveDir "src/fable-library-dart"
    let buildDir = resolveDir "build/fable-library-dart"

    if clean then
        cleanDirs [buildDir]
        makeDirRecursive buildDir
        copyFiles sourceDir "pubspec.*" buildDir
        copyFiles sourceDir "analysis_options.yaml" buildDir

    copyFiles sourceDir "*.dart" buildDir

    runFableWithArgsInDir sourceDir [
        "--outDir " + buildDir
        "--fableLib " + buildDir
        "--lang Dart"
        "--exclude Fable.Core"
        "--define FABLE_LIBRARY"
        if clean then "--noCache"
    ]

let buildLibraryDartIfNotExists() =
    if not (pathExists (__SOURCE_DIRECTORY__ </> "build/fable-library-dart")) then
        buildLibraryDart(true)

// Like testStandalone() but doesn't create bundles/packages for fable-standalone & friends
>>>>>>> 69089158
// Mainly intended for CI
let testStandaloneFast() =
    runFableWithArgs "src/fable-standalone/src" [
        "--noCache"
    ]

    runFableWithArgs "src/fable-compiler-js/src" [
        "--exclude Fable.Core"
        "--define LOCAL_TEST"
    ]

    let fableJs = "./src/fable-compiler-js/src/app.fs.js"
    let testProj = "tests/Js/Main/Fable.Tests.fsproj"
    let buildDir = "build/tests/Standalone"
    run $"node {fableJs} {testProj} {buildDir}"
    runMocha buildDir

let buildWorker (opts: {| minify: bool; watch: bool |}) =
    printfn "Building worker%s..." (if opts.minify then "" else " (no minification)")

    let projectDir = "src/fable-standalone/src"
    let buildDir = "build/fable-standalone"
    let distDir = "src/fable-standalone/dist"

    runFableWithArgs (projectDir + "/Worker") [
        "--outDir " + buildDir + "/worker"
    ]

    let rollupTarget =
        match opts.minify with
        | true -> buildDir </> "worker.js"
        | false -> distDir </> "worker.min.js"

    // make standalone worker dist
    runNpmScript "rollup" [$"""{buildDir}/worker/Worker.js -o {rollupTarget} --format iife"""]

    if opts.minify then
        // runNpx "webpack" [sprintf "--entry ./%s/worker.js --output ./%s/worker.min.js --config ./%s/../worker.config.js" buildDir distDir projectDir]
        runNpmScript "terser" [$"{buildDir}/worker.js -o {distDir}/worker.min.js --mangle --compress"]

    // Put fable-library files next to bundle
    printfn "Copying fable-library..."
    buildLibraryJsIfNotExists()
    let libraryDir = "build/fable-library"
    let libraryTarget = distDir </> "fable-library"
    copyDirRecursive libraryDir libraryTarget

let buildStandalone (opts: {| minify: bool; watch: bool |}) =
    buildLibraryJs()

    printfn "Building standalone%s..." (if opts.minify then "" else " (no minification)")

    let projectDir = "src/fable-standalone/src"
    let buildDir = "build/fable-standalone"
    let distDir = "src/fable-standalone/dist"

    let rollupTarget =
        match opts.watch, opts.minify with
        | true, _ ->
            match BUILD_ARGS with
            | _::rollupTarget::_ -> rollupTarget
            | _ -> failwith "Pass the bundle output, e.g.: npm run build watch-standalone ../repl3/public/js/repl/bundle.min.js"
        | false, true -> buildDir </> "bundle.js"
        | false, false -> distDir </> "bundle.min.js"

    let rollupArgs = [
        buildDir </> "bundle/Main.js"
        "-o " + rollupTarget
        "--format umd"
        "--name __FABLE_STANDALONE__"
    ]

    // cleanup
    if not opts.watch then
        cleanDirs [buildDir; distDir]
        makeDirRecursive distDir

    // build standalone bundle
    runFableWithArgs projectDir [
        "--outDir " + buildDir </> "bundle"
        if opts.watch then
            "--watch"
            "--run rollup"
            yield! rollupArgs
            "--watch"
    ]

    // make standalone bundle dist
    runNpmScript "rollup" rollupArgs
    if opts.minify then
        runNpmScript "terser" [
            buildDir </> "bundle.js"
            "-o " + distDir </> "bundle.min.js"
            "--mangle"
            "--compress"
        ]

    // build standalone worker
    buildWorker opts

    // print bundle size
    fileSizeInBytes (distDir </> "bundle.min.js") / 1000. |> printfn "Bundle size: %fKB"
    fileSizeInBytes (distDir </> "worker.min.js") / 1000. |> printfn "Worker size: %fKB"

let buildCompilerJs(minify: bool) =
    let projectDir = "src/fable-compiler-js/src"
    let buildDir = "build/fable-compiler-js"
    let distDir = "src/fable-compiler-js/dist"

    if not (pathExists "build/fable-standalone") then
        buildStandalone {|minify=minify; watch=false|}

    cleanDirs [buildDir; distDir]
    makeDirRecursive distDir

    runFableWithArgs projectDir [
        "--outDir " + buildDir
        "--exclude Fable.Core"
    ]

    let rollupTarget = if minify then distDir </> "app.js" else distDir </> "app.min.js"
    run $"npx rollup {buildDir}/app.js -o {rollupTarget} --format umd --name Fable"
    if minify then
        run $"npx terser {distDir}/app.js -o {distDir}/app.min.js --mangle --compress"

    // Copy fable-library
    copyDirRecursive ("build/fable-library") (distDir </> "fable-library")
    // Copy fable-metadata
    copyDirRecursive ("src/fable-metadata/lib") (distDir </> "fable-metadata")

let testStandalone(minify) =
    let fableDir = "src/fable-compiler-js"
    let buildDir = "build/tests/Standalone"

    if not (pathExists "build/fable-compiler-js") then
        buildCompilerJs(minify)

    cleanDirs [buildDir]

    // Link fable-compiler-js to local packages
    runInDir fableDir "npm link ../fable-metadata"
    runInDir fableDir "npm link ../fable-standalone"

    // Test fable-compiler-js locally
    run $"node {fableDir} tests/Js/Main/Fable.Tests.fsproj {buildDir}"
    runMocha buildDir

    // // Another local fable-compiler-js test
    // runInDir (fableDir </> "test") "node .. test_script.fsx"
    // runInDir (fableDir </> "test") "node test_script.fsx.js"

    // Unlink local packages after test
    runInDir fableDir "npm unlink ../fable-metadata && cd ../fable-metadata && npm unlink"
    runInDir fableDir "npm unlink ../fable-standalone && cd ../fable-standalone && npm unlink"

let testReact() =
    runFableWithArgs "tests/React" ["--noCache"]
    runInDir "tests/React" "npm i && npm test"

let compileAndRunTestsWithMocha clean projectName =
    let projectDir = "tests/Js/" + projectName
    let buildDir = "build/tests/Js/" + projectName

    if clean then
        cleanDirs [buildDir]

    runFableWithArgs projectDir [
        "--outDir " + buildDir
        "--exclude Fable.Core"
    ]

    runMocha buildDir

let testProjectConfigs() =
    [ "tests/Integration/ProjectConfigs/DebugWithExtraDefines", "Debug"
      "tests/Integration/ProjectConfigs/CustomConfiguration", "Test"
      "tests/Integration/ProjectConfigs/ReleaseNoExtraDefines", String.Empty
      "tests/Integration/ProjectConfigs/ConsoleApp", String.Empty
    ]
    |> List.iter (fun (projectDir, configuration) ->
        let buildDir = "build/"+ projectDir

        cleanDirs [ buildDir ]
        runFableWithArgs projectDir [
            "--outDir " + buildDir
            "--exclude Fable.Core"
            if not(String.IsNullOrEmpty configuration) then
                "--configuration " + configuration
        ]

        runMocha buildDir
    )

let testIntegration() =
    runInDir "tests/Integration/Integration" "dotnet run -c Release"

    buildLibraryJsIfNotExists()
    runInDir "tests/Integration/Compiler" "dotnet run -c Release"
    testProjectConfigs()

let testJs() =
    buildLibraryJsIfNotExists()

    compileAndRunTestsWithMocha true "Main"

    runInDir "tests/Js/Main" "dotnet run"

    // Adaptive tests must go in a different project to avoid conflicts with Queue shim, see #2559
    compileAndRunTestsWithMocha true "Adaptive"

    testReact()

    if envVarOrNone "CI" |> Option.isSome then
        testStandaloneFast()

let testTypeScript() =
    buildLibraryTsIfNotExists()

    let projectDir = "tests/TypeScript"
    let buildDir = "build/tests/TypeScript"
    let buildDir2 = "build/tests/TypeScriptCompiled"

    cleanDirs [buildDir; buildDir2]

    runFableWithArgs projectDir [
        "--lang ts"
        "--outDir " + buildDir
        "--exclude Fable.Core"
    ]

    copyFile (projectDir </> "tsconfig.json") buildDir

    runNpmScript "tsc" [
        $"-p {buildDir}"
        $"--outDir {buildDir2}"
    ]

    runMocha (buildDir2 </> "build/tests/TypeScript/")

let testPython() =
    buildLibraryPyIfNotExists() // NOTE: fable-library-py needs to be built separately.

    let projectDir = "tests/Python"
    let buildDir = "build/tests/Python"

    cleanDirs [buildDir]
    runInDir projectDir "dotnet test"
    runFableWithArgs projectDir [
        "--outDir " + buildDir
        "--exclude Fable.Core"
        "--lang Python"
    ]

    runInDir buildDir "poetry run pytest -x"
    // Testing in Windows
    // runInDir buildDir "python -m pytest -x"

type RustTestMode =
    | SingleThreaded
    | MultiThreaded
    | Everything

let testRust testMode =
    // buildLibraryRustIfNotExists()
    buildLibraryRust()

<<<<<<< HEAD
let testLua() =
    buildLuaLibraryIfNotExists() // NOTE: fable-library-py needs to be built separately.

    let projectDir = "tests/Lua"
    let buildDir = "build/tests/Lua"

    cleanDirs [buildDir]
    copyDirRecursive ("build" </> "fable-library-lua" </> "fable") (buildDir </> "fable-lib")
    runInDir projectDir "dotnet test"
    runFableWithArgs projectDir [
        "--outDir " + buildDir
        "--exclude Fable.Core"
        "--lang Lua"
        "--fableLib " + buildDir </> "fable-lib" //("fable-library-lua" </> "fable") //cannot use relative paths in lua. Copy to subfolder?
    ]

    copyFile (projectDir </> "luaunit.lua") (buildDir </> "luaunit.lua")
    copyFile (projectDir </> "runtests.lua") (buildDir </> "runtests.lua")
    runInDir buildDir "lua52 runtests.lua"
=======
    let testAstDir = "src/Fable.Transforms/Rust/AST/Tests"
    let projectDir = "tests/Rust"
    let buildDir = "build/tests/Rust"

    // limited cleanup to reduce IO churn, speed up rebuilds,
    // and save the ssd (target folder can get huge)
    cleanDirs [buildDir </> "src"]
    cleanDirs [buildDir </> "tests"]
    cleanDirs [buildDir </> ".fable"]

    // copy rust only tests files (these must be present when running dotnet test as import expr tests for file presence)
    makeDirRecursive (buildDir </> "tests" </> "src")
    copyFiles (projectDir </> "tests/src") "*.rs" (buildDir </> "tests/src")

    // run .NET tests
    runInDir testAstDir "dotnet test"
    runInDir projectDir "dotnet test"

    // build Fable Rust tests
    runFableWithArgs projectDir [
        "--outDir " + buildDir
        "--exclude Fable.Core"
        "--lang Rust"
        "--fableLib fable-library-rust"
        "--noCache"
    ]

    // copy project file
    copyFile (projectDir </> "Cargo.toml") buildDir

    // rustfmt all tests
    runInDir buildDir "cargo fmt"

    // run Fable Rust tests
    match testMode with
    | SingleThreaded ->
        runInDir buildDir "cargo test"
    | MultiThreaded ->
        runInDir buildDir "cargo test --features threaded"
    | Everything ->
        runInDir buildDir "cargo test"
        runInDir buildDir "cargo test --features threaded"

let testDart isWatch =
    if not (pathExists "build/fable-library-dart") then
        buildLibraryDart(true)

    let runDir = "tests/Dart"
//    let projectDir = runDir + "/src"

    runFableWithArgsInDirAs (not isWatch) runDir [
        "src"
        "--exclude Fable.Core"
        "--lang Dart"
        "--noCache"
        if isWatch then
            "--watch"
            "--runWatch dart test main.dart"
    ]
    runInDir runDir "dart test main.dart"
>>>>>>> 69089158

let buildLocalPackageWith pkgDir pkgCommand fsproj action =
    let version = Publish.loadReleaseVersion "src/Fable.Cli" + "-local-build-" + DateTime.Now.ToString("yyyyMMdd-HHmm")
    action version
    updatePkgVersionInFsproj fsproj version
    run $"dotnet pack {fsproj} -p:Pack=true -c Release -o {pkgDir}"

    // Return install command
    $"""dotnet {pkgCommand} --version "{version}" --add-source {fullPath pkgDir}"""

let buildLocalPackage pkgDir =
    buildLocalPackageWith pkgDir
        "tool install fable"
        (resolveDir "src/Fable.Cli/Fable.Cli.fsproj") (fun version ->
            buildLibraryJs()
            updateVersionInFableTransforms version)

let testRepos() =
    let repos = [
        "https://github.com/alfonsogarciacaro/FsToolkit.ErrorHandling:update-fable-3", "npm i && npm test"
        "https://github.com/fable-compiler/fable-promise:master", "npm i && npm test"
        "https://github.com/alfonsogarciacaro/Thoth.Json:nagareyama", "dotnet paket restore && npm i && dotnet fable tests -o tests/bin --run mocha tests/bin"
        "https://github.com/alfonsogarciacaro/FSharp.Control.AsyncSeq:nagareyama", "cd tests/fable && npm i && npm test"
        "https://github.com/alfonsogarciacaro/Fable.Extras:nagareyama", "dotnet paket restore && npm i && npm test"
        "https://github.com/alfonsogarciacaro/Fable.Jester:nagareyama", "npm i && npm test"
        "https://github.com/Zaid-Ajaj/Fable.SimpleJson:master", "npm i && npm run test-nagareyama"
    ]

    let testDir = tempPath() </> "fable-repos"
    printfn $"Cloning repos to: {testDir}"

    cleanDirs [testDir]
    makeDirRecursive testDir
    let pkgInstallCmd = buildLocalPackage (testDir </> "pkg")

    for (repo, command) in repos do
        let url, branch = let i = repo.LastIndexOf(":") in repo[..i-1], repo[i+1..]
        let name = url[url.LastIndexOf("/") + 1..]
        runInDir testDir $"git clone {url} {name}"
        let repoDir = testDir </> name
        runInDir repoDir ("git checkout " + branch)
        runInDir repoDir "dotnet tool uninstall fable"
        runInDir repoDir pkgInstallCmd
        runInDir repoDir "dotnet tool restore"
        runInDir repoDir command

let githubRelease() =
    match envVarOrNone "GITHUB_USER", envVarOrNone "GITHUB_TOKEN" with
    | Some user, Some token ->
        try
            let version, notes = Publish.loadReleaseVersionAndNotes "src/Fable.Cli"
            let notes = notes |> Array.map (fun n -> $"""'{n.Replace("'", @"\'").Replace("`", @"\`")}'""") |> String.concat ","
            run $"git commit -am \"Release {version}\" && git push"
            runSilent $"""node --eval "require('ghreleases').create({{ user: '{user}', token: '{token}', }}, 'fable-compiler', 'Fable', {{ tag_name: '{version}', name: '{version}', body: [{notes}].join('\n'), }}, (err, res) => {{ if (err != null) {{ console.error(err) }} }})" """
            printfn $"Github release %s{version} created successfully"
        with ex ->
            printfn $"Github release failed: %s{ex.Message}"
    | _ -> failwith "Expecting GITHUB_USER and GITHUB_TOKEN enviromental variables"

let copyFcsRepo sourceDir =
    let targetDir = "src/fcs-fable"
    let path1 = "fcs/fcs-fable"
    let path2 = "src/Compiler"
    cleanDirs [targetDir]
    copyDirRecursive (sourceDir </> path1) targetDir
    copyDirRecursive (sourceDir </> path2) (targetDir </> path2)
    removeFile (targetDir </> ".gitignore")
    let projPath = (targetDir </> "fcs-fable.fsproj")
    let projText = readFile projPath
    let projText =
        Regex.Replace(projText,
            @"(<FSharpSourcesRoot>\$\(MSBuildProjectDirectory\)).*?(<\/FSharpSourcesRoot>)",
            "$1/src/Compiler$2")
    // let projText =
    //     Regex.Replace(projText,
    //         @"artifacts\/bin\/FSharp.Core\/Release\/netstandard2.0",
    //         "lib/fcs")
    projText |> writeFile projPath

let syncFcsRepo() =
    // FAKE is giving lots of problems with the dotnet SDK version, ignore it
    let cheatWithDotnetSdkVersion dir f =
        let path = dir </> "build.fsx"
        let script = readFile path
        Regex.Replace(script, @"let dotnetExePath =[\s\S]*DotNetCli\.InstallDotNetSDK", "let dotnetExePath = \"dotnet\" //DotNetCli.InstallDotNetSDK") |> writeFile path
        f ()
        runInDir dir "git reset --hard"

    printfn $"Expecting %s{FCS_REPO} repo to be cloned at %s{FCS_REPO_LOCAL}"

    // TODO: Prompt to reset --hard changes
    // service_slim
    runInDir FCS_REPO_LOCAL ("git checkout " + FCS_REPO_SERVICE_SLIM_BRANCH)
    runInDir FCS_REPO_LOCAL "git pull"
    cheatWithDotnetSdkVersion (FCS_REPO_LOCAL </> "fcs") (fun () ->
        runBashOrCmd (FCS_REPO_LOCAL </> "fcs") "build" "")
    copyFile (FCS_REPO_LOCAL </> "artifacts/bin/FSharp.Compiler.Service/Release/netstandard2.0/FSharp.Compiler.Service.dll")  "../fable/lib/fcs/"
    copyFile (FCS_REPO_LOCAL </> "artifacts/bin/FSharp.Compiler.Service/Release/netstandard2.0/FSharp.Compiler.Service.xml")  "../fable/lib/fcs/"
    copyFile (FCS_REPO_LOCAL </> "artifacts/bin/FSharp.Compiler.Service/Release/netstandard2.0/FSharp.Core.dll")  "../fable/lib/fcs/"
    copyFile (FCS_REPO_LOCAL </> "artifacts/bin/FSharp.Compiler.Service/Release/netstandard2.0/FSharp.Core.xml")  "../fable/lib/fcs/"

    // fcs-fable
    runInDir FCS_REPO_LOCAL ("git checkout " + FCS_REPO_FABLE_BRANCH)
    runInDir FCS_REPO_LOCAL "git pull"
    cheatWithDotnetSdkVersion (FCS_REPO_LOCAL </> "fcs") (fun () ->
        runBashOrCmd (FCS_REPO_LOCAL </> "fcs") "build" "CodeGen.Fable")
    copyFcsRepo FCS_REPO_LOCAL

let packages =
    ["Fable.AST", doNothing
     "Fable.Core", doNothing
     "Fable.Cli", (fun () ->
        Publish.loadReleaseVersion "src/Fable.Cli" |> updateVersionInFableTransforms
        buildLibraryJs()
        buildLibraryTs()
        buildLibraryPy()
        buildLibraryRust()
        buildLibraryDart true)
     "Fable.PublishUtils", doNothing
     "fable-metadata", doNothing
     "fable-standalone", fun () -> buildStandalone {|minify=true; watch=false|}
     "fable-compiler-js", fun () -> buildCompilerJs true
    ]

let publishPackages restArgs =
    let packages =
        match List.tryHead restArgs with
        | Some pkg -> packages |> List.filter (fun (name,_) -> name = pkg)
        | None -> packages
    for (pkg, buildAction) in packages do
        if Char.IsUpper pkg[0] then
            let projFile = "src" </> pkg </> pkg + ".fsproj"
            pushFableNuget projFile ["Pack", "true"] buildAction
        else
            pushNpm ("src" </> pkg) buildAction

let hasFlag flag =
    BUILD_ARGS_LOWER |> List.contains flag

match BUILD_ARGS_LOWER with
// | "check-sourcemaps"::_ ->
//     ("src/quicktest/Quicktest.fs", "src/quicktest/bin/Quicktest.js", "src/quicktest/bin/Quicktest.js.map")
//     |||> sprintf "nodemon --watch src/quicktest/bin/Quicktest.js --exec 'source-map-visualization --sm=\"%s;%s;%s\"'"
//     |> List.singleton |> quicktest
// | "coverage"::_ -> coverage()
| ("test"|"test-js")::_ -> testJs()
| "test-mocha"::_ -> compileAndRunTestsWithMocha true "Main"
| "test-mocha-fast"::_ -> compileAndRunTestsWithMocha false "Main"
| "test-react"::_ -> testReact()
| "test-standalone"::_ ->
    let minify = hasFlag "--no-minify" |> not
    testStandalone(minify)
| "test-standalone-fast"::_ -> testStandaloneFast()
| "test-configs"::_ -> testProjectConfigs()
| "test-integration"::_ -> testIntegration()
| "test-repos"::_ -> testRepos()
| ("test-ts"|"test-typescript")::_ -> testTypeScript()
| "test-py"::_ -> testPython()
<<<<<<< HEAD
| "test-lua"::_ -> testLua()
=======
| "test-rust"::_ -> testRust SingleThreaded
| "test-rust-default"::_ -> testRust SingleThreaded
| "test-rust-threaded"::_ -> testRust MultiThreaded
| "test-rust-all"::_ -> testRust Everything
| "test-dart"::_ -> testDart(false)
| "watch-test-dart"::_ -> testDart(true)

>>>>>>> 69089158
| "quicktest"::_ ->
    buildLibraryJsIfNotExists()
    watchFableWithArgs "src/quicktest" ["--watch --exclude Fable.Core --noCache --runScript"]
| "quicktest-ts"::_ ->
    buildLibraryTsIfNotExists()
    let srcDir = "src/quicktest"
    let outPath = "build/quicktest-ts/Quicktest.fs.js"
    // Make sure outPath exists so nodemon doesn't complain
    if not(pathExists outPath) then
        makeDirRecursive (dirname outPath)
        writeFile outPath ""
    let runCmd = $"npx concurrently \"tsc -w -p {srcDir} --outDir {dirname outPath}\" \"nodemon -w {outPath} {outPath}\""
    watchFableWithArgs srcDir ["--lang ts --watch --exclude Fable.Core --noCache --run"; runCmd]
| ("quicktest-py"|"quicktest-python")::_ ->
    buildLibraryPyIfNotExists()
    watchFableWithArgs "src/quicktest-py" ["--lang py --watch --exclude Fable.Core --noCache --runScript"]
| "quicktest-dart"::_ ->
    buildLibraryDartIfNotExists()
    watchFableWithArgs "src/quicktest-dart" ["--lang dart --watch --exclude Fable.Core --noCache --runScript"]
| ("quicktest-rs"|"quicktest-rust")::_ ->
    buildLibraryRustIfNotExists()
    watchFableWithArgs "src/quicktest-rust" ["--lang rs -e .rs --watch --exclude Fable.Core --noCache --runScript"]
| "run"::_ ->
    buildLibraryJsIfNotExists()
    // Don't take args from pattern matching because they're lowered
    let restArgs = BUILD_ARGS |> List.skip 1 |> String.concat " "
    run $"""dotnet run -c Release --project {resolveDir "src/Fable.Cli"} -- {restArgs}"""

| "package"::_ ->
    let pkgInstallCmd = buildLocalPackage (resolveDir "temp/pkg")
    printfn $"\nPackage has been created, use the following command to install it:\n    {pkgInstallCmd}\n"
| "package-core"::_ ->
    let pkgInstallCmd = buildLocalPackageWith (resolveDir "temp/pkg") "add package Fable.Core" (resolveDir "src/Fable.Core/Fable.Core.fsproj") ignore
    printfn $"\nFable.Core package has been created, use the following command to install it:\n    {pkgInstallCmd}\n"

| ("watch-library")::_ -> watchLibraryJs()
| ("fable-library"|"library")::_ -> buildLibraryJs()
| ("fable-library-ts"|"library-ts")::_ -> buildLibraryTs()
| ("fable-library-py"|"library-py")::_ -> buildLibraryPy()
<<<<<<< HEAD
| ("fable-library-lua" | "library-lua")::_ -> buildLibraryLua()
| ("fable-compiler-js"|"compiler-js")::_ -> buildCompilerJs(minify)
| ("fable-standalone"|"standalone")::_ -> buildStandalone {|minify=minify; watch=false|}
=======
| ("fable-library-rust" | "library-rust")::_ -> buildLibraryRust()
| ("fable-library-dart" | "library-dart")::_ ->
    let clean = hasFlag "--no-clean" |> not
    buildLibraryDart(clean)

| ("fable-compiler-js"|"compiler-js")::_ ->
    let minify = hasFlag "--no-minify" |> not
    buildCompilerJs(minify)
| ("fable-standalone"|"standalone")::_ ->
    let minify = hasFlag "--no-minify" |> not
    buildStandalone {|minify=minify; watch=false|}
| ("fable-worker"|"worker")::_ ->
    let minify = hasFlag "--no-minify" |> not
    buildWorker {|minify=minify; watch=false|}
>>>>>>> 69089158
| "watch-standalone"::_ -> buildStandalone {|minify=false; watch=true|}

| "sync-fcs-repo"::_ -> syncFcsRepo()
| "copy-fcs-repo"::_ -> copyFcsRepo FCS_REPO_LOCAL

| "publish"::restArgs -> publishPackages restArgs
| "github-release"::_ ->
    publishPackages []
    githubRelease ()

| _ ->
    printfn """Please pass a target name. Examples:

- Use `test` to run tests:
    dotnet fsi build.fsx test

- Use `package` to build a local package:
    dotnet fsi build.fsx package

- Use `run` to compile a project with development version:
    dotnet fsi build.fsx run ../path/to/my/project [Fable options]

- Use `quicktest` to quickly test development version with src/quicktest project:
    dotnet fsi build.fsx quicktest
"""

printfn "Build finished successfully"<|MERGE_RESOLUTION|>--- conflicted
+++ resolved
@@ -212,19 +212,13 @@
         "--exclude Fable.Core"
         "--define FABLE_LIBRARY"
     ]
-<<<<<<< HEAD
-    // Copy *.py from projectDir to buildDir
-    copyDirRecursive libraryDir buildDirPy
-    copyDirNonRecursive (buildDirPy </> "fable/fable-library") (buildDirPy </> "fable")
-    //copyFile (buildDirPy </> "fable/fable-library/*.py") (buildDirPy </> "fable")
-    copyFile (buildDirPy </> "fable/system.text.py") (buildDirPy </> "fable/system_text.py")
-    copyFile (buildDirPy </> "fable/fsharp.core.py") (buildDirPy </> "fable/fsharp_core.py")
-    copyFile (buildDirPy </> "fable/fsharp.collections.py") (buildDirPy </> "fable/fsharp_collections.py")
-    copyFile (buildDirPy </> "fable/system.collections.generic.py") (buildDirPy </> "fable/system_collections_generic.py")
-    removeFile (buildDirPy </> "fable/system.text.py")
-
-    runInDir buildDirPy ("python3 --version")
-    runInDir buildDirPy ("python3 ./setup.py develop")
+
+    // Copy python related files from projectDir to buildDir
+    copyFiles libraryDir "*" buildDirPy
+    copyFiles projectDir "*.py" (buildDirPy </> "fable_library")
+     // Fix issues with Fable .fsproj not supporting links
+    copyDirNonRecursive (buildDirPy </> "fable_library/fable-library") (buildDirPy </> "fable_library")
+    removeDirRecursive (buildDirPy </> "fable_library/fable-library")
 
 let buildLibraryLua() =
     let libraryDir = "src/fable-library-lua"
@@ -246,32 +240,19 @@
     runInDir buildDirLua ("lua52 -v")
     //runInDir buildDirLua ("lua ./setup.lua develop")
 
-let buildPyLibraryIfNotExists() =
-=======
-
-    // Copy python related files from projectDir to buildDir
-    copyFiles libraryDir "*" buildDirPy
-    copyFiles projectDir "*.py" (buildDirPy </> "fable_library")
-
-    // Fix issues with Fable .fsproj not supporting links
-    copyDirNonRecursive (buildDirPy </> "fable_library/fable-library") (buildDirPy </> "fable_library")
-    removeDirRecursive (buildDirPy </> "fable_library/fable-library")
+
 
 let buildLibraryPyIfNotExists() =
->>>>>>> 69089158
     let baseDir = __SOURCE_DIRECTORY__
     if not (pathExists (baseDir </> "build/fable-library-py")) then
         buildLibraryPy()
 
-<<<<<<< HEAD
 let buildLuaLibraryIfNotExists() =
     let baseDir = __SOURCE_DIRECTORY__
     if not (pathExists (baseDir </> "build/fable-library-lua")) then
         buildLibraryLua()
 
 
-// Like testJs() but doesn't create bundles/packages for fable-standalone & friends
-=======
 let buildLibraryRust() =
     let libraryDir = "src/fable-library-rust"
     let sourceDir = libraryDir </> "src"
@@ -327,7 +308,6 @@
         buildLibraryDart(true)
 
 // Like testStandalone() but doesn't create bundles/packages for fable-standalone & friends
->>>>>>> 69089158
 // Mainly intended for CI
 let testStandaloneFast() =
     runFableWithArgs "src/fable-standalone/src" [
@@ -585,16 +565,6 @@
     // Testing in Windows
     // runInDir buildDir "python -m pytest -x"
 
-type RustTestMode =
-    | SingleThreaded
-    | MultiThreaded
-    | Everything
-
-let testRust testMode =
-    // buildLibraryRustIfNotExists()
-    buildLibraryRust()
-
-<<<<<<< HEAD
 let testLua() =
     buildLuaLibraryIfNotExists() // NOTE: fable-library-py needs to be built separately.
 
@@ -614,7 +584,15 @@
     copyFile (projectDir </> "luaunit.lua") (buildDir </> "luaunit.lua")
     copyFile (projectDir </> "runtests.lua") (buildDir </> "runtests.lua")
     runInDir buildDir "lua52 runtests.lua"
-=======
+type RustTestMode =
+    | SingleThreaded
+    | MultiThreaded
+    | Everything
+
+let testRust testMode =
+    // buildLibraryRustIfNotExists()
+    buildLibraryRust()
+
     let testAstDir = "src/Fable.Transforms/Rust/AST/Tests"
     let projectDir = "tests/Rust"
     let buildDir = "build/tests/Rust"
@@ -675,7 +653,6 @@
             "--runWatch dart test main.dart"
     ]
     runInDir runDir "dart test main.dart"
->>>>>>> 69089158
 
 let buildLocalPackageWith pkgDir pkgCommand fsproj action =
     let version = Publish.loadReleaseVersion "src/Fable.Cli" + "-local-build-" + DateTime.Now.ToString("yyyyMMdd-HHmm")
@@ -834,9 +811,7 @@
 | "test-repos"::_ -> testRepos()
 | ("test-ts"|"test-typescript")::_ -> testTypeScript()
 | "test-py"::_ -> testPython()
-<<<<<<< HEAD
 | "test-lua"::_ -> testLua()
-=======
 | "test-rust"::_ -> testRust SingleThreaded
 | "test-rust-default"::_ -> testRust SingleThreaded
 | "test-rust-threaded"::_ -> testRust MultiThreaded
@@ -844,7 +819,6 @@
 | "test-dart"::_ -> testDart(false)
 | "watch-test-dart"::_ -> testDart(true)
 
->>>>>>> 69089158
 | "quicktest"::_ ->
     buildLibraryJsIfNotExists()
     watchFableWithArgs "src/quicktest" ["--watch --exclude Fable.Core --noCache --runScript"]
@@ -884,15 +858,11 @@
 | ("fable-library"|"library")::_ -> buildLibraryJs()
 | ("fable-library-ts"|"library-ts")::_ -> buildLibraryTs()
 | ("fable-library-py"|"library-py")::_ -> buildLibraryPy()
-<<<<<<< HEAD
-| ("fable-library-lua" | "library-lua")::_ -> buildLibraryLua()
-| ("fable-compiler-js"|"compiler-js")::_ -> buildCompilerJs(minify)
-| ("fable-standalone"|"standalone")::_ -> buildStandalone {|minify=minify; watch=false|}
-=======
 | ("fable-library-rust" | "library-rust")::_ -> buildLibraryRust()
 | ("fable-library-dart" | "library-dart")::_ ->
     let clean = hasFlag "--no-clean" |> not
     buildLibraryDart(clean)
+| ("fable-library-lua" | "library-lua")::_ -> buildLibraryLua()
 
 | ("fable-compiler-js"|"compiler-js")::_ ->
     let minify = hasFlag "--no-minify" |> not
@@ -903,7 +873,6 @@
 | ("fable-worker"|"worker")::_ ->
     let minify = hasFlag "--no-minify" |> not
     buildWorker {|minify=minify; watch=false|}
->>>>>>> 69089158
 | "watch-standalone"::_ -> buildStandalone {|minify=false; watch=true|}
 
 | "sync-fcs-repo"::_ -> syncFcsRepo()
