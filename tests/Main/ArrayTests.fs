--- conflicted
+++ resolved
@@ -89,75 +89,6 @@
         xs |> Array.sum |> equal 6
 #endif
 
-<<<<<<< HEAD
-type ExceptFoo = { Bar:string }
-[<Test>]
-let ``Array.except works``() =
-    Array.except [|2|] [|1; 3; 2|] |> Array.last |> equal 3
-    Array.except [|2|] [|2; 4; 6|] |> Array.head |> equal 4
-    Array.except [|1|] [|1; 1; 1; 1|] |> Array.isEmpty |> equal true
-    Array.except [|'t'; 'e'; 's'; 't'|] [|'t'; 'e'; 's'; 't'|] |> Array.isEmpty |> equal true
-    Array.except [|'t'; 'e'; 's'; 't'|] [|'t'; 't'|] |> Array.isEmpty |> equal true
-    Array.except [|(1, 2)|] [|(1, 2)|] |> Array.isEmpty |> equal true
-    Array.except [|Map.empty |> (fun m -> m.Add(1, 2))|] [|Map.ofList [(1, 2)]|] |> Array.isEmpty |> equal true
-    Array.except [|{ Bar= "test" }|] [|{ Bar = "test" }|] |> Array.isEmpty |> equal true
-
-[<Test>]
-let ``Array.[i] is undefined in Fable when i is out of range`` () =
-    let xs = [|0|]
-    #if FABLE_COMPILER
-    isNull <| box xs.[1]
-    #else
-    try xs.[1] |> ignore; false with _ -> true
-    #endif
-    |> equal true
-
-[<Test>]
-let ``Array iterators from range do rewind`` () =
-    let xs = [|1..5|] |> Array.toSeq
-    xs |> Seq.map string |> String.concat "," |> equal "1,2,3,4,5"
-    xs |> Seq.map string |> String.concat "," |> equal "1,2,3,4,5"
-
-[<Test>]
-let ``Array indexed works`` () =
-    let xs = [|"a"; "b"; "c"|] |> Array.indexed
-    xs.Length |> equal 3
-    fst xs.[2] |> equal 2
-    snd xs.[2] |> equal "c"
-
-[<Test>]
-let ``Array.chunkBySize works`` () =
-    Array.chunkBySize 4 [|1..8|]
-    |> equal [| [|1..4|]; [|5..8|] |]
-    Array.chunkBySize 4 [|1..10|]
-    |> equal [| [|1..4|]; [|5..8|]; [|9..10|] |]
-
-[<Test>]
-let ``Array.splitAt works``() =
-    let ar = [|1;2;3;4|]
-    Array.splitAt 0 ar |> equal ([||], [|1;2;3;4|])
-    Array.splitAt 3 ar |> equal ([|1;2;3|], [|4|])
-    Array.splitAt 4 ar |> equal ([|1;2;3;4|], [||])
-
-[<Test>]
-let ``Arrays are independent from type of the elements``() =
-  let fromArrayToListAndBack a = a |> Array.toList |> List.toArray
-  [|"a";"b"|] |> fromArrayToListAndBack |> equal [|"a";"b"|]
-  [|1;2|] |> fromArrayToListAndBack |> equal [|1;2|]
-
-[<Test>]
-let ``Arrays are independent from being binded to a name``() =
-  let intList = [1;2;3]
-  intList  |> List.toArray  |> equal [|1;2;3|] 
-  [1;2;3]  |> List.toArray  |> equal [|1;2;3|] 
-
-[<Test>]
-let ``Functions on arrays should behave the same whether binded to a name or not``() =
-  let fromArrayToListAndBack a = a |> Array.toList |> List.toArray
-  [|1;2|] |> Array.toList |> List.toArray  |> equal ([|1;2|] |> fromArrayToListAndBack)
- 
- 
-=======
     testCase "Mapping from values to functions works" <| fun () ->
         let a = [| "a"; "b"; "c" |]
         let b = [| 1; 2; 3 |]
@@ -901,6 +832,20 @@
         Array.splitAt 3 ar |> equal ([|1;2;3|], [|4|])
         Array.splitAt 4 ar |> equal ([|1;2;3;4|], [||])
 
+    testCase "Arrays are independent from type of the elements" <| fun () ->
+        let fromArrayToListAndBack a = a |> Array.toList |> List.toArray
+        [|"a";"b"|] |> fromArrayToListAndBack |> equal [|"a";"b"|]
+        [|1;2|] |> fromArrayToListAndBack |> equal [|1;2|]
+
+    testCase "Arrays are independent from being binded to a name" <| fun () ->
+        let intList = [1;2;3]
+        intList  |> List.toArray  |> equal [|1;2;3|]
+        [1;2;3]  |> List.toArray  |> equal [|1;2;3|]
+
+    testCase "Functions on arrays should behave the same whether binded to a name or not" <| fun () ->
+        let fromArrayToListAndBack a = a |> Array.toList |> List.toArray
+        [|1;2|] |> Array.toList |> List.toArray  |> equal ([|1;2|] |> fromArrayToListAndBack)
+
     testCase "Array.skip works" <| fun () ->
         let xs = [|1.; 2.; 3.; 4.; 5.|]
         let ys = xs |> Array.skip 1
@@ -927,5 +872,4 @@
         xs |> Array.takeWhile (fun i -> i < 3.)
         |> Array.last
         |> equal 2.
-  ]
->>>>>>> ba177af0
+  ]