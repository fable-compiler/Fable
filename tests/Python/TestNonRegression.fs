module Fable.Tests.NonRegression

open Fable.Core
open Util.Testing

module Issue3496 =
    type Class(length: int) =
        member x.Length = length
        static member StaticLength(length: int) = length

    let returnLength (length: int) = length


[<Fact>]
let testLengthPassedToCtorIsOk () =
    let c = Issue3496.Class(1)
    equal 1 c.Length
    equal 1 (Issue3496.returnLength 1)
    equal 1 (Issue3496.Class.StaticLength 1)


module Issue3640 =
    type X =
        | A of int
        | B of string

module Issue3648 =
    type X =
        {
            A: int
            B: string
        }

module Issue3674 =
    [<CustomEquality; NoComparison>]
    type X =
        {
            ID: int
            Name: string
        }

        override x.GetHashCode() = x.ID

        override this.Equals(other: obj) =
            match other with
            | :? X as other -> this.ID = other.ID
            | _ -> false

    type Y = | X of X

module Issue3811 =
    type FlowchartDirection =
    | TB
    | TD

    [<AttachMembers>]
    type flowchartDirection =
        static member tb = FlowchartDirection.TB
        static member td = FlowchartDirection.TD
        static member tb' () =
            flowchartDirection.tb

[<Fact>]
let ``test hashcodes are unique`` () =
    let x = Issue3640.A 1
    let y = Issue3640.B "hello"

    let xHash = x.GetHashCode()
    let yHash = y.GetHashCode()

    notEqual xHash yHash

    // In Python we need to make sure that both the objects x and y exist
    // at the same time or else they may end up with the same hash code.
    // The code above may be optimized to only create one object at a time
    // and then the hash code will be the same. So we need to reuse the
    // objects to make sure they are not optimized away.
    let xHash = x.GetHashCode()
    let yHash = y.GetHashCode()
    xHash <> 0 |> equal true
    yHash <> 0 |> equal true

[<Fact>]
let ``test record hashcodes are unique`` () =
    let x =
        {
            Issue3648.A = 1
            Issue3648.B = "hello"
        }

    let y =
        {
            Issue3648.A = 2
            Issue3648.B = "world"
        }

    let xHash = x.GetHashCode()
    let yHash = y.GetHashCode()

    notEqual xHash yHash

    // In Python we need to make sure that both the objects x and y exist
    // at the same time or else they may end up with the same hash code.
    // The code above may be optimized to only create one object at a time
    // and then the hash code will be the same. So we need to reuse the
    // objects to make sure they are not optimized away.
    let xHash = x.GetHashCode()
    let yHash = y.GetHashCode()
    xHash <> 0 |> equal true
    yHash <> 0 |> equal true

[<Fact>]
let ``test Nested type with Custom Hashcode works`` () =
    let x =
        {
            Issue3674.ID = 1
            Issue3674.Name = "a"
        }

    let y = Issue3674.X x

    x.GetHashCode() <> 0 |> equal true
    y.GetHashCode() <> 0 |> equal true

module Issue3717 =
    [<CustomEquality; NoComparison>]
    type X =
        {
            ID : int
            Name : string
        }

        override x.GetHashCode() = x.ID

        override this.Equals(other : obj) =
            match other with
            | :? X as other -> this.ID = other.ID
            | _ -> false

    // Record type here (unlike issue #3674)
    type Y =
        {X : X}

[<Fact>]
let ``test nested type with custom equality works`` () =

    // Should be equal according to custom equality
    let x1 = {Issue3717.ID = 1; Issue3717.Name = "a"}
    let x2 = {Issue3717.ID = 1; Issue3717.Name = "b"}

    // Should all be equal according to custom equality of inner type
    let y1 = {Issue3717.X = x1}
    let y2 = {Issue3717.X = x2}
    let y3 = {Issue3717.X = x1}

    equal x1 x2
    equal y1 y2
    equal y1 y3

[<CustomEquality>]
[<NoComparison>]
type MyRecord =

    {Name : string; Age: int }

    override this.Equals(that) =
        this.GetHashCode() = that.GetHashCode()

    /// Hash should just return age of person
    override this.GetHashCode() =
        this.Age

[<Fact>]
let ``test custom equality and hashcode works`` () =
    let p1 = {Name = "John"; Age = 30}

    equal 30 (p1.GetHashCode())

[<Fact>]
let ``test class name casing`` () =
    let x = Issue3811.flowchartDirection.tb' ()
    equal Issue3811.FlowchartDirection.TB x

<<<<<<< HEAD
module Issue3972 =
    type IInterface =
        abstract member LOL : int

[<Fact>]
let ``test with interfaces does not not lead to incorrect pattern matching`` () =
    let sideEffect () = ()
    let typeMatchSomeBoxedObject (o:obj) =
        match o with
        | :? int -> 1
        | :? Issue3972.IInterface ->
            sideEffect () // To avoid any code optimizations
            2
        | _ -> 3

    equal (typeMatchSomeBoxedObject "lol") 3
=======
module Issue3986 =
    // We don't need a test for this, just that the generated
    // Python code is valid and doesn't throw an error when
    // interpreted.
    type FieldFnCreator<'b, 'c> =
        abstract eval<'a> : string -> ('c -> 'a)
>>>>>>> d088c59a
<|MERGE_RESOLUTION|>--- conflicted
+++ resolved
@@ -181,7 +181,6 @@
     let x = Issue3811.flowchartDirection.tb' ()
     equal Issue3811.FlowchartDirection.TB x
 
-<<<<<<< HEAD
 module Issue3972 =
     type IInterface =
         abstract member LOL : int
@@ -198,11 +197,10 @@
         | _ -> 3
 
     equal (typeMatchSomeBoxedObject "lol") 3
-=======
+
 module Issue3986 =
     // We don't need a test for this, just that the generated
     // Python code is valid and doesn't throw an error when
     // interpreted.
     type FieldFnCreator<'b, 'c> =
-        abstract eval<'a> : string -> ('c -> 'a)
->>>>>>> d088c59a
+        abstract eval<'a> : string -> ('c -> 'a)