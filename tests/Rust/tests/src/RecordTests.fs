--- conflicted
+++ resolved
@@ -353,42 +353,23 @@
     equal -20 x''.uniqueB
 
 module ComplexEdgeCases =
-<<<<<<< HEAD
-    open Fable.Core.Rust
-=======
     open Common.Imports.Vectors
     open Fable.Core.Rust
 
->>>>>>> 29791635
     [<Measure>] type m
     [<Measure>] type Rad
 
     [<Struct>]
     type SpatialDta = {
         Rotation: float32<Rad>
-<<<<<<< HEAD
-        Position: ArithmeticTests.UnitTests.Vector2R<m>
-    }
-=======
         Position: Vector2R<m>
     }
 
->>>>>>> 29791635
     type ItemWithSpatialDta = {
         Name: string
         Spatial: SpatialDta
     }
 
-<<<<<<< HEAD
-    let rotate r ([<ByRef>]ent) =
-        {ent with Spatial = {ent.Spatial with Rotation = ent.Spatial.Rotation + r}}
-    [<Fact>]
-    let ``Nested struct record reconstruction should not break compiler`` () =
-        let res =
-            { Name = "A"; Spatial = { Rotation = 1.1f<Rad>; Position = { x = 1f<m>; y = 2f<m> }} }
-            |> rotate (1.2f<Rad>)
-        equal (1.1f<Rad> + 1.2f<Rad>) res.Spatial.Rotation
-=======
     let rotate r ent =
         { ent with Spatial = { ent.Spatial with Rotation = ent.Spatial.Rotation + r } }
 
@@ -397,5 +378,4 @@
         let res =
             { Name = "A"; Spatial = { Rotation = 1.1f<Rad>; Position = { x = 1f<m>; y = 2f<m> } } }
             |> rotate (1.2f<Rad>)
-        res.Spatial.Rotation |> equal (1.1f<Rad> + 1.2f<Rad>)
->>>>>>> 29791635
+        res.Spatial.Rotation |> equal (1.1f<Rad> + 1.2f<Rad>)